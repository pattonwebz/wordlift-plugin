<?php
/**
 * Tests: Admin Input Element Test.
 *
 * Test the {@link Wordlift_Admin_Input_Element} class.
 *
 * @since      3.11.0
 * @package    Wordlift
 * @subpackage Wordlift/tests
 */

/**
 * Define the {@link Wordlift_Admin_Input_Element_Test} test class.
 *
 * @since      3.11.0
 * @package    Wordlift
 * @subpackage Wordlift/tests
 */
class Wordlift_Admin_Input_Element_Test extends Wordlift_Unit_Test_Case {

	/**
	 * The {@link Wordlift_Admin_Input_Element} to test.
	 *
	 * @since  3.11.0
	 * @access private
	 * @var \Wordlift_Admin_Input_Element $input_element
	 */
	private $input_element;

	/**
	 * @inheritdoc
	 */
	function setUp() {
		parent::setUp();

		$this->input_element = new Wordlift_Admin_Input_Element();
	}

	/**
	 * Helper function to capture the result of "rendering"
	 * done by the tested object.
	 *
	 * @since 3.11.0
	 *
	 * @param    array    The parameters to pass to the renderer.
	 *
	 * @return    string    The rendered HTML output
	 */
	function get_rendered_output( $args ) {

		// Capture the output.
		ob_start();

		// Render the input element.
		$this->input_element->render( $args );

		// Get the output.
		$output = ob_get_contents();

		// Close the buffer.
		ob_get_clean();

		return $output;
	}

	/**
	 * Test a random css class and value.
	 *
	 * @since 3.11.0
	 */
	public function test_custom_values() {

		// A random css class.
		$css_class = uniqid( 'css-class-' );
		$value     = uniqid( 'value-' );

		// Render the input element.
		$output = $this->get_rendered_output( array(
			'css_class' => $css_class,
			'value'     => $value,
			'name'      => 'test',
		) );

		// Check that the css class has been set.
		$this->assertTrue( - 1 < strpos( $output, ' class="' . $css_class . '"' ) );
		$this->assertTrue( - 1 < strpos( $output, ' value="' . $value . '"' ) );

	}

	/**
	 * Test readonly.
	 *
	 * @since 3.11.0
	 */
	public function test_readonly() {

		// Render the input element.
		$output = $this->get_rendered_output( array( 'name' => 'test' ) );

		// Check that the css class has been set.
		$this->assertFalse( strpos( $output, ' readonly="' ) );

		// Render the input element.
		$output = $this->get_rendered_output( array(
			'readonly' => true,
			'name'     => 'test',
		) );

		$this->assertTrue( - 1 < strpos( $output, ' readonly="' ) );

	}

	function test_description() {

		// Test no description by default.
		$output = $this->get_rendered_output( array( 'name' => 'test' ) );

		$this->assertFalse( strpos( $output, '<p>' ) );

		// Test no description with empty string.
		$output = $this->get_rendered_output( array(
			'description' => '',
			'name'        => 'test',
		) );

		$this->assertFalse( strpos( $output, '<p>' ) );

		// Test simple text description.
		$output = $this->get_rendered_output( array(
			'description' => 'simple test',
			'name'        => 'test',
		) );

		$this->assertTrue( - 1 < strpos( $output, 'simple test' ) );

		// Test description requiring html escaping.
		$output = $this->get_rendered_output( array(
			'description' => 'simple & test',
			'name'        => 'test',
		) );

		$this->assertTrue( - 1 < strpos( $output, 'simple &amp; test' ) );

		// Test description with a link.
		$output = $this->get_rendered_output( array(
			'description' => 'some <a href="">text</a> and more',
			'name'        => 'test',
		) );

		$this->assertTrue( - 1 < strpos( $output, 'some <a href="">text</a> and more' ) );

		// Test non allowed html elements removed from description.
		$output = $this->get_rendered_output( array(
			'description' => 'some <a href="">text<span>oops</span></a> and more',
			'name'        => 'test',
		) );

		$this->assertTrue( - 1 < strpos( $output, 'some <a href="">textoops</a> and more' ) );

		// Test non allowed attributes removed from description.
		$output = $this->get_rendered_output( array(
			'description' => 'some <a href="" onclick="">text</a> and more',
			'name'        => 'test',
		) );

<<<<<<< HEAD
		$this->assertTrue( - 1 < strpos( $output, 'some <a href="">text</a> and more' ) );
=======
		$this->assertTrue( -1 < strpos( $output, 'some <a href="">text</a> and more' ) );
>>>>>>> 3a4eff6f
	}

}<|MERGE_RESOLUTION|>--- conflicted
+++ resolved
@@ -163,11 +163,8 @@
 			'name'        => 'test',
 		) );
 
-<<<<<<< HEAD
 		$this->assertTrue( - 1 < strpos( $output, 'some <a href="">text</a> and more' ) );
-=======
-		$this->assertTrue( -1 < strpos( $output, 'some <a href="">text</a> and more' ) );
->>>>>>> 3a4eff6f
+
 	}
 
 }