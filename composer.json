--- conflicted
+++ resolved
@@ -3,10 +3,6 @@
     "phpunit/phpunit": "4.8.*",
     "phpunit/php-code-coverage": "2.2.*",
     "phpdocumentor/phpdocumentor": "2.*",
-<<<<<<< HEAD
-    "codeclimate/php-test-reporter": "0.4.*"
-=======
     "codeclimate/php-test-reporter": "0.3.2"
->>>>>>> 02a00599
   }
 }