var config = {

	//
	// =================
	// Service Providers
	// =================
	// WebdriverIO supports Sauce Labs, Browserstack, and Testing Bot (other
	// cloud providers should work too though). These services define specific
	// user and key (or access key) values you need to put in here in order to
	// connect to these services.  user: process.env.SAUCE_USERNAME, key:
	// process.env.SAUCE_ACCESS_KEY,

	// `sauceConnect` must be false when running in Travis-CI, since Travis-CI
	// is providing SauceConnect. Remember: !undefined === true For a list of
	// Travis provided environment variables:
	// https://docs.travis-ci.com/user/environment-variables/#Default-Environment-Variables
	sauceConnect: ! process.env.CI,

	//
	// ==================
	// Specify Test Files
	// ==================
	// Define which test specs should run. The pattern is relative to the
	// directory from which `wdio` was called. Notice that, if you are calling
	// `wdio` from an NPM script (see https://docs.npmjs.com/cli/run-script)
	// then the current working directory is where your package.json resides,
	// so `wdio` will be called from there.
	specs: [
		'./tests/e2e/tests/**/*Spec.js'
	],
	// Patterns to exclude.
	exclude: [
		// 'path/to/excluded/files'
	],
	//
	// ============
	// Capabilities
	// ============
	// Define your capabilities here. WebdriverIO can run multiple capabilities
	// at the same time. Depending on the number of capabilities, WebdriverIO
	// launches several test sessions. Within your capabilities you can
	// overwrite the spec and exclude options in order to group specific specs
	// to a specific capability.  First, you can define how many instances
	// should be started at the same time. Let's say you have 3 different
	// capabilities (Chrome, Firefox, and Safari) and you have set maxInstances
	// to 1; wdio will spawn 3 processes. Therefore, if you have 10 spec files
	// and you set maxInstances to 10, all spec files will get tested at the
	// same time and 30 processes will get spawned. The property handles how
	// many capabilities from the same test should run tests.
	maxInstances: 10,
	//
	// If you have trouble getting all important capabilities together, check
	// out the Sauce Labs platform configurator - a great tool to configure
	// your capabilities:
	// https://docs.saucelabs.com/reference/platforms-configurator
	capabilities: [
		// // maxInstances can get overwritten per capability. So if you have
		// an in-house Selenium // grid with only 5 firefox instances available
		// you can make sure that not more than // 5 instances get started at a
		// time. maxInstances: 5, name: 'WordLift Cross-Browsing Tests (#' +
		// process.env.TRAVIS_BUILD_NUMBER + ')', 'tunnel-identifier':
		// process.env.TRAVIS_JOB_NUMBER, build:
		// process.env.TRAVIS_BUILD_NUMBER,

		// If using Open Sauce (https://saucelabs.com/opensauce/),
		// capabilities must be tagged as "public" for the jobs's status
		// to update (failed/passed). If omitted on Open Sauce, the job's
		// status will only be marked "Finished." This property can be
		// be omitted for commercial (private) Sauce Labs accounts.
		// Also see
		// https://support.saucelabs.com/customer/portal/articles/2005331-why-do-my-tests-say-%22finished%22-instead-of-%22passed%22-or-%22failed%22-how-do-i-set-the-status-
		// 'public': true,

		// See http://webdriver.io/guide/usage/multiremote.html
		//
		// See:
		// * https://wiki.saucelabs.com/display/DOCS/Platform+Configurator#/
		// * https://github.com/SeleniumHQ/selenium/wiki/DesiredCapabilities
		// *
		// https://github.com/webdriverio/webdriverio/blob/master/examples/cloudservices/webdriverio.saucelabs.js
		{
			browserName: 'chrome'
		}
	],
	//
	// ===================
	// Test Configurations
	// ===================
	// Define all options that are relevant for the WebdriverIO instance here
	//
	// By default WebdriverIO commands are executed in a synchronous way using
	// the wdio-sync package. If you still want to run your tests in an async
	// way e.g. using promises you can set the sync option to false.
	sync: true,
	//
	// Level of logging verbosity: silent | verbose | command | data | result |
	// error
	logLevel: 'error',
	//
	// Enables colors for log output.
	coloredLogs: true,
	//
	// Saves a screenshot to a given path if a command fails.
	screenshotPath: './errorShots/',
	//
	// Set a base URL in order to shorten url command calls. If your url
	// parameter starts with "/", then the base url gets prepended.
	baseUrl: 'http://wordpress.localhost',
	//
	// Default timeout for all waitFor* commands.
	waitforTimeout: 10000,
	//
	// Default timeout in milliseconds for request
	// if Selenium Grid doesn't send response
	connectionRetryTimeout: 90000,
	//
	// Default request retries count
	connectionRetryCount: 3,
	//
	// Initialize the browser instance with a WebdriverIO plugin. The object
	// should have the plugin name as key and the desired plugin options as
	// properties. Make sure you have the plugin installed before running any
	// tests. The following plugins are currently available: WebdriverCSS:
	// https://github.com/webdriverio/webdrivercss WebdriverRTC:
	// https://github.com/webdriverio/webdriverrtc Browserevent:
	// https://github.com/webdriverio/browserevent plugins: { webdrivercss: {
	// screenshotRoot: 'my-shots', failedComparisonsRoot: 'diffs',
	// misMatchTolerance: 0.05, screenWidth: [320,480,640,1024] },
	// webdriverrtc: {}, browserevent: {} },  Test runner services Services
<<<<<<< HEAD
	// take over a specific job you don't want to take care of. They enhance your test setup with almost no effort. Unlike plugins, they don't add new commands. Instead, they hook themselves up into the test process.
=======
	// take over a specific job you don't want to take care of. They enhance
	// your test setup with almost no effort. Unlike plugins, they don't add
	// new commands. Instead, they hook themselves up into the test process.
>>>>>>> 1063a37c
	services: [ 'selenium-standalone' ],
	//
	// Framework you want to run your specs with.
	// The following are supported: Mocha, Jasmine, and Cucumber
	// see also: http://webdriver.io/guide/testrunner/frameworks.html
	//
	// Make sure you have the wdio adapter package for the specific framework
	// installed before running any tests.
	framework: 'jasmine',
	//
	// Test reporter for stdout.
	// The only one supported by default is 'dot'
	// see also: http://webdriver.io/guide/testrunner/reporters.html
	reporters: [ 'dot' ],

	//
	// Options to be passed to Jasmine.
	jasmineNodeOpts: {
		//
		// Jasmine default timeout
		defaultTimeoutInterval: 60000,
		//
		// The Jasmine framework allows interception of each assertion in order
		// to log the state of the application or website depending on the
		// result. For example, it is pretty handy to take a screenshot every
		// time an assertion fails.
		expectationResultHandler: function( passed, assertion ) {
			// do something
		}
	},

	//
	// =====
	// Hooks
	// =====
	// WebdriverIO provides several hooks you can use to interfere with the
	// test process in order to enhance it and to build services around it. You
	// can either apply a single function or an array of methods to it. If one
	// of them returns with a promise, WebdriverIO will wait until that promise
	// got resolved to continue.  Gets executed once before all workers get
	// launched. `capabilities` here contain the array of `capabilities`.
	// onPrepare: function (config, capabilities) { }, // Gets executed before
	// test execution begins. At this point you can access all global
	// variables, such as `browser`. It is the perfect place to define custom
	// commands.
	before: function( capabilities, specs ) {

		// Set the browser's `baseUrl` from the `capabilities`'s `baseUrl` in
		// order to have each browser go to a different WordPress setup.
		if ( capabilities.baseUrl ) {
			browser.options.baseUrl = capabilities.baseUrl;
		}

		browser.timeouts( 'implicit', 10000 );

	}
	//
	// Hook that gets executed before the suite starts
	// beforeSuite: function (suite) {
	// },
	//
	// Hook that gets executed _before_ a hook within the suite starts (e.g.
	// runs before calling beforeEach in Mocha) beforeHook: function () { },
	// Hook that gets executed _after_ a hook within the suite starts (e.g.
	// runs after calling afterEach in Mocha) afterHook: function () { },
	// Function to be executed before a test (in Mocha/Jasmine) or a step (in
	// Cucumber) starts. beforeTest: function (test) { },  Runs before a
	// WebdriverIO command gets executed. beforeCommand: function (commandName,
	// args) { },  Runs after a WebdriverIO command gets executed afterCommand:
	// function (commandName, args, result, error) { },  Function to be
	// executed after a test (in Mocha/Jasmine) or a step (in Cucumber) starts.
<<<<<<< HEAD
	// afterTest: function (test) { },  Hook that gets executed after the suite has ended afterSuite: function (suite) { },  Gets executed after all tests are done. You still have access to all global variables from the test. after: function (result, capabilities, specs) { },  Gets executed after all workers got shut down and the process is about to exit. It is not possible to defer the end of the process using a promise. onComplete: function(exitCode) { }
=======
	// afterTest: function (test) { },  Hook that gets executed after the suite
	// has ended afterSuite: function (suite) { },  Gets executed after all
	// tests are done. You still have access to all global variables from the
	// test. after: function (result, capabilities, specs) { },  Gets executed
	// after all workers got shut down and the process is about to exit. It is
	// not possible to defer the end of the process using a promise.
	// onComplete: function(exitCode) { }
>>>>>>> 1063a37c
};

// Tweak the configuration if we're in Travis-CI.
if ( process.env.CI ) {

	// Set the tests' base url.
	const BASE_URL = 'http://wordpress.local';

	// Remove any previously set baseUrl (we use one different URL for each
	// browser).
	delete config.baseUrl;

	// Configure Sauce Labs.
	config.user = process.env.SAUCE_USERNAME;
	config.key = process.env.SAUCE_ACCESS_KEY;

	// Use Sauce.
	config.services = [ 'sauce' ];

	// Add browsers: Firefox, Internet Explorer.
	config.capabilities = [
		{
			browserName: 'chrome',
			version: 'latest',
			platform: 'Windows 10'
		}, {
			browserName: 'chrome',
			version: 'latest-1',
			platform: 'Windows 10'
		}, {
			browserName: 'safari',
<<<<<<< HEAD
			platform: 'macOS 10.12',
=======
			platform: 'OS X 10.11',
>>>>>>> 1063a37c
			version: 'latest'
		}, {
			browserName: 'firefox',
			version: 'latest',
<<<<<<< HEAD
			platform: 'macOS 10.12',
			enableNativeEvents: true
=======
			platform: 'Windows 10'
>>>>>>> 1063a37c
		}, {
			browserName: 'internet explorer',
			version: 'latest',
			platform: 'Windows 10'
		}, {
			browserName: 'MicrosoftEdge',
			version: 'latest',
			platform: 'Windows 10'
		}
	];

	// Set Travis job and build numbers.
	for ( var i = 0; i < config.capabilities.length; i ++ ) {
		config.capabilities[ i ][ 'tunnel-identifier' ] = process.env.TRAVIS_JOB_NUMBER;
		config.capabilities[ i ].build = process.env.TRAVIS_BUILD_NUMBER;
		config.capabilities[ i ].name = process.env.TRAVIS_BRANCH + ' (build ' + process.env.TRAVIS_BUILD_NUMBER + '; commit ' + process.env.TRAVIS_COMMIT + ')';
		config.capabilities[ i ].public = true;
		config.capabilities[ i ].baseUrl = BASE_URL + '/' + (
										   i + 1
			);
	}

}

exports.config = config;<|MERGE_RESOLUTION|>--- conflicted
+++ resolved
@@ -127,13 +127,9 @@
 	// screenshotRoot: 'my-shots', failedComparisonsRoot: 'diffs',
 	// misMatchTolerance: 0.05, screenWidth: [320,480,640,1024] },
 	// webdriverrtc: {}, browserevent: {} },  Test runner services Services
-<<<<<<< HEAD
-	// take over a specific job you don't want to take care of. They enhance your test setup with almost no effort. Unlike plugins, they don't add new commands. Instead, they hook themselves up into the test process.
-=======
 	// take over a specific job you don't want to take care of. They enhance
 	// your test setup with almost no effort. Unlike plugins, they don't add
 	// new commands. Instead, they hook themselves up into the test process.
->>>>>>> 1063a37c
 	services: [ 'selenium-standalone' ],
 	//
 	// Framework you want to run your specs with.
@@ -205,9 +201,6 @@
 	// args) { },  Runs after a WebdriverIO command gets executed afterCommand:
 	// function (commandName, args, result, error) { },  Function to be
 	// executed after a test (in Mocha/Jasmine) or a step (in Cucumber) starts.
-<<<<<<< HEAD
-	// afterTest: function (test) { },  Hook that gets executed after the suite has ended afterSuite: function (suite) { },  Gets executed after all tests are done. You still have access to all global variables from the test. after: function (result, capabilities, specs) { },  Gets executed after all workers got shut down and the process is about to exit. It is not possible to defer the end of the process using a promise. onComplete: function(exitCode) { }
-=======
 	// afterTest: function (test) { },  Hook that gets executed after the suite
 	// has ended afterSuite: function (suite) { },  Gets executed after all
 	// tests are done. You still have access to all global variables from the
@@ -215,7 +208,6 @@
 	// after all workers got shut down and the process is about to exit. It is
 	// not possible to defer the end of the process using a promise.
 	// onComplete: function(exitCode) { }
->>>>>>> 1063a37c
 };
 
 // Tweak the configuration if we're in Travis-CI.
@@ -247,21 +239,12 @@
 			platform: 'Windows 10'
 		}, {
 			browserName: 'safari',
-<<<<<<< HEAD
 			platform: 'macOS 10.12',
-=======
-			platform: 'OS X 10.11',
->>>>>>> 1063a37c
 			version: 'latest'
 		}, {
 			browserName: 'firefox',
 			version: 'latest',
-<<<<<<< HEAD
-			platform: 'macOS 10.12',
-			enableNativeEvents: true
-=======
-			platform: 'Windows 10'
->>>>>>> 1063a37c
+			platform: 'Windows 10'
 		}, {
 			browserName: 'internet explorer',
 			version: 'latest',
