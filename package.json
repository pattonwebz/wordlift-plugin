{
<<<<<<< HEAD
  "name": "WordLift",
=======
  "name": "wordlift-plugin",
>>>>>>> 94607117
  "description": "WordLift brings the power of Artificial Intelligence to organize content. Attract new readers and get their true attention with top notch semantic seo.",
  "private": true,
  "version": "3.20.0-dev",
  "author": "WordLift",
  "homepage": "https://wordift.io/",
  "license": "GPL-3.0",
  "repository": {
    "type": "git",
    "url": "https://github.com/insideout10/wordlift-plugin"
  },
  "dependencies": {
    "autoprefixer": "7.1.2",
    "babel-core": "6.25.0",
    "babel-eslint": "7.2.3",
    "babel-jest": "20.0.3",
    "babel-loader": "7.1.1",
    "babel-preset-react-app": "^3.0.2",
    "babel-runtime": "6.26.0",
    "case-sensitive-paths-webpack-plugin": "2.1.1",
    "chalk": "1.1.3",
    "css-loader": "0.28.4",
    "d3-hierarchy": "^1.1.6",
    "dotenv": "4.0.0",
    "eslint": "4.4.1",
    "eslint-config-react-app": "^2.0.0",
    "eslint-loader": "1.9.0",
    "eslint-plugin-flowtype": "2.35.0",
    "eslint-plugin-import": "2.7.0",
    "eslint-plugin-jsx-a11y": "5.1.1",
    "eslint-plugin-react": "7.1.0",
    "extract-text-webpack-plugin": "3.0.0",
    "file-loader": "0.11.2",
    "fs-extra": "3.0.1",
    "html-webpack-plugin": "2.29.0",
    "immutable": "^3",
    "jest": "20.0.4",
    "mustache": "^2.3.0",
    "numeral": "^2.0.6",
    "object-assign": "4.1.1",
    "polished": "^1",
    "postcss-flexbugs-fixes": "3.2.0",
    "postcss-loader": "2.0.6",
    "promise": "8.0.1",
    "prop-types": "^15",
    "react": "^16",
    "react-dev-utils": "^5",
    "react-dom": "^16",
    "react-redux": "^5.0.6",
    "react-select": "^1.2",
    "redux": "^4",
    "redux-actions": "^2.4",
    "redux-saga": "^0.16.0",
    "redux-thunk": "^2.3",
    "reselect": "^3.0",
    "style-loader": "0.18.2",
    "styled-components": "^3",
    "sw-precache-webpack-plugin": "0.11.4",
    "url-loader": "0.5.9",
    "webpack": "3.5.1",
    "webpack-dev-server": "2.7.1",
    "webpack-manifest-plugin": "1.2.1",
<<<<<<< HEAD
    "whatwg-fetch": "^2",
    "wordlift-ui": "git+ssh://git@gitlab.com:wordlift/wordlift-ui.git"
=======
    "whatwg-fetch": "2.0.3"
>>>>>>> 94607117
  },
  "scripts": {
    "start": "node scripts/start.js",
    "build": "node scripts/build.js",
    "coffee:build": "grunt build",
    "coffee:watch": "grunt watch",
    "test": "node scripts/test.js --env=jsdom",
    "test:e2e": "./node_modules/.bin/wdio wdio.conf.js",
    "test:js": "grunt travis:js",
    "test:php": "./vendor/bin/phpunit",
    "test:php-test-coverage": "./vendor/bin/phpunit -c phpunit-test-coverage.xml",
    "test:multisite": "./vendor/bin/phpunit -c phpunit-multisite.xml"
  },
  "jest": {
    "collectCoverageFrom": [
      "src/**/*.{js,jsx}"
    ],
    "setupFiles": [
      "<rootDir>/config/polyfills.js"
    ],
    "testMatch": [
      "<rootDir>/src/**/__tests__/**/*.js?(x)",
      "<rootDir>/src/**/?(*.)(spec|test).js?(x)"
    ],
    "testEnvironment": "node",
    "testURL": "http://localhost",
    "transform": {
      "^.+\\.(js|jsx)$": "<rootDir>/node_modules/babel-jest",
      "^.+\\.css$": "<rootDir>/config/jest/cssTransform.js",
      "^(?!.*\\.(js|jsx|css|json)$)": "<rootDir>/config/jest/fileTransform.js"
    },
    "transformIgnorePatterns": [
      "[/\\\\]node_modules[/\\\\].+\\.(js|jsx)$"
    ],
    "moduleNameMapper": {
      "^react-native$": "react-native-web"
    },
    "moduleFileExtensions": [
      "web.js",
      "js",
      "json",
      "web.jsx",
      "jsx",
      "node"
    ]
  },
  "babel": {
    "presets": [
      "react-app"
    ]
  },
  "eslintConfig": {
    "extends": "react-app"
  },
  "devDependencies": {
    "grunt": "^1",
    "grunt-autoprefixer": "^3",
    "grunt-contrib-clean": "^1",
    "grunt-contrib-coffee": "^1",
    "grunt-contrib-compress": "^1",
    "grunt-contrib-concat": "^1",
    "grunt-contrib-copy": "^1",
    "grunt-contrib-cssmin": "^2",
    "grunt-contrib-imagemin": "^2",
    "grunt-contrib-jshint": "^1",
    "grunt-contrib-less": "^1",
    "grunt-contrib-nodeunit": "^1",
    "grunt-contrib-qunit": "^2",
    "grunt-contrib-uglify": "^3",
    "grunt-contrib-watch": "^1",
    "grunt-docco": "^0",
    "grunt-includes": "^1",
    "grunt-jsvalidate": "^0",
    "grunt-karma": "^2",
    "grunt-legacy-util": "^1",
    "grunt-postcss": "^0",
    "jasmine-core": "^2",
    "karma": "^1",
    "karma-chrome-launcher": "^2",
    "karma-coffee-preprocessor": "^1",
    "karma-firefox-launcher": "^1",
    "karma-html2js-preprocessor": "^1",
    "karma-jasmine": "^1",
    "karma-junit-reporter": "^1",
    "karma-phantomjs-launcher": "^1",
    "karma-requirejs": "^1",
    "karma-safari-launcher": "^1",
    "karma-script-launcher": "^1",
    "matchdep": "^2.0.0",
    "node-sass": "^4.5.3",
    "prettier": "^1.12.1",
    "requirejs": "2",
    "sass-loader": "^6.0.6",
    "selenium-webdriver": "^3.5.0",
    "wdio-dot-reporter": "^0.0.9",
    "wdio-firefox-profile-service": "^0.1.0",
    "wdio-jasmine-framework": "^0.3.2",
    "wdio-sauce-service": "^0.4.0",
    "wdio-selenium-standalone-service": "^0.0.9",
    "webdriverio": "^4.8.0"
  }
}<|MERGE_RESOLUTION|>--- conflicted
+++ resolved
@@ -1,9 +1,5 @@
 {
-<<<<<<< HEAD
-  "name": "WordLift",
-=======
   "name": "wordlift-plugin",
->>>>>>> 94607117
   "description": "WordLift brings the power of Artificial Intelligence to organize content. Attract new readers and get their true attention with top notch semantic seo.",
   "private": true,
   "version": "3.20.0-dev",
@@ -65,12 +61,8 @@
     "webpack": "3.5.1",
     "webpack-dev-server": "2.7.1",
     "webpack-manifest-plugin": "1.2.1",
-<<<<<<< HEAD
     "whatwg-fetch": "^2",
     "wordlift-ui": "git+ssh://git@gitlab.com:wordlift/wordlift-ui.git"
-=======
-    "whatwg-fetch": "2.0.3"
->>>>>>> 94607117
   },
   "scripts": {
     "start": "node scripts/start.js",
