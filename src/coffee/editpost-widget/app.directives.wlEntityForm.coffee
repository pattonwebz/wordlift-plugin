angular.module('wordlift.editpost.widget.directives.wlEntityForm', [])
.directive('wlEntityForm', ['configuration', '$window', '$log', (configuration, $window, $log)->
    restrict: 'E'
    scope:
      entity: '='
      onSubmit: '&'
      box: '='
    templateUrl: ()->
      configuration.defaultAngularTemplatesPath + 'wordlift-directive-entity-form.html'

<<<<<<< HEAD
    template: """
      <div name="wordlift" class="wl-entity-form">
      <div ng-show="entity.images.length > 0">
          <img ng-src="{{entity.images[0]}}" wl-on-error="removeCurrentImage()" />
      </div>
      <div>
          <label class="wl-required">Entity label</label>
          <input type="text" ng-model="entity.label" ng-disabled="checkEntityId(entity.id)" />
      </div>
      <div ng-hide="isInternal()">
          <label class="wl-required">Entity type</label>
          <select ng-hide="hasOccurences()" ng-model="entity.mainType" ng-options="type.id as type.name for type in supportedTypes" ></select>
          <input ng-show="hasOccurences()" type="text" ng-value="getCurrentTypeUri()" disabled="true" />
      </div>
      <div>
          <label class="wl-required">Entity Description</label>
          <textarea ng-model="entity.description" rows="6" ng-disabled="isInternal()"></textarea>
      </div>
      <div ng-hide="isInternal()">
          <label ng-show="checkEntityId(entity.id)" class="wl-required">Entity Id</label>
          <input ng-show="checkEntityId(entity.id)" type="text" ng-model="entity.id" disabled="true" />
      </div>
      <div ng-hide="isInternal()">
          <label>Entity Same as</label>
          <input type="text" ng-model="entity.sameAs" />
          <div ng-show="entity.suggestedSameAs.length > 0" class="wl-suggested-sameas-wrapper">
            <h5>same as suggestions</h5>
            <div ng-click="setSameAs(sameAs)" ng-class="{ 'active': entity.sameAs == sameAs }" class="wl-sameas" ng-repeat="sameAs in entity.suggestedSameAs">{{sameAs}}</div>
          </div>
      </div>
      <div ng-hide="isInternal()" class="wl-buttons-wrapper">
        <span class="button button-primary wl-button wl-add-entity-button" ng-click="onSubmit()">+</span>
      </div>
      <div ng-show="isInternal()" class="wl-buttons-wrapper">
        <span class="button button-primary wl-button" ng-click="linkTo('lod')">View Linked Data<i class="wl-link"></i></span>
        <span class="button button-primary wl-button" ng-click="linkTo('edit')">Edit<i class="wl-link"></i></span>
      </div>
      </div>
    """
    link: ($scope, $element, $attrs, $ctrl) ->
=======
    link: ($scope, $element, $attrs, $ctrl) ->  
>>>>>>> 5c8a7e7b

      $scope.removeCurrentImage = ()->
        removed = $scope.entity.images.shift()
        $log.warn "Removed #{removed} from entity #{$scope.entity.id} images collection"

      $scope.getCurrentTypeUri = ()->
        for type in configuration.types
          if type.css is "wl-#{$scope.entity.mainType}"
            return type.uri

      $scope.isInternal = ()->
        if $scope.entity.id.startsWith configuration.datasetUri
          return true
        return false

      $scope.linkTo = (linkType)->
        $window.location.href = ajaxurl + '?action=wordlift_redirect&uri=' + $window.encodeURIComponent($scope.entity.id) + "&to=" + linkType

      $scope.hasOccurences = ()->
        $scope.entity.occurrences?.length > 0
      $scope.setSameAs = (uri)->
        $scope.entity.sameAs = uri

      $scope.checkEntityId = (uri)->
        /^(f|ht)tps?:\/\//i.test(uri)

      availableTypes = []
      for type in configuration.types
        availableTypes[ type.css.replace('wl-','') ] = type.uri

      $scope.supportedTypes = ({ id: type.css.replace('wl-',''), name: type.uri } for type in configuration.types)
      if $scope.box
        $scope.supportedTypes = ({ id: type, name: availableTypes[ type ] } for type in $scope.box.registeredTypes)


])<|MERGE_RESOLUTION|>--- conflicted
+++ resolved
@@ -8,50 +8,7 @@
     templateUrl: ()->
       configuration.defaultAngularTemplatesPath + 'wordlift-directive-entity-form.html'
 
-<<<<<<< HEAD
-    template: """
-      <div name="wordlift" class="wl-entity-form">
-      <div ng-show="entity.images.length > 0">
-          <img ng-src="{{entity.images[0]}}" wl-on-error="removeCurrentImage()" />
-      </div>
-      <div>
-          <label class="wl-required">Entity label</label>
-          <input type="text" ng-model="entity.label" ng-disabled="checkEntityId(entity.id)" />
-      </div>
-      <div ng-hide="isInternal()">
-          <label class="wl-required">Entity type</label>
-          <select ng-hide="hasOccurences()" ng-model="entity.mainType" ng-options="type.id as type.name for type in supportedTypes" ></select>
-          <input ng-show="hasOccurences()" type="text" ng-value="getCurrentTypeUri()" disabled="true" />
-      </div>
-      <div>
-          <label class="wl-required">Entity Description</label>
-          <textarea ng-model="entity.description" rows="6" ng-disabled="isInternal()"></textarea>
-      </div>
-      <div ng-hide="isInternal()">
-          <label ng-show="checkEntityId(entity.id)" class="wl-required">Entity Id</label>
-          <input ng-show="checkEntityId(entity.id)" type="text" ng-model="entity.id" disabled="true" />
-      </div>
-      <div ng-hide="isInternal()">
-          <label>Entity Same as</label>
-          <input type="text" ng-model="entity.sameAs" />
-          <div ng-show="entity.suggestedSameAs.length > 0" class="wl-suggested-sameas-wrapper">
-            <h5>same as suggestions</h5>
-            <div ng-click="setSameAs(sameAs)" ng-class="{ 'active': entity.sameAs == sameAs }" class="wl-sameas" ng-repeat="sameAs in entity.suggestedSameAs">{{sameAs}}</div>
-          </div>
-      </div>
-      <div ng-hide="isInternal()" class="wl-buttons-wrapper">
-        <span class="button button-primary wl-button wl-add-entity-button" ng-click="onSubmit()">+</span>
-      </div>
-      <div ng-show="isInternal()" class="wl-buttons-wrapper">
-        <span class="button button-primary wl-button" ng-click="linkTo('lod')">View Linked Data<i class="wl-link"></i></span>
-        <span class="button button-primary wl-button" ng-click="linkTo('edit')">Edit<i class="wl-link"></i></span>
-      </div>
-      </div>
-    """
-    link: ($scope, $element, $attrs, $ctrl) ->
-=======
     link: ($scope, $element, $attrs, $ctrl) ->  
->>>>>>> 5c8a7e7b
 
       $scope.removeCurrentImage = ()->
         removed = $scope.entity.images.shift()
