# Set the well-known $ reference to jQuery.
$ = jQuery

# Create the main AngularJS module, and set it dependent on controllers and directives.
angular.module('wordlift.navigator.widget', ['wordlift.ui.carousel', 'wordlift.utils.directives'])
.provider("configuration", ()->
  _configuration = undefined

  provider =
    setConfiguration: (configuration)->
      _configuration = configuration
    $get: ()->
      _configuration

  provider
)
.directive('wlNavigatorItems', ['configuration', '$window', '$log', (configuration, $window, $log)->
  restrict: 'E'
  scope: true
  template: (tElement, tAttrs)->
    wrapperClasses = 'wl-wrapper'
    wrapperAttrs = ' wl-carousel'
    itemWrapperClasses = 'wl-post wl-card wl-item-wrapper'
    itemWrapperAttrs = ' wl-carousel-pane'
    thumbClasses = 'wl-card-image'

    unless configuration.attrs.with_carousel
      wrapperClasses = 'wl-floating-wrapper'
      wrapperAttrs = ''
      itemWrapperClasses = 'wl-post wl-card wl-floating-item-wrapper'
      itemWrapperAttrs = ''

    if configuration.attrs.squared_thumbs
      thumbClasses = 'wl-card-image wl-square'

    """
      <div class="wl-posts">
        <div class="#{wrapperClasses}" #{wrapperAttrs}>
          <div class="#{itemWrapperClasses}" ng-repeat="item in items"#{itemWrapperAttrs}>
            <div class="wl-card-header wl-entity-wrapper"> 
              <h6>
                <a ng-href="{{item.entity.permalink}}">{{item.entity.label}}</a>
              </h6>
            </div>
            <div class="#{thumbClasses}"> 
              <a ng-href="{{item.post.permalink}}" style="background: url({{item.post.thumbnail}}) no-repeat center center; background-size: cover;"></a>
            </div>
            <div class="wl-card-title"> 
              <a ng-href="{{item.post.permalink}}">{{item.post.title}}</a>
            </div>
          </div>
        </div>
      </div>
  """

])
.controller('NavigatorWidgetController', ['DataRetrieverService', 'configuration', '$scope', '$log',
  (DataRetrieverService, configuration, $scope, $log)->
    $scope.items = []
    $scope.configuration = configuration

    $scope.$on "itemsLoaded", (event, items) ->
      $scope.items = items

])
# Retrieve post
.service('DataRetrieverService', ['configuration', '$log', '$http', '$rootScope',
  (configuration, $log, $http, $rootScope)->
    service = {}
    service.load = ()->
      uri = "#{configuration.ajax_url}?action=#{configuration.action}&post_id=#{configuration.post_id}"
      $log.debug "Going to load navigator items from #{uri}"

      $http(
        method: 'get'
        url: uri
      )
# If successful, broadcast an *analysisReceived* event.
      .success (data) ->
        $rootScope.$broadcast "itemsLoaded", data
      .error (data, status) ->
        $log.warn "Error loading items, statut #{status}"

    service

])
# Configuration provider
.config(['configurationProvider', (configurationProvider)->
  configurationProvider.setConfiguration window.wl_navigator_params
])

$(
  container = $("""
  	<div ng-controller="NavigatorWidgetController" ng-show="items.length > 0">
      <h4 class="wl-headline">{{configuration.attrs.title}}</h4>
      <wl-navigator-items></wl-navigator-items>
    </div>
  """)
  .appendTo('.wl-navigator-widget')

<<<<<<< HEAD
  injector = angular.bootstrap $('.wl-navigator-widget'), ['wordlift.navigator.widget']
  injector.invoke(['DataRetrieverService', '$rootScope', '$log', (DataRetrieverService, $rootScope, $log) ->
# execute the following commands in the angular js context.
    $rootScope.$apply(->
      DataRetrieverService.load()
    )
  ])
=======
# If there are navigator widgets on the page activate them.
  if 0 < $('.wl-navigator-widget').size
    injector = angular.bootstrap $('.wl-navigator-widget'), ['wordlift.navigator.widget']
    injector.invoke(['DataRetrieverService', '$rootScope', '$log', (DataRetrieverService, $rootScope, $log) ->
# execute the following commands in the angular js context.
      $rootScope.$apply(-> DataRetrieverService.load())
    ])
>>>>>>> 6c9f81da
)

<|MERGE_RESOLUTION|>--- conflicted
+++ resolved
@@ -43,7 +43,7 @@
               </h6>
             </div>
             <div class="#{thumbClasses}"> 
-              <a ng-href="{{item.post.permalink}}" style="background: url({{item.post.thumbnail}}) no-repeat center center; background-size: cover;"></a>
+              <span style="background: url({{item.post.thumbnail}}) no-repeat center center; background-size: cover;"></span>
             </div>
             <div class="wl-card-title"> 
               <a ng-href="{{item.post.permalink}}">{{item.post.title}}</a>
@@ -98,15 +98,6 @@
   """)
   .appendTo('.wl-navigator-widget')
 
-<<<<<<< HEAD
-  injector = angular.bootstrap $('.wl-navigator-widget'), ['wordlift.navigator.widget']
-  injector.invoke(['DataRetrieverService', '$rootScope', '$log', (DataRetrieverService, $rootScope, $log) ->
-# execute the following commands in the angular js context.
-    $rootScope.$apply(->
-      DataRetrieverService.load()
-    )
-  ])
-=======
 # If there are navigator widgets on the page activate them.
   if 0 < $('.wl-navigator-widget').size
     injector = angular.bootstrap $('.wl-navigator-widget'), ['wordlift.navigator.widget']
@@ -114,6 +105,5 @@
 # execute the following commands in the angular js context.
       $rootScope.$apply(-> DataRetrieverService.load())
     ])
->>>>>>> 6c9f81da
 )
 
