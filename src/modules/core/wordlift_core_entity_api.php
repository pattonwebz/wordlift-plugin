<?php
/**
 * This file provides functions to get entities.
 *
 * @since 3.0.0
 */


/**
 * Get a list of entities with the specified title.
 *
 * @since 3.0.0
 *
 * @param $title string The title to look for.
 *
 * @param bool $autocomplete
<<<<<<< HEAD
 *
 * @return array An array of WP_Post instances.
 */
function wl_entity_get_by_title( $title, $autocomplete = false ) {
=======
 * @param bool $include_alias
 *
 * @return array An array of WP_Post instances.
 */
function wl_entity_get_by_title( $title, $autocomplete = false, $include_alias = true ) {
>>>>>>> fe90efc5
	global $wpdb;

	// Search by substring
	if ( $autocomplete ) {
		$title = $title . '%';
	}

//	// The title is a LIKE query.
//	$query = "SELECT p.ID AS id, p.post_title AS title, t.name AS schema_type_name, t.slug AS type_slug" .
//	         " FROM $wpdb->posts p, $wpdb->term_taxonomy tt, $wpdb->term_relationships tr, $wpdb->terms t" .
//	         " WHERE p.post_title LIKE %s AND p.post_type= %s" .
//	         " AND t.term_id = tt.term_id" .
//	         " AND tt.taxonomy = '" . Wordlift_Entity_Types_Taxonomy_Service::TAXONOMY_NAME . "'" .
//	         " AND tt.term_taxonomy_id = tr.term_taxonomy_id" .
//	         " AND tr.object_id = p.ID";
//
//	return $wpdb->get_results( $wpdb->prepare( $query, $title, Wordlift_Entity_Service::TYPE_NAME ) );

	// The title is a LIKE query.
	$query = "SELECT DISTINCT p.ID AS id, p.post_title AS title, t.name AS schema_type_name, t.slug AS type_slug"
	         . " FROM $wpdb->posts p, $wpdb->term_taxonomy tt, $wpdb->term_relationships tr, $wpdb->terms t"
	         . "  WHERE p.post_type= %s"
	         . "   AND p.post_title LIKE %s"
	         . "   AND t.term_id = tt.term_id"
	         . "   AND tt.taxonomy = %s"
	         . "   AND tt.term_taxonomy_id = tr.term_taxonomy_id"
<<<<<<< HEAD
	         . "   AND tr.object_id = p.ID"
	         . " UNION"
=======
	         . "   AND tr.object_id = p.ID";
	
	if( $include_alias ) {
	    
		$query.= " UNION"
>>>>>>> fe90efc5
	         . "  SELECT DISTINCT p.ID AS id, CONCAT( m.meta_value, ' (', p.post_title, ')' ) AS title, t.name AS schema_type_name, t.slug AS type_slug"
	         . "  FROM $wpdb->posts p, $wpdb->term_taxonomy tt, $wpdb->term_relationships tr, $wpdb->terms t, $wpdb->postmeta m"
	         . "   WHERE p.post_type= %s"
	         . "    AND m.meta_key = %s AND m.meta_value LIKE %s"
	         . "    AND m.post_id = p.ID"
	         . "    AND t.term_id = tt.term_id"
	         . "    AND tt.taxonomy = %s"
	         . "    AND tt.term_taxonomy_id = tr.term_taxonomy_id"
	         . "    AND tr.object_id = p.ID";
<<<<<<< HEAD
=======
	}
>>>>>>> fe90efc5

	return $wpdb->get_results( $wpdb->prepare(
		$query,
		Wordlift_Entity_Service::TYPE_NAME,
		$title,
		Wordlift_Entity_Types_Taxonomy_Service::TAXONOMY_NAME,
		Wordlift_Entity_Service::TYPE_NAME,
		Wordlift_Entity_Service::ALTERNATIVE_LABEL_META_KEY,
		$title,
		Wordlift_Entity_Types_Taxonomy_Service::TAXONOMY_NAME
	) );
}


/**
 * Execute the {@link wl_entity_get_by_title} function via AJAX.
 *
 * @since 3.0.0
 */
function wl_entity_ajax_get_by_title() {

	// Get the title to search.
	if ( empty( $_GET['title'] ) ) {
		wp_die( 'The title parameter is required.' );
	}

	$title = $_GET['title'];

	// Are we searching for a specific title or for a containing title?
	$autocomplete = isset( $_GET['autocomplete'] );
<<<<<<< HEAD
=======
	
	// Are we searching also for the aliases?
	$include_alias = isset( $_GET['alias'] );
>>>>>>> fe90efc5

	// Get the edit link.
	$post_type_object = get_post_type_object( Wordlift_Entity_Service::TYPE_NAME );
	$edit_link        = $post_type_object->_edit_link . '&action=edit';

	// Prepare the response with the edit link.
	$response = array(
		'edit_link' => $edit_link,
<<<<<<< HEAD
		'results'   => wl_entity_get_by_title( $title, $autocomplete )
=======
		'results'   => wl_entity_get_by_title( $title, $autocomplete, $include_alias )
>>>>>>> fe90efc5
	);

	wl_core_send_json( $response );

}

add_action( 'wp_ajax_entity_by_title', 'wl_entity_ajax_get_by_title' );<|MERGE_RESOLUTION|>--- conflicted
+++ resolved
@@ -14,18 +14,11 @@
  * @param $title string The title to look for.
  *
  * @param bool $autocomplete
-<<<<<<< HEAD
- *
- * @return array An array of WP_Post instances.
- */
-function wl_entity_get_by_title( $title, $autocomplete = false ) {
-=======
  * @param bool $include_alias
  *
  * @return array An array of WP_Post instances.
  */
 function wl_entity_get_by_title( $title, $autocomplete = false, $include_alias = true ) {
->>>>>>> fe90efc5
 	global $wpdb;
 
 	// Search by substring
@@ -52,16 +45,11 @@
 	         . "   AND t.term_id = tt.term_id"
 	         . "   AND tt.taxonomy = %s"
 	         . "   AND tt.term_taxonomy_id = tr.term_taxonomy_id"
-<<<<<<< HEAD
-	         . "   AND tr.object_id = p.ID"
-	         . " UNION"
-=======
 	         . "   AND tr.object_id = p.ID";
 	
 	if( $include_alias ) {
 	    
 		$query.= " UNION"
->>>>>>> fe90efc5
 	         . "  SELECT DISTINCT p.ID AS id, CONCAT( m.meta_value, ' (', p.post_title, ')' ) AS title, t.name AS schema_type_name, t.slug AS type_slug"
 	         . "  FROM $wpdb->posts p, $wpdb->term_taxonomy tt, $wpdb->term_relationships tr, $wpdb->terms t, $wpdb->postmeta m"
 	         . "   WHERE p.post_type= %s"
@@ -71,10 +59,7 @@
 	         . "    AND tt.taxonomy = %s"
 	         . "    AND tt.term_taxonomy_id = tr.term_taxonomy_id"
 	         . "    AND tr.object_id = p.ID";
-<<<<<<< HEAD
-=======
 	}
->>>>>>> fe90efc5
 
 	return $wpdb->get_results( $wpdb->prepare(
 		$query,
@@ -105,12 +90,9 @@
 
 	// Are we searching for a specific title or for a containing title?
 	$autocomplete = isset( $_GET['autocomplete'] );
-<<<<<<< HEAD
-=======
 	
 	// Are we searching also for the aliases?
 	$include_alias = isset( $_GET['alias'] );
->>>>>>> fe90efc5
 
 	// Get the edit link.
 	$post_type_object = get_post_type_object( Wordlift_Entity_Service::TYPE_NAME );
@@ -119,11 +101,7 @@
 	// Prepare the response with the edit link.
 	$response = array(
 		'edit_link' => $edit_link,
-<<<<<<< HEAD
-		'results'   => wl_entity_get_by_title( $title, $autocomplete )
-=======
 		'results'   => wl_entity_get_by_title( $title, $autocomplete, $include_alias )
->>>>>>> fe90efc5
 	);
 
 	wl_core_send_json( $response );
