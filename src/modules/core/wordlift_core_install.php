--- conflicted
+++ resolved
@@ -140,7 +140,6 @@
 }
 
 /**
-<<<<<<< HEAD
  * Install Wordlift in WordPress.
  */
 function wl_core_install() {
@@ -166,8 +165,6 @@
 add_action( 'activate_wordlift/wordlift.php', 'wl_core_install' );
 
 /**
-=======
->>>>>>> 7b174f3f
  * Upgrade the DB structure to the one expected by the 1.0 release
  *
  * @since 3.10.0
