<?php
/**
 * Provide WordLift's install functions.
 *
 * @since   3.0.0
 * @package Wordlift
 */

/**
 * Install known types in WordPress.
 */
function wl_core_install_entity_type_data() {

	// Ensure the custom type and the taxonomy are registered.
	Wordlift_Entity_Post_Type_Service::get_instance()->register();

	wl_entity_type_taxonomy_register();

	// Ensure the custom taxonomy for dbpedia topics is registered
	Wordlift_Topic_Taxonomy_Service::get_instance()->init();

	// Set the taxonomy data.
	// Note: parent types must be defined before child types.
	$terms = array(
		'thing'         => array(
			'label'       => 'Thing',
			'description' => 'A generic thing (something that doesn\'t fit in the previous definitions.',
		),
		'creative-work' => array(
			'label'       => 'CreativeWork',
			'description' => 'A creative work (or a Music Album).',
		),
		'event'         => array(
			'label'       => 'Event',
			'description' => 'An event.',
		),
		'organization'  => array(
			'label'       => 'Organization',
			'description' => 'An organization, including a government or a newspaper.',
		),
		'person'        => array(
			'label'       => 'Person',
			'description' => 'A person (or a music artist).',
		),
		'place'         => array(
			'label'       => 'Place',
			'description' => 'A place.',
		),
		'localbusiness' => array(
			'label'       => 'LocalBusiness',
			'description' => 'A local business.',
		),
	);

	foreach ( $terms as $slug => $term ) {

		// Create the term if it does not exist, then get its ID
		$term_id = term_exists( $slug, Wordlift_Entity_Types_Taxonomy_Service::TAXONOMY_NAME );

		if ( 0 == $term_id || is_null( $term_id ) ) {
			$result = wp_insert_term( $slug, Wordlift_Entity_Types_Taxonomy_Service::TAXONOMY_NAME );
		} else {
			$term_id = $term_id['term_id'];
			$result  = get_term( $term_id, Wordlift_Entity_Types_Taxonomy_Service::TAXONOMY_NAME, ARRAY_A );
		}

		// Check for errors.
		if ( is_wp_error( $result ) ) {
			wl_write_log( 'wl_install_entity_type_data [ ' . $result->get_error_message() . ' ]' );
			continue;
		}

		// Check if 'parent' corresponds to an actual term and get its ID.
		if ( ! isset( $term['parents'] ) ) {
			$term['parents'] = array();
		}

		$parent_ids = array();
		foreach ( $term['parents'] as $parent_slug ) {
			$parent_id    = get_term_by( 'slug', $parent_slug, Wordlift_Entity_Types_Taxonomy_Service::TAXONOMY_NAME );
			$parent_ids[] = intval( $parent_id->term_id );  // Note: int casting is suggested by Codex: http://codex.wordpress.org/Function_Reference/get_term_by
		}

		// Define a parent in the WP taxonomy style (not important for WL)
		if ( empty( $parent_ids ) ) {
			// No parent
			$parent_id = 0;
		} else {
			// Get first parent
			$parent_id = $parent_ids[0];
		}

		// Update term with description, slug and parent
		wp_update_term( $result['term_id'], Wordlift_Entity_Types_Taxonomy_Service::TAXONOMY_NAME, array(
			'name'        => $term['label'],
			'slug'        => $slug,
			'description' => $term['description'],
			// We give to WP taxonomy just one parent. TODO: see if can give more than one
			'parent'      => $parent_id,
		) );

	}

}

/**
 * Install known types in WordPress.
 */
function wl_core_install_create_relation_instance_table() {

	global $wpdb;
	// global $wl_db_version;
	$installed_version = get_option( 'wl_db_version' );

	if ( WL_DB_VERSION != $installed_version ) {
		$table_name      = $wpdb->prefix . WL_DB_RELATION_INSTANCES_TABLE_NAME;
		$charset_collate = $wpdb->get_charset_collate();

		// Sql statement for the relation instances custom table
		$sql = <<<EOF
			CREATE TABLE $table_name (
  				id int(11) NOT NULL AUTO_INCREMENT,
  				subject_id int(11) NOT NULL,
  				predicate char(10) NOT NULL,
  				object_id int(11) NOT NULL,
  				UNIQUE KEY id (id),
  				KEY subject_id_index (subject_id),
  				KEY object_id_index (object_id)
			) $charset_collate;
EOF;

		// @see: https://codex.wordpress.org/Creating_Tables_with_Plugins
		require_once( ABSPATH . 'wp-admin/includes/upgrade.php' );
		$results = dbDelta( $sql );

		wl_write_log( $results );

		update_option( 'wl_db_version', WL_DB_VERSION );
	}
}

/**
<<<<<<< HEAD
 * Install Wordlift in WordPress.
 */
function wl_core_install() {

	// do not let the plugin be activate on wordpress versions before 4.2.
	$version = get_bloginfo( 'version' );
    if ( version_compare( $version, '4.2', '<' ) ) {
        die( __('The WordLift plugin requires WordPress version 4.2 or above.', 'wordlift' ) );
	}

	// Create a blank application key if there is none
	$key = wl_configuration_get_key();
	if ( empty( $key ) ) {
		wl_configuration_set_key( '' );
	}

	wl_core_install_entity_type_data();
	wl_core_install_create_relation_instance_table();
	flush_rewrite_rules();
}

// Installation Hook
add_action( 'activate_wordlift/wordlift.php', 'wl_core_install' );

/**
=======
>>>>>>> d47cfb0a
 * Upgrade the DB structure to the one expected by the 1.0 release
 *
 * @since 3.10.0
 *
 */
function wl_core_upgrade_db_to_1_0() {

	if ( ! get_site_option( 'wl_db_version' ) ) {
		wl_core_install_create_relation_instance_table();
	}

}

/**
 * Upgrade the DB structure to the one expected by the 3.10 release.
 *
 * Flatten the hierarchy of the entity type taxonomy terms.
 *
 * @since 3.10.0
 */
function wl_core_upgrade_db_1_0_to_3_10() {

	// If the DB version is less than 3.10, than flatten the txonomy.
	if ( version_compare( get_site_option( 'wl_db_version' ), '3.9', '<=' ) ) {

		$term_slugs = array(
			'thing',
			'creative-work',
			'event',
			'organization',
			'person',
			'place',
			'localbusiness',
		);

		foreach ( $term_slugs as $slug ) {

			$term = get_term_by( 'slug', $slug, Wordlift_Entity_Types_Taxonomy_Service::TAXONOMY_NAME );

			// Set the term's parent to 0.
			if ( $term ) {
				wp_update_term( $term->term_id, Wordlift_Entity_Types_Taxonomy_Service::TAXONOMY_NAME, array(
					'parent' => 0,
				) );
			}
		}
	}

}

// Check db status on automated plugins updates
function wl_core_update_db_check() {

	if ( get_site_option( 'wl_db_version' ) != WL_DB_VERSION ) {

		wl_core_upgrade_db_to_1_0();
		wl_core_upgrade_db_1_0_to_3_10();
		update_site_option( 'wl_db_version', WL_DB_VERSION );

	}

}

add_action( 'init', 'wl_core_update_db_check', 11 ); // need taxonomies and post type to be defined first<|MERGE_RESOLUTION|>--- conflicted
+++ resolved
@@ -140,34 +140,6 @@
 }
 
 /**
-<<<<<<< HEAD
- * Install Wordlift in WordPress.
- */
-function wl_core_install() {
-
-	// do not let the plugin be activate on wordpress versions before 4.2.
-	$version = get_bloginfo( 'version' );
-    if ( version_compare( $version, '4.2', '<' ) ) {
-        die( __('The WordLift plugin requires WordPress version 4.2 or above.', 'wordlift' ) );
-	}
-
-	// Create a blank application key if there is none
-	$key = wl_configuration_get_key();
-	if ( empty( $key ) ) {
-		wl_configuration_set_key( '' );
-	}
-
-	wl_core_install_entity_type_data();
-	wl_core_install_create_relation_instance_table();
-	flush_rewrite_rules();
-}
-
-// Installation Hook
-add_action( 'activate_wordlift/wordlift.php', 'wl_core_install' );
-
-/**
-=======
->>>>>>> d47cfb0a
  * Upgrade the DB structure to the one expected by the 1.0 release
  *
  * @since 3.10.0
