<?php
/**
 * Provide WordLift's install functions.
 *
 * @since   3.0.0
 * @package Wordlift
 */

/**
 * Install known types in WordPress.
 */
function wl_core_install_entity_type_data() {

	Wordlift_Log_Service::get_instance()->debug('Installing Entity Type data...');

	// Set the taxonomy data.
	// Note: parent types must be defined before child types.
	$terms = array(
		'thing'         => array(
			'label'       => 'Thing',
			'description' => 'A generic thing (something that doesn\'t fit in the previous definitions.',
		),
		'creative-work' => array(
			'label'       => 'CreativeWork',
			'description' => 'A creative work (or a Music Album).',
		),
		'event'         => array(
			'label'       => 'Event',
			'description' => 'An event.',
		),
		'organization'  => array(
			'label'       => 'Organization',
			'description' => 'An organization, including a government or a newspaper.',
		),
		'person'        => array(
			'label'       => 'Person',
			'description' => 'A person (or a music artist).',
		),
		'place'         => array(
			'label'       => 'Place',
			'description' => 'A place.',
		),
		'localbusiness' => array(
			'label'       => 'LocalBusiness',
			'description' => 'A local business.',
		),
	);

	foreach ( $terms as $slug => $term ) {

		// Create the term if it does not exist, then get its ID
		$term_id = term_exists( $slug, Wordlift_Entity_Types_Taxonomy_Service::TAXONOMY_NAME );

		if ( 0 == $term_id || is_null( $term_id ) ) {
			$result = wp_insert_term( $slug, Wordlift_Entity_Types_Taxonomy_Service::TAXONOMY_NAME );
		} else {
			$term_id = $term_id['term_id'];
			$result  = get_term( $term_id, Wordlift_Entity_Types_Taxonomy_Service::TAXONOMY_NAME, ARRAY_A );
		}

		// Check for errors.
		if ( is_wp_error( $result ) ) {
			wl_write_log( 'wl_install_entity_type_data [ ' . $result->get_error_message() . ' ]' );
			continue;
		}

		// Check if 'parent' corresponds to an actual term and get its ID.
		if ( ! isset( $term['parents'] ) ) {
			$term['parents'] = array();
		}

		$parent_ids = array();
		foreach ( $term['parents'] as $parent_slug ) {
			$parent_id    = get_term_by( 'slug', $parent_slug, Wordlift_Entity_Types_Taxonomy_Service::TAXONOMY_NAME );
			$parent_ids[] = intval( $parent_id->term_id );  // Note: int casting is suggested by Codex: http://codex.wordpress.org/Function_Reference/get_term_by
		}

		// Define a parent in the WP taxonomy style (not important for WL)
		if ( empty( $parent_ids ) ) {
			// No parent
			$parent_id = 0;
		} else {
			// Get first parent
			$parent_id = $parent_ids[0];
		}

		// Update term with description, slug and parent
		wp_update_term( $result['term_id'], Wordlift_Entity_Types_Taxonomy_Service::TAXONOMY_NAME, array(
			'name'        => $term['label'],
			'slug'        => $slug,
			'description' => $term['description'],
			// We give to WP taxonomy just one parent. TODO: see if can give more than one
			'parent'      => $parent_id,
		) );

	}

	Wordlift_Log_Service::get_instance()->debug('Entity Type data installed.');

}

/**
 * Install known types in WordPress.
 */
function wl_core_install_create_relation_instance_table() {

	global $wpdb;
	// global $wl_db_version;
	$installed_version = get_option( 'wl_db_version' );

	if ( WL_DB_VERSION != $installed_version ) {
		$table_name      = $wpdb->prefix . WL_DB_RELATION_INSTANCES_TABLE_NAME;
		$charset_collate = $wpdb->get_charset_collate();

		// Sql statement for the relation instances custom table
		$sql = <<<EOF
			CREATE TABLE $table_name (
  				id int(11) NOT NULL AUTO_INCREMENT,
  				subject_id int(11) NOT NULL,
  				predicate char(10) NOT NULL,
  				object_id int(11) NOT NULL,
  				UNIQUE KEY id (id),
  				KEY subject_id_index (subject_id),
  				KEY object_id_index (object_id)
			) $charset_collate;
EOF;

		// @see: https://codex.wordpress.org/Creating_Tables_with_Plugins
		require_once( ABSPATH . 'wp-admin/includes/upgrade.php' );
		$results = dbDelta( $sql );

		wl_write_log( $results );

		update_option( 'wl_db_version', WL_DB_VERSION );
	}
}

/**
 * Upgrade the DB structure to the one expected by the 1.0 release
 *
 * @since 3.10.0
 *
 */
function wl_core_upgrade_db_to_1_0() {

	if ( ! get_option( 'wl_db_version' ) ) {
		wl_core_install_create_relation_instance_table();
	}

}

/**
 * Upgrade the DB structure to the one expected by the 3.10 release.
 *
 * Flatten the hierarchy of the entity type taxonomy terms.
 *
 * @since 3.10.0
 */
function wl_core_upgrade_db_1_0_to_3_10() {

	// If the DB version is less than 3.10, than flatten the txonomy.
	if ( version_compare( get_option( 'wl_db_version' ), '3.9', '<=' ) ) {

		$term_slugs = array(
			'thing',
			'creative-work',
			'event',
			'organization',
			'person',
			'place',
			'localbusiness',
		);

		foreach ( $term_slugs as $slug ) {

			$term = get_term_by( 'slug', $slug, Wordlift_Entity_Types_Taxonomy_Service::TAXONOMY_NAME );

			// Set the term's parent to 0.
			if ( $term ) {
				wp_update_term( $term->term_id, Wordlift_Entity_Types_Taxonomy_Service::TAXONOMY_NAME, array(
					'parent' => 0,
				) );
			}
		}
	}

}

/**
 * Upgrade the DB structure to the one expected by the 3.12 release.
 *
 * Flush rewrite rules to support immediate integration with automattic's
 * AMP plugin.
 *
 * @since 3.12.0
 */
function wl_core_upgrade_db_3_10_3_12() {
	/*
	 * As this upgrade functionality runs on the init hook, and the AMP plugin
	 * initialization does the same, avoid possible race conditions by
	 * deferring the actual flush to a later hook.
	 */
	add_action( 'wp_loaded', function () {
		flush_rewrite_rules();
	} );
}

/**
 * Upgrade the DB structure to the one expected by the 3.14 release.
 *
 * Add Recipe entity.
 *
 * @since 3.14.0
 */
function wl_core_upgrade_db_3_12_3_14() {
	$result = wp_insert_term(
		'Recipe',
		Wordlift_Entity_Types_Taxonomy_Service::TAXONOMY_NAME,
		array(
			'slug'        => 'recipe',
			'description' => 'A Recipe.',
		)
	);

	// Assign capabilities to manipulate entities to admins.
	$admins = get_role( 'administrator' );

	$admins->add_cap( 'edit_wordlift_entity' );
	$admins->add_cap( 'edit_wordlift_entities' );
	$admins->add_cap( 'edit_others_wordlift_entities' );
	$admins->add_cap( 'publish_wordlift_entities' );
	$admins->add_cap( 'read_private_wordlift_entities' );
	$admins->add_cap( 'delete_wordlift_entity' );
	$admins->add_cap( 'delete_wordlift_entities' );
	$admins->add_cap( 'delete_others_wordlift_entities' );
	$admins->add_cap( 'delete_published_wordlift_entities' );
	$admins->add_cap( 'delete_private_wordlift_entities' );

	// Assign capabilities to manipulate entities to editors.
	$editors = get_role( 'editor' );

	$editors->add_cap( 'edit_wordlift_entity' );
	$editors->add_cap( 'edit_wordlift_entities' );
	$editors->add_cap( 'edit_others_wordlift_entities' );
	$editors->add_cap( 'publish_wordlift_entities' );
	$editors->add_cap( 'read_private_wordlift_entities' );
	$editors->add_cap( 'delete_wordlift_entity' );
<<<<<<< HEAD
	$editors->add_cap( 'delete_wordlift_entities' );
	$editors->add_cap( 'delete_others_wordlift_entities' );
	$editors->add_cap( 'delete_published_wordlift_entities' );
	$editors->add_cap( 'delete_private_wordlift_entities' );
=======

>>>>>>> 1d77a843
}

// Check db status on automated plugins updates
function wl_core_update_db_check() {

	// Ensure the custom type and the taxonomy are registered.
	Wordlift_Entity_Post_Type_Service::get_instance()->register();

	wl_entity_type_taxonomy_register();

	// Ensure the custom taxonomy for dbpedia topics is registered
	Wordlift_Topic_Taxonomy_Service::get_instance()->init();

	if ( get_option( 'wl_db_version' ) != WL_DB_VERSION ) {
		wl_core_install_entity_type_data();
		wl_core_upgrade_db_to_1_0();
		wl_core_upgrade_db_1_0_to_3_10();
		wl_core_upgrade_db_3_10_3_12();
		wl_core_upgrade_db_3_12_3_14();
		update_option( 'wl_db_version', WL_DB_VERSION );

	}

}

add_action( 'init', 'wl_core_update_db_check', 11 ); // need taxonomies and post type to be defined first<|MERGE_RESOLUTION|>--- conflicted
+++ resolved
@@ -11,7 +11,7 @@
  */
 function wl_core_install_entity_type_data() {
 
-	Wordlift_Log_Service::get_instance()->debug('Installing Entity Type data...');
+	Wordlift_Log_Service::get_instance()->debug( 'Installing Entity Type data...' );
 
 	// Set the taxonomy data.
 	// Note: parent types must be defined before child types.
@@ -95,7 +95,7 @@
 
 	}
 
-	Wordlift_Log_Service::get_instance()->debug('Entity Type data installed.');
+	Wordlift_Log_Service::get_instance()->debug( 'Entity Type data installed.' );
 
 }
 
@@ -245,14 +245,10 @@
 	$editors->add_cap( 'publish_wordlift_entities' );
 	$editors->add_cap( 'read_private_wordlift_entities' );
 	$editors->add_cap( 'delete_wordlift_entity' );
-<<<<<<< HEAD
 	$editors->add_cap( 'delete_wordlift_entities' );
 	$editors->add_cap( 'delete_others_wordlift_entities' );
 	$editors->add_cap( 'delete_published_wordlift_entities' );
 	$editors->add_cap( 'delete_private_wordlift_entities' );
-=======
-
->>>>>>> 1d77a843
 }
 
 // Check db status on automated plugins updates
