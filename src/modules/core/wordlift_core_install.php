<?php
/**
 * Provide WordLift's install functions.
 *
 * @since   3.0.0
 * @package Wordlift
 */

/**
 * Install known types in WordPress.
 */
function wl_core_install_entity_type_data() {

	// Ensure the custom type and the taxonomy are registered.
	Wordlift_Entity_Post_Type_Service::get_instance()->register();

	wl_entity_type_taxonomy_register();

	// Ensure the custom taxonomy for dbpedia topics is registered
	Wordlift_Topic_Taxonomy_Service::get_instance()->init();

	// Set the taxonomy data.
	// Note: parent types must be defined before child types.
	$terms = array(
		'thing'         => array(
			'label'       => 'Thing',
			'description' => 'A generic thing (something that doesn\'t fit in the previous definitions.',
		),
		'creative-work' => array(
			'label'       => 'CreativeWork',
			'description' => 'A creative work (or a Music Album).',
		),
		'event'         => array(
			'label'       => 'Event',
			'description' => 'An event.',
		),
		'organization'  => array(
			'label'       => 'Organization',
			'description' => 'An organization, including a government or a newspaper.',
		),
		'person'        => array(
			'label'       => 'Person',
			'description' => 'A person (or a music artist).',
		),
		'place'         => array(
			'label'       => 'Place',
			'description' => 'A place.',
		),
		'localbusiness' => array(
			'label'       => 'LocalBusiness',
			'description' => 'A local business.',
		),
	);

	foreach ( $terms as $slug => $term ) {

		// Create the term if it does not exist, then get its ID
		$term_id = term_exists( $slug, Wordlift_Entity_Types_Taxonomy_Service::TAXONOMY_NAME );

		if ( 0 == $term_id || is_null( $term_id ) ) {
			$result = wp_insert_term( $slug, Wordlift_Entity_Types_Taxonomy_Service::TAXONOMY_NAME );
		} else {
			$term_id = $term_id['term_id'];
			$result  = get_term( $term_id, Wordlift_Entity_Types_Taxonomy_Service::TAXONOMY_NAME, ARRAY_A );
		}

		// Check for errors.
		if ( is_wp_error( $result ) ) {
			wl_write_log( 'wl_install_entity_type_data [ ' . $result->get_error_message() . ' ]' );
			continue;
		}

		// Check if 'parent' corresponds to an actual term and get its ID.
		if ( ! isset( $term['parents'] ) ) {
			$term['parents'] = array();
		}

		$parent_ids = array();
		foreach ( $term['parents'] as $parent_slug ) {
			$parent_id    = get_term_by( 'slug', $parent_slug, Wordlift_Entity_Types_Taxonomy_Service::TAXONOMY_NAME );
			$parent_ids[] = intval( $parent_id->term_id );  // Note: int casting is suggested by Codex: http://codex.wordpress.org/Function_Reference/get_term_by
		}

		// Define a parent in the WP taxonomy style (not important for WL)
		if ( empty( $parent_ids ) ) {
			// No parent
			$parent_id = 0;
		} else {
			// Get first parent
			$parent_id = $parent_ids[0];
		}

		// Update term with description, slug and parent
		wp_update_term( $result['term_id'], Wordlift_Entity_Types_Taxonomy_Service::TAXONOMY_NAME, array(
			'name'        => $term['label'],
			'slug'        => $slug,
			'description' => $term['description'],
			// We give to WP taxonomy just one parent. TODO: see if can give more than one
			'parent'      => $parent_id,
		) );

	}

}

/**
 * Install known types in WordPress.
 */
function wl_core_install_create_relation_instance_table() {

	global $wpdb;
	// global $wl_db_version;
	$installed_version = get_option( 'wl_db_version' );

	if ( WL_DB_VERSION != $installed_version ) {
		$table_name      = $wpdb->prefix . WL_DB_RELATION_INSTANCES_TABLE_NAME;
		$charset_collate = $wpdb->get_charset_collate();

		// Sql statement for the relation instances custom table
		$sql = <<<EOF
			CREATE TABLE $table_name (
  				id int(11) NOT NULL AUTO_INCREMENT,
  				subject_id int(11) NOT NULL,
  				predicate char(10) NOT NULL,
  				object_id int(11) NOT NULL,
  				UNIQUE KEY id (id),
  				KEY subject_id_index (subject_id),
  				KEY object_id_index (object_id)
			) $charset_collate;
EOF;

		// @see: https://codex.wordpress.org/Creating_Tables_with_Plugins
		require_once( ABSPATH . 'wp-admin/includes/upgrade.php' );
		$results = dbDelta( $sql );

		wl_write_log( $results );

		update_option( 'wl_db_version', WL_DB_VERSION );
	}
}

/**
 * Upgrade the DB structure to the one expected by the 1.0 release
 *
 * @since 3.10.0
 *
 */
function wl_core_upgrade_db_to_1_0() {

	if ( ! get_option( 'wl_db_version' ) ) {
		wl_core_install_entity_type_data();
		wl_core_install_create_relation_instance_table();
	}

}

/**
 * Upgrade the DB structure to the one expected by the 3.10 release.
 *
 * Flatten the hierarchy of the entity type taxonomy terms.
 *
 * @since 3.10.0
 */
function wl_core_upgrade_db_1_0_to_3_10() {

	// If the DB version is less than 3.10, than flatten the txonomy.
	if ( version_compare( get_option( 'wl_db_version' ), '3.9', '<=' ) ) {

		$term_slugs = array(
			'thing',
			'creative-work',
			'event',
			'organization',
			'person',
			'place',
			'localbusiness',
		);

		foreach ( $term_slugs as $slug ) {

			$term = get_term_by( 'slug', $slug, Wordlift_Entity_Types_Taxonomy_Service::TAXONOMY_NAME );

			// Set the term's parent to 0.
			if ( $term ) {
				wp_update_term( $term->term_id, Wordlift_Entity_Types_Taxonomy_Service::TAXONOMY_NAME, array(
					'parent' => 0,
				) );
			}
		}
	}

}

/**
 * Upgrade the DB structure to the one expected by the 3.12 release.
 *
 * Flush rewrite rules to support immediate integration with automattic's
 * AMP plugin.
 *
 * @since 3.12.0
 */
function wl_core_upgrade_db_3_10_3_12() {
	/*
	 * As this upgrade functionality runs on the init hook, and the AMP plugin
	 * initialization does the same, avoid possible race conditions by
	 * deferring the actual flush to a later hook.
	 */
	add_action( 'wp_loaded', function () {
		flush_rewrite_rules();
	} );
}

/**
 * Upgrade the DB structure to the one expected by the 3.14 release.
 *
<<<<<<< HEAD
 * Add Recipe entity.
 *
 * @since 3.14.0
 */
function wl_core_upgrade_db_3_12_3_14() {
	$result = wp_insert_term(
		'Recipe',
		Wordlift_Entity_Types_Taxonomy_Service::TAXONOMY_NAME,
		array(
				'slug'       => 'recipe',
				'description' => 'A Recipe.',
			)
	);
=======
 * Add the capabilities to manage entities to admins and editors
 *
 * @since 3.12.0
 */
function wl_core_upgrade_db_3_12_3_14() {

	// Assign capabilities to manipulate entities to admins.
	$admins = get_role( 'administrator' );

	$admins->add_cap( 'edit_wordlift_entity' );
	$admins->add_cap( 'edit_wordlift_entities' );
	$admins->add_cap( 'edit_others_wordlift_entities' );
	$admins->add_cap( 'publish_wordlift_entities' );
	$admins->add_cap( 'read_private_wordlift_entities' );
	$admins->add_cap( 'delete_wordlift_entity' );

	// Assign capabilities to manipulate entities to editors.
	$editors = get_role( 'editor' );

	$editors->add_cap( 'edit_wordlift_entity' );
	$editors->add_cap( 'edit_wordlift_entities' );
	$editors->add_cap( 'edit_others_wordlift_entities' );
	$editors->add_cap( 'publish_wordlift_entities' );
	$editors->add_cap( 'read_private_wordlift_entities' );
	$editors->add_cap( 'delete_wordlift_entity' );
>>>>>>> aa822897
}

// Check db status on automated plugins updates
function wl_core_update_db_check() {

	if ( get_option( 'wl_db_version' ) != WL_DB_VERSION ) {

		wl_core_upgrade_db_to_1_0();
		wl_core_upgrade_db_1_0_to_3_10();
		wl_core_upgrade_db_3_10_3_12();
		wl_core_upgrade_db_3_12_3_14();
		update_option( 'wl_db_version', WL_DB_VERSION );

	}

}

add_action( 'init', 'wl_core_update_db_check', 11 ); // need taxonomies and post type to be defined first<|MERGE_RESOLUTION|>--- conflicted
+++ resolved
@@ -213,7 +213,6 @@
 /**
  * Upgrade the DB structure to the one expected by the 3.14 release.
  *
-<<<<<<< HEAD
  * Add Recipe entity.
  *
  * @since 3.14.0
@@ -223,16 +222,10 @@
 		'Recipe',
 		Wordlift_Entity_Types_Taxonomy_Service::TAXONOMY_NAME,
 		array(
-				'slug'       => 'recipe',
-				'description' => 'A Recipe.',
-			)
+			'slug'        => 'recipe',
+			'description' => 'A Recipe.',
+		)
 	);
-=======
- * Add the capabilities to manage entities to admins and editors
- *
- * @since 3.12.0
- */
-function wl_core_upgrade_db_3_12_3_14() {
 
 	// Assign capabilities to manipulate entities to admins.
 	$admins = get_role( 'administrator' );
@@ -253,7 +246,7 @@
 	$editors->add_cap( 'publish_wordlift_entities' );
 	$editors->add_cap( 'read_private_wordlift_entities' );
 	$editors->add_cap( 'delete_wordlift_entity' );
->>>>>>> aa822897
+
 }
 
 // Check db status on automated plugins updates
