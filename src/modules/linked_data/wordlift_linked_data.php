<?php
/**
 * The Linked Data module provides synchronization of local WordPress data with the remote Linked Data store.
 */

require_once( 'wordlift_linked_data_images.php' );

/**
 * Receive events from post saves, and split them according to the post type.
 *
 * @since 3.0.0
 *
 * @param int $post_id The post id.
 */
function wl_linked_data_save_post( $post_id ) {

	// If it's not numeric exit from here.
	if ( ! is_numeric( $post_id ) || is_numeric( wp_is_post_revision( $post_id ) ) ) {
		return;
	}

	// unhook this function so it doesn't loop infinitely
	remove_action( 'save_post', 'wl_linked_data_save_post' );

	// raise the *wl_linked_data_save_post* event.
	do_action( 'wl_linked_data_save_post', $post_id );

	// re-hook this function
	add_action( 'save_post', 'wl_linked_data_save_post' );
}

add_action( 'save_post', 'wl_linked_data_save_post' );

/**
 * Save the post to the triple store. Also saves the entities locally and on the triple store.
 *
 * @since 3.0.0
 *
 * @param int $post_id The post id being saved.
 */
function wl_linked_data_save_post_and_related_entities( $post_id ) {

	// Ignore auto-saves
	if ( defined( 'DOING_AUTOSAVE' ) && DOING_AUTOSAVE ) {
		return;
	}

	// get the current post.
	$post = get_post( $post_id );

	remove_action( 'wl_linked_data_save_post', 'wl_linked_data_save_post_and_related_entities' );

	// wl_write_log( "[ post id :: $post_id ][ autosave :: false ][ post type :: $post->post_type ]" );

	// Store mapping between tmp new entities uris and real new entities uri
	$entities_uri_mapping = array();
	// Store classification box mapping
	$entities_predicates_mapping = null;

	// Save the entities coming with POST data.
	if ( isset( $_POST['wl_entities'] ) && isset( $_POST['wl_boxes'] ) ) {

		wl_write_log( "[ post id :: $post_id ][ POST(wl_entities) :: " );
		wl_write_log( json_encode( $_POST['wl_entities'] ) );
		wl_write_log( "]" );
		wl_write_log( "[ post id :: $post_id ][ POST(wl_boxes) :: " );
		wl_write_log( json_encode( $_POST['wl_boxes'], true ) );
		wl_write_log( "]" );

		$entities_via_post = $_POST['wl_entities'];
		$boxes_via_post    = $_POST['wl_boxes'];

		foreach ( $entities_via_post as $entity_uri => $entity ) {
			// Local entities have a tmp uri with 'local-entity-'
			// These uris need to be rewritten here and replaced in the content
			if ( preg_match( '/^local-entity-.+/', $entity_uri ) > 0 ) {
				// Build the proper uri
				$uri = sprintf( '%s/%s/%s', wl_configuration_get_redlink_dataset_uri(), 'entity', wl_sanitize_uri_path( $entity['label'] ) );
				// Populate the mapping
				$entities_uri_mapping[ $entity_uri ] = $uri;
				// Override the entity obj
				$entities_via_post[ $entity_uri ]['uri'] = $uri;
			}
		}

		// Populate the $entities_predicates_mapping
		// Local Redlink uris need to be used here
		foreach ( $boxes_via_post as $predicate => $entity_uris ) {
			foreach ( $entity_uris as $entity_uri ) {
				// Retrieve the entity label needed to build the uri
				// If the current uri is an internal uri, then entity uri is preserved:
				// the current label could be an alternative label that has not to impact on entity uri
				if ( 0 !== strrpos( $entity_uri, wl_configuration_get_redlink_dataset_uri() ) ) {	
					$label	= $entities_via_post[ stripslashes( $entity_uri ) ]['label'];
					$uri	= sprintf( '%s/%s/%s', wl_configuration_get_redlink_dataset_uri(), 'entity', wl_sanitize_uri_path( $label ) );
				} else {			
					$uri	= stripslashes( $entity_uri );
				}
				
				$entities_predicates_mapping[ $uri ][] = $predicate;
				
			}
		}
		
		// Save entities (properties included) and push them to Redlink
		wl_save_entities( array_values( $entities_via_post ), $post_id );
	}

	// Replace tmp uris in content post if needed
	$updated_post_content = $post->post_content;
	// Save each entity and store the post id.
	foreach ( $entities_uri_mapping as $tmp_uri => $uri ) {
		$updated_post_content = str_replace( $tmp_uri, $uri, $updated_post_content );
	}
	// Update the post content
	wp_update_post( array(
		'ID'           => $post->ID,
		'post_content' => $updated_post_content,
	) );

	// Extract related/referenced entities from text.
	$disambiguated_entities = wl_linked_data_content_get_embedded_entities( $updated_post_content );

	// Reset previously saved instances
	wl_core_delete_relation_instances( $post_id );

	// Save relation instances
	foreach ( array_unique( $disambiguated_entities ) as $referenced_entity_id ) {

		if ( $entities_predicates_mapping ) {

			// wl_write_log(" Going to manage relation instances according to the following mapping");

			// Retrieve the entity uri
			$referenced_entity_uri = wl_get_entity_uri( $referenced_entity_id );
			// Retrieve predicates for the current uri
			if ( isset( $entities_predicates_mapping[ $referenced_entity_uri ] ) ) {
				foreach ( $entities_predicates_mapping[ $referenced_entity_uri ] as $predicate ) {
					wl_write_log(" Going to add relation with predicate $predicate");
					wl_core_add_relation_instance( $post_id, $predicate, $referenced_entity_id );
				}
			} else {
				wl_write_log( "Entity uri $referenced_entity_uri missing in the mapping" );
				wl_write_log( $entities_predicates_mapping );
			}

		} else {
			// Just for unit tests
			wl_core_add_relation_instance( $post_id, 'what', $referenced_entity_id );
		}

		// TODO Check if is needed
		wl_linked_data_push_to_redlink( $referenced_entity_id );
	}

	// Push the post to Redlink.
	wl_linked_data_push_to_redlink( $post->ID );

	add_action( 'wl_linked_data_save_post', 'wl_linked_data_save_post_and_related_entities' );
}

add_action( 'wl_linked_data_save_post', 'wl_linked_data_save_post_and_related_entities' );

/**
 * Adds default schema type "Thing" as soon as an entity is created.
 */
function wordlift_save_post_add_default_schema_type( $entity_id ) {

	$entity      = get_post( $entity_id );
	$entity_type = wl_schema_get_types( $entity_id );

	// Assign type 'Thing' if we are dealing with an entity without type
	if ( $entity->post_type == Wordlift_Entity_Service::TYPE_NAME && is_null( $entity_type ) ) {

		wl_schema_set_types( $entity_id, 'Thing' );
	}
}

// Priority 1 (default is 10) because we want the default type to be set as soon as possible
// Attatched to save_post because *wl_linked_data_save_post* does not always fire
add_action( 'save_post', 'wordlift_save_post_add_default_schema_type', 1 );

/**
 * Save the specified entities to the local storage.
 *
 * @param array $entities An array of entities.
 * @param int $related_post_id A related post ID.
 *
 * @return array An array of posts.
 */
function wl_save_entities( $entities, $related_post_id = null ) {

	// wl_write_log( "[ entities count :: " . count( $entities ) . " ][ related post id :: $related_post_id ]" );

	// Prepare the return array.
	$posts = array();

	// Save each entity and store the post id.
	foreach ( $entities as $entity ) {
		
		// Update entity data with related post
		$entity['related_post_id'] = $related_post_id;
	
		// Save the entity.
		$entity_post = wl_save_entity( $entity );

		// Store the post in the return array if successful.
		if ( null !== $entity_post ) {
			array_push( $posts, $entity_post );
		}
	}

	return $posts;
}

/**
 * Save the specified data as an entity in WordPress. This method only create new entities. When an existing entity is
 * found (by its URI), then the original post is returned.
 *
 * @param array $entity_data, associative array containing: 
 * string 'uri'             The entity URI.
 * string 'label'           The entity label.
 * string 'main_type'       The entity type URI.
 * array  'type'            An array of entity type URIs.
 * string 'description'     The entity description.
 * array  'images'          An array of image URLs.
 * int    'related_post_id' A related post ID.
 * array  'same_as'         An array of sameAs URLs.
 *
 * @return null|WP_Post A post instance or null in case of failure.
 */
function wl_save_entity( $entity_data ) {
	
	$uri              = $entity_data['uri'];
	$label            = $entity_data['label'];
	$type_uri         = $entity_data['main_type'];
	$entity_types     = isset( $entity_data['type'] ) ? $entity_data['type'] : array();
	$description      = $entity_data['description'];
	$images           = isset( $entity_data['image'] ) ? wl_force_to_array( $entity_data['image'] ) : array();
	$same_as          = isset( $entity_data['sameas'] ) ? wl_force_to_array( $entity_data['sameas'] ) : array();
	$related_post_id  = isset( $entity_data['related_post_id'] ) ? $entity_data['related_post_id'] : null;
	$other_properties = isset( $entity_data['properties'] ) ? $entity_data['properties'] : array();

	// wl_write_log( "[ uri :: $uri ][ label :: $label ][ type uri :: $type_uri ]" );

	// Prepare properties of the new entity.
	$params = array(
		'post_status'  => ( is_numeric( $related_post_id ) ? get_post_status( $related_post_id ) : 'draft' ),
		'post_type'    => Wordlift_Entity_Service::TYPE_NAME,
		'post_title'   => $label,
		'post_content' => $description,
		'post_excerpt' => ''
	);

	// Check whether an entity already exists with the provided URI.
	$post = wl_get_entity_post_by_uri( $uri );

	if ( null !== $post ) {
		// We insert into the params the entity ID, so it will be updated and not inserted.
		$params[ 'ID' ] = $post->ID;
		// Preserve the current entity status
		if ( 'public' === $post->post_status ) {
			$params[ 'post_status' ] = $post->post_status;
		}
<<<<<<< HEAD
		// Preserve the current entity content. Hotfix for issue #152
		$params[ 'post_content' ] = $post->post_content;       
=======
		// Preserve the current entity post_content.
		$params['post_content'] = $post->post_content;
		// Preserve the entity post_title to avoid de-synch between WP and RL
		// See: https://github.com/insideout10/wordlift-plugin/issues/221
		$params['post_title'] = $post->post_title;	 
>>>>>>> a8159eba
	}

	// If Yoast is installed and active, we temporary remove the save_postdata hook which causes Yoast to "pass over"
	// the local SEO form values to the created entity (https://github.com/insideout10/wordlift-plugin/issues/156)
	// Same thing applies to SEO Ultimate (https://github.com/insideout10/wordlift-plugin/issues/148)
	// This does NOT affect saving an entity from the entity admin page since this function is called when an entity
	// is created when saving a post.
	global $wpseo_metabox, $seo_ultimate;
	if ( isset( $wpseo_metabox ) ) {
		remove_action( 'wp_insert_post', array( $wpseo_metabox, 'save_postdata' ) );
	}

	if ( isset( $seo_ultimate ) ) {
		remove_action( 'save_post', array( $seo_ultimate, 'save_postmeta_box' ) );
	}

	// The fact that we're calling here wp_insert_post is causing issues with plugins (and ourselves too) that hook to
	// save_post in order to save additional inputs from the edit page. In order to avoid issues, we pop all the hooks
	// to the save_post and restore them after we saved the entity.
	// see https://github.com/insideout10/wordlift-plugin/issues/203
	// see https://github.com/insideout10/wordlift-plugin/issues/156
	// see https://github.com/insideout10/wordlift-plugin/issues/148
	global $wp_filter;
	$save_post_filters      = $wp_filter['save_post'];
	$wp_filter['save_post'] = array();

	// create or update the post.
	$post_id = wp_insert_post( $params, true );

	// Restore all the existing filters.
	$wp_filter['save_post'] = $save_post_filters;

	// If Yoast is installed and active, we restore the Yoast save_postdata hook (https://github.com/insideout10/wordlift-plugin/issues/156)
	if ( isset( $wpseo_metabox ) ) {
		add_action( 'wp_insert_post', array( $wpseo_metabox, 'save_postdata' ) );
	}

	// If SEO Ultimate is installed, add back the hook we removed a few lines above.
	if ( isset( $seo_ultimate ) ) {
		add_action( 'save_post', array( $seo_ultimate, 'save_postmeta_box' ), 10, 2 );
	}

	// TODO: handle errors.
	if ( is_wp_error( $post_id ) ) {
		wl_write_log( ': error occurred' );

		// inform an error occurred.
		return null;
	}

	wl_set_entity_main_type( $post_id, $type_uri );

	// Save the entity types.
	wl_set_entity_rdf_types( $post_id, $entity_types );

	// Get a dataset URI for the entity.
	$wl_uri = wl_build_entity_uri( $post_id );

	// Save the entity URI.
	wl_set_entity_uri( $post_id, $wl_uri );

	// Add the uri to the sameAs data if it's not a local URI.
	if ( $wl_uri !== $uri ) {
		array_push( $same_as, $uri );
	}

	$new_uri = wl_get_entity_uri( $post_id );

	// Save the sameAs data for the entity.
	wl_schema_set_value( $post_id, 'sameAs', $same_as );
	
	// Save the other properties (latitude, langitude, startDate, endDate, etc.)
	foreach ( $other_properties as $property_name => $property_value ) {
		wl_schema_set_value( $post_id, $property_name, $property_value );
	}

	// Call hooks.
	do_action( 'wl_save_entity', $post_id );

	wl_write_log( "[ post id :: $post_id ][ uri :: $uri ][ label :: $label ][ wl uri :: $wl_uri ][ types :: " . implode( ',', $entity_types ) . " ][ images count :: " . count( $images ) . " ][ same_as count :: " . count( $same_as ) . " ]" );

	foreach ( $images as $image_remote_url ) {

		// Check if image is already present in local DB
		if ( strpos( $image_remote_url, site_url() ) !== false ) {
			// Do nothing.
			continue;
		}

		// Check if there is an existing attachment for this post ID and source URL.
		$existing_image = wl_get_attachment_for_source_url( $post_id, $image_remote_url );

		// Skip if an existing image is found.
		if ( null !== $existing_image ) {
			continue;
		}

		// Save the image and get the local path.
		$image = wl_save_image( $image_remote_url );

		// Get the local URL.
		$filename     = $image['path'];
		$url          = $image['url'];
		$content_type = $image['content_type'];

		$attachment = array(
			'guid'           => $url,
			// post_title, post_content (the value for this key should be the empty string), post_status and post_mime_type
			'post_title'     => $label,
			// Set the title to the post title.
			'post_content'   => '',
			'post_status'    => 'inherit',
			'post_mime_type' => $content_type
		);

		// Create the attachment in WordPress and generate the related metadata.
		$attachment_id = wp_insert_attachment( $attachment, $filename, $post_id );

		// Set the source URL for the image.
		wl_set_source_url( $attachment_id, $image_remote_url );

		$attachment_data = wp_generate_attachment_metadata( $attachment_id, $filename );
		wp_update_attachment_metadata( $attachment_id, $attachment_data );

		// Set it as the featured image.
		set_post_thumbnail( $post_id, $attachment_id );
	}

	// The entity is pushed to Redlink on save by the function hooked to save_post.
	// save the entity in the triple store.
	wl_linked_data_push_to_redlink( $post_id );

	// finally return the entity post.
	return get_post( $post_id );
}

/**
 * Get an array of entities from the *itemid* attributes embedded in the provided content.
 *
 * @since 3.0.0
 *
 * @param string $content The content with itemid attributes.
 *
 * @return array An array of entity posts.
 */
function wl_linked_data_content_get_embedded_entities( $content ) {

	// Remove quote escapes.
	$content = str_replace( '\\"', '"', $content );

	// Match all itemid attributes.
	$pattern = '/<\w+[^>]*\sitemid="([^"]+)"[^>]*>/im';

	//	wl_write_log( "Getting entities embedded into content [ pattern :: $pattern ]" );

	// Remove the pattern while it is found (match nested annotations).
	$matches = array();

	// In case of errors, return an empty array.
	if ( false === preg_match_all( $pattern, $content, $matches ) ) {
		wl_write_log( "Found no entities embedded in content" );

		return array();
	}

//    wl_write_log("wl_update_related_entities [ content :: $content ][ data :: " . var_export($data, true). " ][ matches :: " . var_export($matches, true) . " ]");

	// Collect the entities.
	$entities = array();
	foreach ( $matches[1] as $uri ) {
		$uri_d  = html_entity_decode( $uri );
		$entity = wl_get_entity_post_by_uri( $uri_d );

		if ( null !== $entity ) {
			array_push( $entities, $entity->ID );
		}
	}

	// $count = sizeof( $entities );
	// wl_write_log( "Found $count entities embedded in content" );

	return $entities;
}

/**
 * Push the post with the specified ID to Redlink.
 *
 * @since 3.0.0
 *
 * @param int $post_id The post ID.
 */
function wl_linked_data_push_to_redlink( $post_id ) {

	// Get the post.
	$post = get_post( $post_id );

	// wl_write_log( "wl_linked_data_push_to_redlink [ post id :: $post_id ][ post type :: $post->post_type ]" );

	// Call the method on behalf of the post type.
	switch ( $post->post_type ) {
		case 'entity':
			wl_push_entity_post_to_redlink( $post );
			break;
		default:
			wl_push_post_to_redlink( $post );
	}

	// Reindex the triple store if buffering is turned off.
	if ( false === WL_ENABLE_SPARQL_UPDATE_QUERIES_BUFFERING ) {
		wordlift_reindex_triple_store();
	}
}<|MERGE_RESOLUTION|>--- conflicted
+++ resolved
@@ -262,16 +262,11 @@
 		if ( 'public' === $post->post_status ) {
 			$params[ 'post_status' ] = $post->post_status;
 		}
-<<<<<<< HEAD
-		// Preserve the current entity content. Hotfix for issue #152
-		$params[ 'post_content' ] = $post->post_content;       
-=======
 		// Preserve the current entity post_content.
 		$params['post_content'] = $post->post_content;
 		// Preserve the entity post_title to avoid de-synch between WP and RL
 		// See: https://github.com/insideout10/wordlift-plugin/issues/221
 		$params['post_title'] = $post->post_title;	 
->>>>>>> a8159eba
 	}
 
 	// If Yoast is installed and active, we temporary remove the save_postdata hook which causes Yoast to "pass over"
