<?php
/**
 * The Linked Data module provides synchronization of local WordPress data with the remote Linked Data store.
 */

require_once( 'wordlift_linked_data_images.php' );

/**
 * Receive events from post saves, and split them according to the post type.
 *
 * @since 3.0.0
 *
 * @param int $post_id The post id.
 */
function wl_linked_data_save_post( $post_id ) {

	// If it's not numeric exit from here.
	if ( ! is_numeric( $post_id ) || is_numeric( wp_is_post_revision( $post_id ) ) ) {
		return;
	}

	// unhook this function so it doesn't loop infinitely
	remove_action( 'save_post', 'wl_linked_data_save_post' );

	// raise the *wl_linked_data_save_post* event.
	do_action( 'wl_linked_data_save_post', $post_id );

	// re-hook this function
	add_action( 'save_post', 'wl_linked_data_save_post' );
}

add_action( 'save_post', 'wl_linked_data_save_post' );

/**
 * Save the post to the triple store. Also saves the entities locally and on the triple store.
 *
 * @since 3.0.0
 *
 * @param int $post_id The post id being saved.
 */
function wl_linked_data_save_post_and_related_entities( $post_id ) {

	// Ignore auto-saves
	if ( defined( 'DOING_AUTOSAVE' ) && DOING_AUTOSAVE ) {
		return;
	}

	// get the current post.
	$post = get_post( $post_id );

	remove_action( 'wl_linked_data_save_post', 'wl_linked_data_save_post_and_related_entities' );

	// wl_write_log( "[ post id :: $post_id ][ autosave :: false ][ post type :: $post->post_type ]" );

	// Store mapping between tmp new entities uris and real new entities uri
	$entities_uri_mapping = array();
	// Store classification box mapping
	$entities_predicates_mapping = null;
<<<<<<< HEAD
    	
    // Save the entities coming with POST data.
	if ( isset( $_POST['wl_entities'] ) &&  isset( $_POST['wl_boxes'] ) ) {
	
            wl_write_log( "[ post id :: $post_id ][ POST(wl_entities) :: " );
            wl_write_log( json_encode( $_POST['wl_entities'] ) );
            wl_write_log( "]" );
            wl_write_log( "[ post id :: $post_id ][ POST(wl_boxes) :: " );
            wl_write_log( json_encode( $_POST['wl_boxes'], true ) );
            wl_write_log( "]" );

            $entities_via_post = $_POST['wl_entities'];
            $boxes_via_post = $_POST['wl_boxes'];

            foreach ( $entities_via_post as $entity_uri => $entity ) {
            	// Local entities have a tmp uri with 'local-entity-'
            	// These uris need to be rewritten here and replaced in the content
                if ( preg_match( '/^local-entity-.+/', $entity_uri ) > 0 ) {
                	// Build the proper uri 
                	$uri = sprintf( '%s/%s/%s', wl_configuration_get_redlink_dataset_uri(), 'entity', wl_sanitize_uri_path( $entity['label'] ) );
                	// Populate the mapping
                	$entities_uri_mapping[ $entity_uri ] = $uri;
                	// Override the entity obj
                	$entities_via_post[ $entity_uri ][ 'uri' ] = $uri;
                }
            }

            // Populate the $entities_predicates_mapping
            // Local Redlink uris need to be used here
            foreach ( $boxes_via_post as $predicate => $entity_uris ) {
                foreach ( $entity_uris as $entity_uri ) {
                	// wl_write_log("Going to map predicates for uri $entity_uri ");
                	// Retrieve the entity label needed to build the uri
                	$label = $entities_via_post[ stripslashes( $entity_uri ) ][ 'label' ];
                    $uri = sprintf( '%s/%s/%s', wl_configuration_get_redlink_dataset_uri(), 'entity', wl_sanitize_uri_path( $label ) );
                    // wl_write_log("Going to map predicate $predicate to uri $uri ");
                    $entities_predicates_mapping[ $uri ][] = $predicate; 
                }	
            }

            // Save entities (properties included) and push them to Redlink
            wl_save_entities( array_values( $entities_via_post ), $post_id );
=======

	// Save the entities coming with POST data.
	if ( isset( $_POST['wl_entities'] ) && isset( $_POST['wl_boxes'] ) ) {

		wl_write_log( "[ post id :: $post_id ][ POST(wl_entities) :: " );
		wl_write_log( json_encode( $_POST['wl_entities'] ) );
		wl_write_log( "]" );
		wl_write_log( "[ post id :: $post_id ][ POST(wl_boxes) :: " );
		wl_write_log( json_encode( $_POST['wl_boxes'], true ) );
		wl_write_log( "]" );

		$entities_via_post = $_POST['wl_entities'];
		$boxes_via_post    = $_POST['wl_boxes'];

		foreach ( $entities_via_post as $entity_uri => $entity ) {
			// Local entities have a tmp uri with 'local-entity-'
			// These uris need to be rewritten here and replaced in the content
			if ( preg_match( '/^local-entity-.+/', $entity_uri ) > 0 ) {
				// Build the proper uri
				$uri = sprintf( '%s/%s/%s', wl_configuration_get_redlink_dataset_uri(), 'entity', wl_sanitize_uri_path( $entity['label'] ) );
				// Populate the mapping
				$entities_uri_mapping[ $entity_uri ] = $uri;
				// Override the entity obj
				$entities_via_post[ $entity_uri ]['uri'] = $uri;
			}
		}

		// Populate the $entities_predicates_mapping
		// Local Redlink uris need to be used here
		foreach ( $boxes_via_post as $predicate => $entity_uris ) {
			foreach ( $entity_uris as $entity_uri ) {
				// wl_write_log("Going to map predicates for uri $entity_uri ");
				// Retrieve the entity label needed to build the uri
				$label = $entities_via_post[ stripslashes( $entity_uri ) ]['label'];
				$uri   = sprintf( '%s/%s/%s', wl_configuration_get_redlink_dataset_uri(), 'entity', wl_sanitize_uri_path( $label ) );
				// wl_write_log("Going to map predicate $predicate to uri $uri ");
				$entities_predicates_mapping[ $uri ][] = $predicate;
			}
		}

		// Save entities and push them to Redlink
		// TODO: pass also latitude, longitude, etc.
		wl_save_entities( array_values( $entities_via_post ), $post_id );
>>>>>>> 796266c0

	}

	// Replace tmp uris in content post if needed
	$updated_post_content = $post->post_content;
	// Save each entity and store the post id.
	foreach ( $entities_uri_mapping as $tmp_uri => $uri ) {
		$updated_post_content = str_replace( $tmp_uri, $uri, $updated_post_content );
	}
	// Update the post content
	wp_update_post( array(
		'ID'           => $post->ID,
		'post_content' => $updated_post_content,
	) );

	// Extract related/referenced entities from text.
	$disambiguated_entities = wl_linked_data_content_get_embedded_entities( $updated_post_content );

	// Reset previously saved instances
	wl_core_delete_relation_instances( $post_id );

	// Save relation instances
	foreach ( array_unique( $disambiguated_entities ) as $referenced_entity_id ) {

		// wl_write_log(" Going to manage relation between Post $post_id and $referenced_entity_id");

		if ( $entities_predicates_mapping ) {

			// wl_write_log(" Going to manage relation instances according to the following mapping");

			// Retrieve the entity uri
			$referenced_entity_uri = wl_get_entity_uri( $referenced_entity_id );
			// Retrieve predicates for the current uri
			if ( isset( $entities_predicates_mapping[ $referenced_entity_uri ] ) ) {
				foreach ( $entities_predicates_mapping[ $referenced_entity_uri ] as $predicate ) {
					// wl_write_log(" Going to add relation with predicate $predicate");
					wl_core_add_relation_instance( $post_id, $predicate, $referenced_entity_id );
				}
			} else {
				wl_write_log( "Entity uri $referenced_entity_uri missing in the mapping" );
				wl_write_log( $entities_predicates_mapping );
			}

		} else {
			// Just for unit tests
			wl_core_add_relation_instance( $post_id, 'what', $referenced_entity_id );
		}

		// TODO Check if is needed
		wl_linked_data_push_to_redlink( $referenced_entity_id );
	}

	// Push the post to Redlink.
	wl_linked_data_push_to_redlink( $post->ID );

	add_action( 'wl_linked_data_save_post', 'wl_linked_data_save_post_and_related_entities' );
}

add_action( 'wl_linked_data_save_post', 'wl_linked_data_save_post_and_related_entities' );

/**
 * Adds default schema type "Thing" as soon as an entity is created.
 */
function wordlift_save_post_add_default_schema_type( $entity_id ) {

	$entity      = get_post( $entity_id );
	$entity_type = wl_schema_get_types( $entity_id );

	// Assign type 'Thing' if we are dealing with an entity without type
	if ( $entity->post_type == Wordlift_Entity_Service::TYPE_NAME && is_null( $entity_type ) ) {

		wl_schema_set_types( $entity_id, 'Thing' );
	}
}

// Priority 1 (default is 10) because we want the default type to be set as soon as possible
// Attatched to save_post because *wl_linked_data_save_post* does not always fire
add_action( 'save_post', 'wordlift_save_post_add_default_schema_type', 1 );

/**
 * Save the specified entities to the local storage.
 *
 * @param array $entities An array of entities.
 * @param int $related_post_id A related post ID.
 *
 * @return array An array of posts.
 */
function wl_save_entities( $entities, $related_post_id = null ) {

	// wl_write_log( "[ entities count :: " . count( $entities ) . " ][ related post id :: $related_post_id ]" );

	// Prepare the return array.
	$posts = array();

	// Save each entity and store the post id.
	foreach ( $entities as $entity ) {
<<<<<<< HEAD
		
		// Update entity data with related post
		$entity['related_post_id'] = $related_post_id;
	
		// Save the entity.
		$entity_post = wl_save_entity( $entity );
                
=======

		$uri   = $entity['uri'];
		$label = $entity['label'];

		// This is the main type URI.
		$main_type_uri = $entity['main_type'];

		// the preferred type.
		$type_uris = ( isset( $entity['type'] ) ?
			$entity['type'] :
			array() );

		$description = $entity['description'];
		$images      = ( isset( $entity['image'] ) ?
			( is_array( $entity['image'] )
				? $entity['image']
				: array( $entity['image'] ) )
			: array() );
		$same_as     = ( isset( $entity['sameas'] ) ?
			( is_array( $entity['sameas'] )
				? $entity['sameas']
				: array( $entity['sameas'] ) )
			: array() );

		// Bring properties inside an associative array
		$entity_properties = array(
			'uri'             => $uri,
			'label'           => $label,
			'main_type_uri'   => $main_type_uri,
			'description'     => $description,
			'type_uris'       => $type_uris,
			'images'          => $images,
			'related_post_id' => $related_post_id,
			'same_as'         => $same_as
		);

		// Save the entity.
		$entity_post = wl_save_entity( $entity_properties );

>>>>>>> 796266c0
		// Store the post in the return array if successful.
		if ( null !== $entity_post ) {
			array_push( $posts, $entity_post );
		}
	}

	return $posts;
}

/**
 * Save the specified data as an entity in WordPress. This method only create new entities. When an existing entity is
 * found (by its URI), then the original post is returned.
 *
<<<<<<< HEAD
 * @param array $entity_data, associative array containing: 
 * string 'uri'             The entity URI.
 * string 'label'           The entity label.
 * string 'main_type'       The entity type URI.
 * array  'type'            An array of entity type URIs.
 * string 'description'     The entity description.
 * array  'images'          An array of image URLs.
 * int    'related_post_id' A related post ID.
 * array  'same_as'         An array of sameAs URLs.
 *
 * @return null|WP_Post A post instance or null in case of failure.
 */
function wl_save_entity( $entity_data ) {
	
	$uri              = $entity_data['uri'];
	$label            = $entity_data['label'];
	$type_uri         = $entity_data['main_type'];
	$entity_types     = isset( $entity_data['type'] ) ? $entity_data['type'] : array();
	$description      = $entity_data['description'];
	$images           = isset( $entity_data['image'] ) ?
		( is_array( $entity_data['image'] )
			? $entity_data['image']
			: array( $entity_data['image'] ) )
		: array();
	$related_post_id  = isset( $entity_data['related_post_id'] ) ? $entity_data['related_post_id'] : null;
	$same_as          = isset( $entity_data['sameas'] ) ?
		( is_array( $entity_data['sameas'] )
			? $entity_data['sameas']
			: array( $entity_data['sameas'] ) )
		: array();
	$other_properties = isset( $entity_data['properties'] ) ? $entity_data['properties'] : array();
=======
 * @param array $entity_properties , associative array containing:
 * string 'uri' The entity URI.
 * string 'label' The entity label.
 * string 'main_type_uri' The entity type URI.
 * string 'description' The entity description.
 * array 'type_uris' An array of entity type URIs.
 * array 'images' An array of image URLs.
 * int 'related_post_id' A related post ID.
 * array 'same_as' An array of sameAs URLs.
 *
 * @return null|WP_Post A post instance or null in case of failure.
 */
function wl_save_entity( $entity_properties ) {

	$uri             = $entity_properties['uri'];
	$label           = $entity_properties['label'];
	$type_uri        = $entity_properties['main_type_uri'];
	$description     = $entity_properties['description'];
	$entity_types    = $entity_properties['type_uris'];
	$images          = $entity_properties['images'];
	$related_post_id = $entity_properties['related_post_id'];
	$same_as         = $entity_properties['same_as'];

	// Avoid errors due to null.
	if ( is_null( $entity_types ) ) {
		$entity_types = array();
	}

	// wl_write_log( "[ uri :: $uri ][ label :: $label ][ type uri :: $type_uri ]" );
>>>>>>> 796266c0

	// Prepare properties of the new entity.
	$params = array(
		'post_status'  => ( is_numeric( $related_post_id ) ? get_post_status( $related_post_id ) : 'draft' ),
		'post_type'    => Wordlift_Entity_Service::TYPE_NAME,
		'post_title'   => $label,
		'post_content' => $description,
		'post_excerpt' => ''
	);

	// Check whether an entity already exists with the provided URI.
	$post = wl_get_entity_post_by_uri( $uri );

	if ( null !== $post ) {
		// We insert into the params the entity ID, so it will be updated and not inserted.
<<<<<<< HEAD
		$params[ 'ID' ] = $post->ID;
		// Preserve the current entity status
		if ( 'public' == $post->post_status ) {
			$params[ 'post_status' ] = $post->post_status;
		}
		// Preserve the current entity content. Hotfix for issue #152
		$params[ 'post_content' ] = $post->post_content;       
=======
		$params['ID'] = $post->ID;
		// Preserve the current entity status
		if ( 'public' == $post->post_status ) {
			$params['post_status'] = $post->post_status;
		}
		// Preserve the current entity content. Hotfix for issue #152
		$params['post_content'] = $post->post_content;
>>>>>>> 796266c0
	}

	// If Yoast is installed and active, we temporary remove the save_postdata hook which causes Yoast to "pass over"
	// the local SEO form values to the created entity (https://github.com/insideout10/wordlift-plugin/issues/156)
	// Same thing applies to SEO Ultimate (https://github.com/insideout10/wordlift-plugin/issues/148)
	// This does NOT affect saving an entity from the entity admin page since this function is called when an entity
	// is created when saving a post.
	global $wpseo_metabox, $seo_ultimate;
	if ( isset( $wpseo_metabox ) ) {
		remove_action( 'wp_insert_post', array( $wpseo_metabox, 'save_postdata' ) );
	}

	if ( isset( $seo_ultimate ) ) {
		remove_action( 'save_post', array( $seo_ultimate, 'save_postmeta_box' ) );
	}

	// The fact that we're calling here wp_insert_post is causing issues with plugins (and ourselves too) that hook to
	// save_post in order to save additional inputs from the edit page. In order to avoid issues, we pop all the hooks
	// to the save_post and restore them after we saved the entity.
	// see https://github.com/insideout10/wordlift-plugin/issues/203
	// see https://github.com/insideout10/wordlift-plugin/issues/156
	// see https://github.com/insideout10/wordlift-plugin/issues/148
	global $wp_filter;
	$save_post_filters      = $wp_filter['save_post'];
	$wp_filter['save_post'] = array();

	// create or update the post.
	$post_id = wp_insert_post( $params, true );

	// Restore all the existing filters.
	$wp_filter['save_post'] = $save_post_filters;

	// If Yoast is installed and active, we restore the Yoast save_postdata hook (https://github.com/insideout10/wordlift-plugin/issues/156)
	if ( isset( $wpseo_metabox ) ) {
		add_action( 'wp_insert_post', array( $wpseo_metabox, 'save_postdata' ) );
	}

	// If SEO Ultimate is installed, add back the hook we removed a few lines above.
	if ( isset( $seo_ultimate ) ) {
		add_action( 'save_post', array( $seo_ultimate, 'save_postmeta_box' ), 10, 2 );
	}

	// TODO: handle errors.
	if ( is_wp_error( $post_id ) ) {
		wl_write_log( ': error occurred' );

		// inform an error occurred.
		return null;
	}

	wl_set_entity_main_type( $post_id, $type_uri );

	// Save the entity types.
	wl_set_entity_rdf_types( $post_id, $entity_types );

	// Get a dataset URI for the entity.
	$wl_uri = wl_build_entity_uri( $post_id );

	// Save the entity URI.
	wl_set_entity_uri( $post_id, $wl_uri );

	// Add the uri to the sameAs data if it's not a local URI.
	if ( $wl_uri !== $uri ) {
		array_push( $same_as, $uri );
	}

	$new_uri = wl_get_entity_uri( $post_id );

	// Save the sameAs data for the entity.
	wl_schema_set_value( $post_id, 'sameAs', $same_as );
	
	// Save the other properties (latitude, langitude, startDate, endDate, etc.)
	foreach ( $other_properties as $property_name => $property_value ) {
		wl_schema_set_value( $post_id, $property_name, $property_value );
	}

	// Call hooks.
	do_action( 'wl_save_entity', $post_id );

	wl_write_log( "[ post id :: $post_id ][ uri :: $uri ][ label :: $label ][ wl uri :: $wl_uri ][ types :: " . implode( ',', $entity_types ) . " ][ images count :: " . count( $images ) . " ][ same_as count :: " . count( $same_as ) . " ]" );

	foreach ( $images as $image_remote_url ) {
<<<<<<< HEAD
            
=======

>>>>>>> 796266c0
		// Check if image is already present in local DB
		if ( strpos( $image_remote_url, site_url() ) !== false ) {
			// Do nothing.
			continue;
		}

		// Check if there is an existing attachment for this post ID and source URL.
		$existing_image = wl_get_attachment_for_source_url( $post_id, $image_remote_url );

		// Skip if an existing image is found.
		if ( null !== $existing_image ) {
			continue;
		}

		// Save the image and get the local path.
		$image = wl_save_image( $image_remote_url );

		// Get the local URL.
		$filename     = $image['path'];
		$url          = $image['url'];
		$content_type = $image['content_type'];

		$attachment = array(
			'guid'           => $url,
			// post_title, post_content (the value for this key should be the empty string), post_status and post_mime_type
			'post_title'     => $label,
			// Set the title to the post title.
			'post_content'   => '',
			'post_status'    => 'inherit',
			'post_mime_type' => $content_type
		);

		// Create the attachment in WordPress and generate the related metadata.
		$attachment_id = wp_insert_attachment( $attachment, $filename, $post_id );

		// Set the source URL for the image.
		wl_set_source_url( $attachment_id, $image_remote_url );

		$attachment_data = wp_generate_attachment_metadata( $attachment_id, $filename );
		wp_update_attachment_metadata( $attachment_id, $attachment_data );

		// Set it as the featured image.
		set_post_thumbnail( $post_id, $attachment_id );
	}

	// The entity is pushed to Redlink on save by the function hooked to save_post.
	// save the entity in the triple store.
	wl_linked_data_push_to_redlink( $post_id );

	// finally return the entity post.
	return get_post( $post_id );
}

/**
 * Get an array of entities from the *itemid* attributes embedded in the provided content.
 *
 * @since 3.0.0
 *
 * @param string $content The content with itemid attributes.
 *
 * @return array An array of entity posts.
 */
function wl_linked_data_content_get_embedded_entities( $content ) {

	// Remove quote escapes.
	$content = str_replace( '\\"', '"', $content );

	// Match all itemid attributes.
	$pattern = '/<\w+[^>]*\sitemid="([^"]+)"[^>]*>/im';

	//	wl_write_log( "Getting entities embedded into content [ pattern :: $pattern ]" );

	// Remove the pattern while it is found (match nested annotations).
	$matches = array();

	// In case of errors, return an empty array.
	if ( false === preg_match_all( $pattern, $content, $matches ) ) {
		wl_write_log( "Found no entities embedded in content" );

		return array();
	}

//    wl_write_log("wl_update_related_entities [ content :: $content ][ data :: " . var_export($data, true). " ][ matches :: " . var_export($matches, true) . " ]");

	// Collect the entities.
	$entities = array();
	foreach ( $matches[1] as $uri ) {
		$uri_d  = html_entity_decode( $uri );
		$entity = wl_get_entity_post_by_uri( $uri_d );

		if ( null !== $entity ) {
			array_push( $entities, $entity->ID );
		}
	}

	// $count = sizeof( $entities );
	// wl_write_log( "Found $count entities embedded in content" );

	return $entities;
}

/**
 * Push the post with the specified ID to Redlink.
 *
 * @since 3.0.0
 *
 * @param int $post_id The post ID.
 */
function wl_linked_data_push_to_redlink( $post_id ) {

	// Get the post.
	$post = get_post( $post_id );

	// wl_write_log( "wl_linked_data_push_to_redlink [ post id :: $post_id ][ post type :: $post->post_type ]" );

	// Call the method on behalf of the post type.
	switch ( $post->post_type ) {
		case 'entity':
			wl_push_entity_post_to_redlink( $post );
			break;
		default:
			wl_push_post_to_redlink( $post );
	}

	// Reindex the triple store if buffering is turned off.
	if ( false === WL_ENABLE_SPARQL_UPDATE_QUERIES_BUFFERING ) {
		wordlift_reindex_triple_store();
	}
}<|MERGE_RESOLUTION|>--- conflicted
+++ resolved
@@ -56,50 +56,6 @@
 	$entities_uri_mapping = array();
 	// Store classification box mapping
 	$entities_predicates_mapping = null;
-<<<<<<< HEAD
-    	
-    // Save the entities coming with POST data.
-	if ( isset( $_POST['wl_entities'] ) &&  isset( $_POST['wl_boxes'] ) ) {
-	
-            wl_write_log( "[ post id :: $post_id ][ POST(wl_entities) :: " );
-            wl_write_log( json_encode( $_POST['wl_entities'] ) );
-            wl_write_log( "]" );
-            wl_write_log( "[ post id :: $post_id ][ POST(wl_boxes) :: " );
-            wl_write_log( json_encode( $_POST['wl_boxes'], true ) );
-            wl_write_log( "]" );
-
-            $entities_via_post = $_POST['wl_entities'];
-            $boxes_via_post = $_POST['wl_boxes'];
-
-            foreach ( $entities_via_post as $entity_uri => $entity ) {
-            	// Local entities have a tmp uri with 'local-entity-'
-            	// These uris need to be rewritten here and replaced in the content
-                if ( preg_match( '/^local-entity-.+/', $entity_uri ) > 0 ) {
-                	// Build the proper uri 
-                	$uri = sprintf( '%s/%s/%s', wl_configuration_get_redlink_dataset_uri(), 'entity', wl_sanitize_uri_path( $entity['label'] ) );
-                	// Populate the mapping
-                	$entities_uri_mapping[ $entity_uri ] = $uri;
-                	// Override the entity obj
-                	$entities_via_post[ $entity_uri ][ 'uri' ] = $uri;
-                }
-            }
-
-            // Populate the $entities_predicates_mapping
-            // Local Redlink uris need to be used here
-            foreach ( $boxes_via_post as $predicate => $entity_uris ) {
-                foreach ( $entity_uris as $entity_uri ) {
-                	// wl_write_log("Going to map predicates for uri $entity_uri ");
-                	// Retrieve the entity label needed to build the uri
-                	$label = $entities_via_post[ stripslashes( $entity_uri ) ][ 'label' ];
-                    $uri = sprintf( '%s/%s/%s', wl_configuration_get_redlink_dataset_uri(), 'entity', wl_sanitize_uri_path( $label ) );
-                    // wl_write_log("Going to map predicate $predicate to uri $uri ");
-                    $entities_predicates_mapping[ $uri ][] = $predicate; 
-                }	
-            }
-
-            // Save entities (properties included) and push them to Redlink
-            wl_save_entities( array_values( $entities_via_post ), $post_id );
-=======
 
 	// Save the entities coming with POST data.
 	if ( isset( $_POST['wl_entities'] ) && isset( $_POST['wl_boxes'] ) ) {
@@ -139,12 +95,9 @@
 				$entities_predicates_mapping[ $uri ][] = $predicate;
 			}
 		}
-
-		// Save entities and push them to Redlink
-		// TODO: pass also latitude, longitude, etc.
+		
+		// Save entities (properties included) and push them to Redlink
 		wl_save_entities( array_values( $entities_via_post ), $post_id );
->>>>>>> 796266c0
-
 	}
 
 	// Replace tmp uris in content post if needed
@@ -240,55 +193,13 @@
 
 	// Save each entity and store the post id.
 	foreach ( $entities as $entity ) {
-<<<<<<< HEAD
 		
 		// Update entity data with related post
 		$entity['related_post_id'] = $related_post_id;
 	
 		// Save the entity.
 		$entity_post = wl_save_entity( $entity );
-                
-=======
-
-		$uri   = $entity['uri'];
-		$label = $entity['label'];
-
-		// This is the main type URI.
-		$main_type_uri = $entity['main_type'];
-
-		// the preferred type.
-		$type_uris = ( isset( $entity['type'] ) ?
-			$entity['type'] :
-			array() );
-
-		$description = $entity['description'];
-		$images      = ( isset( $entity['image'] ) ?
-			( is_array( $entity['image'] )
-				? $entity['image']
-				: array( $entity['image'] ) )
-			: array() );
-		$same_as     = ( isset( $entity['sameas'] ) ?
-			( is_array( $entity['sameas'] )
-				? $entity['sameas']
-				: array( $entity['sameas'] ) )
-			: array() );
-
-		// Bring properties inside an associative array
-		$entity_properties = array(
-			'uri'             => $uri,
-			'label'           => $label,
-			'main_type_uri'   => $main_type_uri,
-			'description'     => $description,
-			'type_uris'       => $type_uris,
-			'images'          => $images,
-			'related_post_id' => $related_post_id,
-			'same_as'         => $same_as
-		);
-
-		// Save the entity.
-		$entity_post = wl_save_entity( $entity_properties );
-
->>>>>>> 796266c0
+
 		// Store the post in the return array if successful.
 		if ( null !== $entity_post ) {
 			array_push( $posts, $entity_post );
@@ -302,7 +213,6 @@
  * Save the specified data as an entity in WordPress. This method only create new entities. When an existing entity is
  * found (by its URI), then the original post is returned.
  *
-<<<<<<< HEAD
  * @param array $entity_data, associative array containing: 
  * string 'uri'             The entity URI.
  * string 'label'           The entity label.
@@ -334,37 +244,8 @@
 			: array( $entity_data['sameas'] ) )
 		: array();
 	$other_properties = isset( $entity_data['properties'] ) ? $entity_data['properties'] : array();
-=======
- * @param array $entity_properties , associative array containing:
- * string 'uri' The entity URI.
- * string 'label' The entity label.
- * string 'main_type_uri' The entity type URI.
- * string 'description' The entity description.
- * array 'type_uris' An array of entity type URIs.
- * array 'images' An array of image URLs.
- * int 'related_post_id' A related post ID.
- * array 'same_as' An array of sameAs URLs.
- *
- * @return null|WP_Post A post instance or null in case of failure.
- */
-function wl_save_entity( $entity_properties ) {
-
-	$uri             = $entity_properties['uri'];
-	$label           = $entity_properties['label'];
-	$type_uri        = $entity_properties['main_type_uri'];
-	$description     = $entity_properties['description'];
-	$entity_types    = $entity_properties['type_uris'];
-	$images          = $entity_properties['images'];
-	$related_post_id = $entity_properties['related_post_id'];
-	$same_as         = $entity_properties['same_as'];
-
-	// Avoid errors due to null.
-	if ( is_null( $entity_types ) ) {
-		$entity_types = array();
-	}
 
 	// wl_write_log( "[ uri :: $uri ][ label :: $label ][ type uri :: $type_uri ]" );
->>>>>>> 796266c0
 
 	// Prepare properties of the new entity.
 	$params = array(
@@ -380,7 +261,6 @@
 
 	if ( null !== $post ) {
 		// We insert into the params the entity ID, so it will be updated and not inserted.
-<<<<<<< HEAD
 		$params[ 'ID' ] = $post->ID;
 		// Preserve the current entity status
 		if ( 'public' == $post->post_status ) {
@@ -388,15 +268,6 @@
 		}
 		// Preserve the current entity content. Hotfix for issue #152
 		$params[ 'post_content' ] = $post->post_content;       
-=======
-		$params['ID'] = $post->ID;
-		// Preserve the current entity status
-		if ( 'public' == $post->post_status ) {
-			$params['post_status'] = $post->post_status;
-		}
-		// Preserve the current entity content. Hotfix for issue #152
-		$params['post_content'] = $post->post_content;
->>>>>>> 796266c0
 	}
 
 	// If Yoast is installed and active, we temporary remove the save_postdata hook which causes Yoast to "pass over"
@@ -479,11 +350,7 @@
 	wl_write_log( "[ post id :: $post_id ][ uri :: $uri ][ label :: $label ][ wl uri :: $wl_uri ][ types :: " . implode( ',', $entity_types ) . " ][ images count :: " . count( $images ) . " ][ same_as count :: " . count( $same_as ) . " ]" );
 
 	foreach ( $images as $image_remote_url ) {
-<<<<<<< HEAD
-            
-=======
-
->>>>>>> 796266c0
+
 		// Check if image is already present in local DB
 		if ( strpos( $image_remote_url, site_url() ) !== false ) {
 			// Do nothing.
