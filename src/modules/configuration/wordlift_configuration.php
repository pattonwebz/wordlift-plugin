<?php
/**
 * Handles the WordLift Plugin configuration by providing
 *  * configuration screens
 *  * methods for retrieving configuration data
 */

require_once( 'wordlift_configuration_constants.php' );
require_once( 'wordlift_configuration_settings.php' );

/**
 * This function is called by the *wl_admin_menu* hook which is raised when WordLift builds the admin_menu.
 *
 * @since 3.0.0
 *
 * @param string $parent_slug The parent slug for the menu.
 * @param string $capability  The required capability to access the page.
 */
function wl_configuration_admin_menu( $parent_slug, $capability ) {

	// see http://codex.wordpress.org/Function_Reference/add_submenu_page
	add_submenu_page(
		$parent_slug, // The parent menu slug, provided by the calling hook.
		__( 'Settings', 'wordlift' ),  // page title
		__( 'Settings', 'wordlift' ),  // menu title
		$capability,                   // The required capability, provided by the calling hook.
		'wl_configuration_admin_menu',      // the menu slug
		'wl_configuration_admin_menu_callback' // the menu callback for displaying the page content
	);

}

add_action( 'wl_admin_menu', 'wl_configuration_admin_menu', 10, 2 );

/**
 * Displays the page content.
 *
 * @since 3.0.0
 *
 * @param boolean $display_page_title If true, prints out the page title.
 */
function wl_configuration_admin_menu_callback( $display_page_title = true ) {

	if ( ! current_user_can( 'manage_options' ) ) {
		wp_die( __( 'You do not have sufficient permissions to access this page.' ) );
	}

	// Ony show advanced settings tab if the relative constant exists and is set to true.
	$can_show_advanced_settings = defined( 'WL_ENABLE_ADVANCED_CONFIGURATION' ) && WL_ENABLE_ADVANCED_CONFIGURATION;

	?>

    <div class="wrap">

		<?php if ( $display_page_title ) { ?>
            <div id="icon-themes" class="icon32"></div>
            <h2>WordLift</h2>
		<?php } ?>

		<?php settings_errors(); ?>

		<?php
		$active_tab = isset( $_GET['tab'] ) ? $_GET['tab'] : 'general_settings';
		?>

        <h2 class="nav-tab-wrapper">
            <a href="?page=<?php echo( $_GET['page'] ); ?>&tab=general_settings"
               class="nav-tab <?php echo $active_tab == 'general_settings' ? 'nav-tab-active' : ''; ?>"><?php esc_attr_e( 'General', 'wordlift' ); ?></a>

			<?php if ( $can_show_advanced_settings ): ?>
                <a href="?page=<?php echo( $_GET['page'] ); ?>&tab=advanced_settings"
                   class="nav-tab <?php echo $active_tab == 'advanced_settings' ? 'nav-tab-active' : ''; ?>"><?php esc_attr_e( 'Advanced', 'wordlift' ); ?></a>
			<?php endif; ?>
        </h2>

        <form action="options.php" method="post">
			<?php
			if ( 'general_settings' === $active_tab ) {
				settings_fields( 'wl_general_settings' );
				do_settings_sections( 'wl_general_settings' );

			} else if ( $can_show_advanced_settings && 'advanced_settings' === $active_tab ) {
				settings_fields( 'wl_advanced_settings' );
				do_settings_sections( 'wl_advanced_settings' );
			}

			submit_button();
			?>
        </form>

        <div style="margin-top: 100px; font-size: 10px;">The entities blocks are
            designed by Lukasz M. Pogoda from the
            Noun Project
        </div>
    </div>

	<?php
}


/**
 * Configure all the configuration parameters. The configuration parameters are grouped in two tabs:
 *  * General
 *  * Advanced (only available if the WL_ENABLE_ADVANCED_CONFIGURATION constant exists and is set to True)
 *
 * Called by the *admin_init* hook.
 *
 * @since 3.0.0
 */
function wl_configuration_settings() {

	register_setting(
		'wl_general_settings',
		'wl_general_settings',
		'wl_configuration_sanitize_settings'
	);

	add_settings_section(
		'wl_general_settings_section',          // ID used to identify this section and with which to register options
		'General Settings',                              // Title to be displayed on the administration page
		'wl_configuration_general_settings_section_callback', // Callback used to render the description of the section
		'wl_general_settings'              // Page on which to add this section of options
	);

	add_settings_field(
		WL_CONFIG_WORDLIFT_KEY,             // ID used to identify the field throughout the theme
		__( 'WordLift Key', 'wordlift' ),   // The label to the left of the option interface element
		'wl_configuration_input_box',       // The name of the function responsible for rendering the option interface
		'wl_general_settings',         // The page on which this option will be displayed
		'wl_general_settings_section',      // The name of the section to which this field belongs
		array(                              // The array of arguments to pass to the callback. In this case, just a description.
		                                    'id'          => 'wl-key',
		                                    'name'        => 'wl_general_settings[key]',
		                                    'value'       => wl_configuration_get_key(),
		                                    'description' => __( 'Insert the WordLift Key', 'wordlift' ),
		)
	);


	// Entity Base Path input.

	$entity_base_path_args = array(                              // The array of arguments to pass to the callback. In this case, just a description.
	                                                             'id'          => 'wl-entity-base-path',
	                                                             'name'        => 'wl_general_settings[' . Wordlift_Configuration_Service::ENTITY_BASE_PATH_KEY . ']',
	                                                             'value'       => Wordlift_Configuration_Service::get_instance()
	                                                                                                            ->get_entity_base_path(),
	                                                             'description' => __( 'Insert the Entity Base Path', 'wordlift' ),
	);

	if ( Wordlift_Entity_Service::get_instance()->count() ) {
		// Mark the field readonly, the value can be anything.
		$entity_base_path_args['readonly'] = '';
	}

	add_settings_field(
		Wordlift_Configuration_Service::ENTITY_BASE_PATH_KEY,             // ID used to identify the field throughout the theme
		__( 'Entity Base Path', 'wordlift' ),   // The label to the left of the option interface element
		'wl_configuration_input_box',       // The name of the function responsible for rendering the option interface
		'wl_general_settings',         // The page on which this option will be displayed
		'wl_general_settings_section',      // The name of the section to which this field belongs
		$entity_base_path_args
	);

	// Site Language input.

	add_settings_field(
		WL_CONFIG_SITE_LANGUAGE_NAME,
		__( 'Site Language', 'wordlift' ),
		'wl_configuration_select',
		'wl_general_settings',
		'wl_general_settings_section',
		array(                              // The array of arguments to pass to the callback. In this case, just a description.
		                                    'id'          => 'wl-site-language',
		                                    'name'        => 'wl_general_settings[site_language]',
		                                    'value'       => wl_configuration_get_site_language(),
		                                    'description' => __( 'The site language', 'wordlift' ),
		                                    'options'     => wl_configuration_get_languages(),
		)
	);

	if ( defined( 'WL_ENABLE_ADVANCED_CONFIGURATION' ) && WL_ENABLE_ADVANCED_CONFIGURATION ) {

		register_setting(
			'wl_advanced_settings',
			'wl_advanced_settings',
			'wl_configuration_sanitize_settings'
		);

		add_settings_section(
			'wl_advanced_settings_section',          // ID used to identify this section and with which to register options
			'Advanced',                              // Title to be displayed on the administration page
			'wl_configuration_advanced_settings_section_callback', // Callback used to render the description of the section
			'wl_advanced_settings'              // Page on which to add this section of options
		);

		add_settings_field(
			WL_CONFIG_API_URL,             // ID used to identify the field throughout the theme
			__( 'API URL', 'wordlift' ),   // The label to the left of the option interface element
			'wl_configuration_input_box',       // The name of the function responsible for rendering the option interface
			'wl_advanced_settings',         // The page on which this option will be displayed
			'wl_advanced_settings_section',      // The name of the section to which this field belongs
			array(                              // The array of arguments to pass to the callback. In this case, just a description.
			                                    'id'          => 'wl-api-url',
			                                    'name'        => 'wl_advanced_settings[api_url]',
			                                    'value'       => wl_configuration_get_api_url(),
			                                    'description' => __( 'The API URL', 'wordlift' ),
			)
		);

		add_settings_field(
			WL_CONFIG_APPLICATION_KEY_NAME,             // ID used to identify the field throughout the theme
			__( 'Redlink Key', 'wordlift' ),   // The label to the left of the option interface element
			'wl_configuration_input_box',       // The name of the function responsible for rendering the option interface
			'wl_advanced_settings',         // The page on which this option will be displayed
			'wl_advanced_settings_section',      // The name of the section to which this field belongs
			array(                              // The array of arguments to pass to the callback. In this case, just a description.
			                                    'id'          => 'wl-redlink-key',
			                                    'name'        => 'wl_advanced_settings[redlink_key]',
			                                    'value'       => wl_configuration_get_redlink_key(),
			                                    'description' => __( 'The Redlink key', 'wordlift' ),
			)
		);

		add_settings_field(
			WL_CONFIG_USER_ID_NAME,             // ID used to identify the field throughout the theme
			__( 'Redlink User Id', 'wordlift' ),   // The label to the left of the option interface element
			'wl_configuration_input_box',       // The name of the function responsible for rendering the option interface
			'wl_advanced_settings',         // The page on which this option will be displayed
			'wl_advanced_settings_section',      // The name of the section to which this field belongs
			array(                              // The array of arguments to pass to the callback. In this case, just a description.
			                                    'id'          => 'wl-redlink-user-id',
			                                    'name'        => 'wl_advanced_settings[redlink_user_id]',
			                                    'value'       => wl_configuration_get_redlink_user_id(),
			                                    'description' => __( 'The Redlink User Id', 'wordlift' ),
			)
		);

		add_settings_field(
			WL_CONFIG_DATASET_NAME,             // ID used to identify the field throughout the theme
			__( 'Redlink Dataset name', 'wordlift' ),   // The label to the left of the option interface element
			'wl_configuration_input_box',       // The name of the function responsible for rendering the option interface
			'wl_advanced_settings',         // The page on which this option will be displayed
			'wl_advanced_settings_section',      // The name of the section to which this field belongs
			array(                              // The array of arguments to pass to the callback. In this case, just a description.
			                                    'id'          => 'wl-redlink-dataset-name',
			                                    'name'        => 'wl_advanced_settings[redlink_dataset_name]',
			                                    'value'       => wl_configuration_get_redlink_dataset_name(),
			                                    'description' => __( 'The Redlink Dataset Name', 'wordlift' ),
			)
		);

		add_settings_field(
			WL_CONFIG_DATASET_BASE_URI_NAME,             // ID used to identify the field throughout the theme
			__( 'Redlink Dataset URI', 'wordlift' ),   // The label to the left of the option interface element
			'wl_configuration_input_box',       // The name of the function responsible for rendering the option interface
			'wl_advanced_settings',         // The page on which this option will be displayed
			'wl_advanced_settings_section',      // The name of the section to which this field belongs
			array(                              // The array of arguments to pass to the callback. In this case, just a description.
			                                    'id'          => 'wl-redlink-dataset-uri',
			                                    'name'        => 'wl_advanced_settings[redlink_dataset_uri]',
			                                    'value'       => wl_configuration_get_redlink_dataset_uri(),
			                                    'description' => __( 'The Redlink Dataset URI', 'wordlift' ),
			)
		);

		add_settings_field(
			WL_CONFIG_ANALYSIS_NAME,             // ID used to identify the field throughout the theme
			__( 'Redlink Application Name', 'wordlift' ),   // The label to the left of the option interface element
			'wl_configuration_input_box',       // The name of the function responsible for rendering the option interface
			'wl_advanced_settings',         // The page on which this option will be displayed
			'wl_advanced_settings_section',      // The name of the section to which this field belongs
			array(                              // The array of arguments to pass to the callback. In this case, just a description.
			                                    'id'          => 'wl-redlink-application-name',
			                                    'name'        => 'wl_advanced_settings[redlink_application_name]',
			                                    'value'       => wl_configuration_get_redlink_application_name(),
			                                    'description' => __( 'The Redlink Application Name', 'wordlift' ),
			)
		);
	}
}

add_action( 'admin_init', 'wl_configuration_settings' );

/**
 * Display the general settings description. Called from a hook set by *wl_configuration_settings*.
 *
 * @since 3.0.0
 */
function wl_configuration_general_settings_section_callback() {

	// TODO: set the following text.
	?>
    Configure WordLift general options.
	<?php
}

/**
 * Display the advanced settings description. Called from a hook set by *wl_configuration_settings*.
 *
 * @since 3.0.0
 */
function wl_configuration_advanced_settings_section_callback() {

	// TODO: set the following text.
	?>
    Configure WordLift advanced options.
	<?php
}

/**
 * Sanitize the configuration settings to be stored. Configured as a hook from *wl_configuration_settings*.
 *
 * @since 3.0.0
 *
 * @param array $input The configuration settings array.
 *
 * @return mixed
 */
function wl_configuration_sanitize_settings( $input ) {

	// TODO: add sanitization checks.
	return apply_filters( 'wl_configuration_sanitize_settings', $input, $input );

}

/**
 * Draw an input text with the provided parameters.
 *
 * @since 3.0.0
 *
 * @param array $args An array of configuration parameters.
 */
function wl_configuration_input_box( $args ) {
	?>
    <input type="text" id="<?php echo esc_attr( $args['id'] ); ?>"
           name="<?php echo esc_attr( $args['name'] ); ?>"
           value="<?php echo esc_attr( $args['value'] ); ?>"
	       <?php if ( isset( $args['readonly'] ) ) { ?>readonly<?php } ?>
    />

	<?php
}

/**
 * Display a select.
 *
 * @deprecated this method is only used to display the select for the languages.
 *
 * @since      3.0.0
 *
 * @param array $args The select configuration parameters.
 */
function wl_configuration_select( $args ) {
	?>

    <select id="<?php echo esc_attr( $args['id'] ); ?>"
            name="<?php echo esc_attr( $args['name'] ); ?>">
		<?php foreach ( $args['options'] as $value => $label ) { ?>
            <option value="<?php echo esc_attr( $value ); ?>" <?php if ( $args['value'] === $value ) {
				echo 'selected';
			} ?>><?php echo esc_html( $label ); ?></option>
		<?php } ?>
    </select>

	<?php
}

/**
 * Display a checkbox.
 *
 * @since 3.0.0
 *
 * @param array $args The checkbox parameters.
 */
function wl_configuration_checkbox( $args ) {
	?>

<<<<<<< HEAD
    <input type="checkbox" id="<?php echo esc_attr( $args['id'] ); ?>"
           name="<?php echo esc_attr( $args['name'] ); ?>"
           value="1" <?php checked( 1, $args['value'], TRUE ); ?>/>
=======
	<input type="checkbox" id="<?php echo esc_attr( $args['id'] ); ?>"
	       name="<?php echo esc_attr( $args['name'] ); ?>"
	       value="1" <?php checked( 1, $args['value'], true ); ?>/>
>>>>>>> 289a04bc

	<?php
}

/**
 * Create a link to WordLift settings page.
 *
 * @since 3.0.0
 *
 * @param array $links An array of links.
 *
 * @return array An array of links including those added by the plugin.
 */
function wl_configuration_settings_links( $links ) {

	// TODO: this link is different within SEO Ultimate.
	array_push( $links, '<a href="' . get_admin_url( null, 'admin.php?page=wl_configuration_admin_menu' ) . '">Settings</a>' );

	return $links;
}

// add the settings link for the plugin.
add_filter( "plugin_action_links_wordlift/wordlift.php", 'wl_configuration_settings_links' );


/**
 * Get the available languages.
 *
 * @since 3.0.0
 *
 * @return array An array of languages key values (key being the language code and values the language names).
 */
function wl_configuration_get_languages() {

	// prepare the language array.
	$langs = array();

	// set the path to the language file.
	$filename = dirname( __FILE__ ) . '/ISO-639-2_utf-8.txt';

	if ( ( $handle = fopen( $filename, 'r' ) ) !== false ) {
		while ( ( $data = fgetcsv( $handle, 1000, '|' ) ) !== false ) {
			if ( ! empty( $data[2] ) ) {
				$code           = $data[2];
				$label          = htmlentities( $data[3] );
				$langs[ $code ] = $label;
			}
		}
		fclose( $handle );
	}

	// sort the languages;
	asort( $langs );

	return $langs;

}


/**
 * Get the default recursion depth limitation on *entity metadata rendering*.
 *
 * @deprecated
 * @return string The default setting.
 */
function wl_config_get_recursion_depth() {

	// get the plugin options.
	$options = get_option( WL_OPTIONS_NAME );

	return ( isset( $options[ WL_CONFIG_RECURSION_DEPTH_ON_ENTITY_METADATA_PRINTING ] )
	         && is_numeric( $options[ WL_CONFIG_RECURSION_DEPTH_ON_ENTITY_METADATA_PRINTING ] )
		? $options[ WL_CONFIG_RECURSION_DEPTH_ON_ENTITY_METADATA_PRINTING ]
		: WL_RECURSION_DEPTH_ON_ENTITY_METADATA_PRINTING );
}

/**
 * Intercept the change of the WordLift key in order to set the dataset URI.
 *
 * @since 3.0.0
 *
 * @param array $old_value The old settings.
 * @param array $new_value The new settings.
 */
function wl_configuration_update_key( $old_value, $new_value ) {

	// wl_write_log( "Going to request set redlink dataset uri if needed" );

	// Check the old key value and the new one. We're going to ask for the dataset URI only if the key has changed.
	$old_key = isset( $old_value['key'] ) ? $old_value['key'] : '';
	$new_key = isset( $new_value['key'] ) ? $new_value['key'] : '';

	// wl_write_log( "[ old value :: $old_key ][ new value :: $new_key ]" );

	// If the key hasn't changed, don't do anything.
	// WARN The 'update_option' hook is fired only if the new and old value are not equal
	if ( $old_key === $new_key ) {
		return;
	}

	// If the key is empty, empty the dataset URI.
	if ( '' === $new_key ) {
		wl_configuration_set_redlink_dataset_uri( '' );
	}

	// Request the dataset URI.
	$response = wp_remote_get( wl_configuration_get_accounts_by_key_dataset_uri( $new_key ), unserialize( WL_REDLINK_API_HTTP_OPTIONS ) );

	// If the response is valid, then set the value.
	if ( ! is_wp_error( $response ) && 200 === (int) $response['response']['code'] ) {

		// wl_write_log( "[ Retrieved dataset :: " . $response['body'] . " ]" );
		wl_configuration_set_redlink_dataset_uri( $response['body'] );

	} else {
		wl_write_log( "Error on dataset uri remote retrieving [ " . var_export( $response, true ) . " ]" );
	}

}

add_action( 'update_option_wl_general_settings', 'wl_configuration_update_key', 10, 2 );<|MERGE_RESOLUTION|>--- conflicted
+++ resolved
@@ -50,11 +50,11 @@
 
 	?>
 
-    <div class="wrap">
+	<div class="wrap">
 
 		<?php if ( $display_page_title ) { ?>
-            <div id="icon-themes" class="icon32"></div>
-            <h2>WordLift</h2>
+			<div id="icon-themes" class="icon32"></div>
+			<h2>WordLift</h2>
 		<?php } ?>
 
 		<?php settings_errors(); ?>
@@ -63,17 +63,17 @@
 		$active_tab = isset( $_GET['tab'] ) ? $_GET['tab'] : 'general_settings';
 		?>
 
-        <h2 class="nav-tab-wrapper">
-            <a href="?page=<?php echo( $_GET['page'] ); ?>&tab=general_settings"
-               class="nav-tab <?php echo $active_tab == 'general_settings' ? 'nav-tab-active' : ''; ?>"><?php esc_attr_e( 'General', 'wordlift' ); ?></a>
+		<h2 class="nav-tab-wrapper">
+			<a href="?page=<?php echo( $_GET['page'] ); ?>&tab=general_settings"
+			   class="nav-tab <?php echo $active_tab == 'general_settings' ? 'nav-tab-active' : ''; ?>"><?php esc_attr_e( 'General', 'wordlift' ); ?></a>
 
 			<?php if ( $can_show_advanced_settings ): ?>
-                <a href="?page=<?php echo( $_GET['page'] ); ?>&tab=advanced_settings"
-                   class="nav-tab <?php echo $active_tab == 'advanced_settings' ? 'nav-tab-active' : ''; ?>"><?php esc_attr_e( 'Advanced', 'wordlift' ); ?></a>
+				<a href="?page=<?php echo( $_GET['page'] ); ?>&tab=advanced_settings"
+				   class="nav-tab <?php echo $active_tab == 'advanced_settings' ? 'nav-tab-active' : ''; ?>"><?php esc_attr_e( 'Advanced', 'wordlift' ); ?></a>
 			<?php endif; ?>
-        </h2>
-
-        <form action="options.php" method="post">
+		</h2>
+
+		<form action="options.php" method="post">
 			<?php
 			if ( 'general_settings' === $active_tab ) {
 				settings_fields( 'wl_general_settings' );
@@ -86,13 +86,13 @@
 
 			submit_button();
 			?>
-        </form>
-
-        <div style="margin-top: 100px; font-size: 10px;">The entities blocks are
-            designed by Lukasz M. Pogoda from the
-            Noun Project
-        </div>
-    </div>
+		</form>
+
+		<div style="margin-top: 100px; font-size: 10px;">The entities blocks are
+			designed by Lukasz M. Pogoda from the
+			Noun Project
+		</div>
+	</div>
 
 	<?php
 }
@@ -290,7 +290,7 @@
 
 	// TODO: set the following text.
 	?>
-    Configure WordLift general options.
+	Configure WordLift general options.
 	<?php
 }
 
@@ -303,7 +303,7 @@
 
 	// TODO: set the following text.
 	?>
-    Configure WordLift advanced options.
+	Configure WordLift advanced options.
 	<?php
 }
 
@@ -332,11 +332,11 @@
  */
 function wl_configuration_input_box( $args ) {
 	?>
-    <input type="text" id="<?php echo esc_attr( $args['id'] ); ?>"
-           name="<?php echo esc_attr( $args['name'] ); ?>"
-           value="<?php echo esc_attr( $args['value'] ); ?>"
+	<input type="text" id="<?php echo esc_attr( $args['id'] ); ?>"
+	       name="<?php echo esc_attr( $args['name'] ); ?>"
+	       value="<?php echo esc_attr( $args['value'] ); ?>"
 	       <?php if ( isset( $args['readonly'] ) ) { ?>readonly<?php } ?>
-    />
+	/>
 
 	<?php
 }
@@ -344,23 +344,23 @@
 /**
  * Display a select.
  *
- * @deprecated this method is only used to display the select for the languages.
- *
- * @since      3.0.0
+ * @since 3.0.0
  *
  * @param array $args The select configuration parameters.
  */
 function wl_configuration_select( $args ) {
 	?>
 
-    <select id="<?php echo esc_attr( $args['id'] ); ?>"
-            name="<?php echo esc_attr( $args['name'] ); ?>">
+	<select id="<?php echo esc_attr( $args['id'] ); ?>"
+	        name="<?php echo esc_attr( $args['name'] ); ?>">
 		<?php foreach ( $args['options'] as $value => $label ) { ?>
-            <option value="<?php echo esc_attr( $value ); ?>" <?php if ( $args['value'] === $value ) {
+			<option
+				value="<?php echo esc_attr( $value ); ?>" <?php if ( $args['value'] === $value ) {
 				echo 'selected';
-			} ?>><?php echo esc_html( $label ); ?></option>
+			}
+			?>><?php echo esc_html( $label ); ?></option>
 		<?php } ?>
-    </select>
+	</select>
 
 	<?php
 }
@@ -375,15 +375,9 @@
 function wl_configuration_checkbox( $args ) {
 	?>
 
-<<<<<<< HEAD
-    <input type="checkbox" id="<?php echo esc_attr( $args['id'] ); ?>"
-           name="<?php echo esc_attr( $args['name'] ); ?>"
-           value="1" <?php checked( 1, $args['value'], TRUE ); ?>/>
-=======
 	<input type="checkbox" id="<?php echo esc_attr( $args['id'] ); ?>"
 	       name="<?php echo esc_attr( $args['name'] ); ?>"
 	       value="1" <?php checked( 1, $args['value'], true ); ?>/>
->>>>>>> 289a04bc
 
 	<?php
 }
