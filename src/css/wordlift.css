--- conflicted
+++ resolved
@@ -62,7 +62,7 @@
 }
 .fa-border {
   padding: .2em .25em .15em;
-  border: solid 0.08em #eeeeee;
+  border: solid 0.08em #eee;
   -webkit-border-radius: .1em;
           border-radius: .1em;
 }
@@ -152,7 +152,7 @@
   font-size: 2em;
 }
 .fa-inverse {
-  color: #ffffff;
+  color: #fff;
 }
 /* Font Awesome uses the Unicode Private Use Area (PUA) to ensure screen
    readers do not read off random characters that represent icons */
@@ -1304,7 +1304,7 @@
   content: "\f196";
 }
 #wordlift_entities_box {
-  background-color: #f5f5f5;
+  background-color: #F5F5F5;
 }
 #wordlift_entities_box h1,
 #wordlift_entities_box h2,
@@ -1404,7 +1404,7 @@
   height: 35px;
   -webkit-box-sizing: border-box;
           box-sizing: border-box;
-  background-color: #ffffff;
+  background-color: #FFFFFF;
   -webkit-box-shadow: 0 1px 1px rgba(0, 0, 0, 0.2);
           box-shadow: 0 1px 1px rgba(0, 0, 0, 0.2);
   -webkit-transition: all 200ms ease-out;
@@ -1415,7 +1415,7 @@
   height: 0;
   border-left: 5px solid transparent;
   border-right: 5px solid transparent;
-  border-top: 5px solid #007aff;
+  border-top: 5px solid #007AFF;
 }
 h3.ui-sortable-handle {
   padding: 8px 12px !important;
@@ -1463,14 +1463,14 @@
           align-items: center;
   max-width: 100%;
   min-height: 30px;
-  border: 1px solid #007aff;
+  border: 1px solid #007AFF;
   padding: 3px;
   -webkit-box-sizing: border-box;
           box-sizing: border-box;
   margin-bottom: 10px;
 }
 .wl-widget-entity-panel .wl-widget-entity-panel-wrap .wl-widget-entity-panel-label h2.wl-widget-entity-panel-label-text {
-  color: #007aff;
+  color: #007AFF;
   font-size: 16px !important;
   font-weight: 400;
 }
@@ -1483,7 +1483,7 @@
   height: 0;
   border-top: 8px solid transparent;
   border-bottom: 8px solid transparent;
-  border-right: 8px solid #cbcbcb;
+  border-right: 8px solid #CBCBCB;
 }
 .wl-widget-entity-panel .wl-widget-entity-panel-wrap .wl-widget-entity-panel-top {
   display: -webkit-flex;
@@ -1498,20 +1498,20 @@
   -webkit-flex-direction: column;
       -ms-flex-direction: column;
           flex-direction: column;
-  background-color: #007aff;
-  color: #ffffff;
+  background-color: #007AFF;
+  color: #FFFFFF;
   padding: 8px;
 }
 .wl-widget-entity-panel .wl-widget-entity-panel-wrap .wl-widget-entity-panel-top .wl-widget-entity-panel-top-category h2.wl-widget-entity-panel-top-category-label {
   font-weight: 600;
   margin-bottom: 5px !important;
-  color: #ffffff;
+  color: #FFFFFF;
 }
 .wl-widget-entity-panel .wl-widget-entity-panel-wrap .wl-widget-entity-panel-top .wl-widget-entity-panel-top-category h2.wl-widget-entity-panel-top-category-label span.wl-widget-entity-panel-top-category-label-main:after {
   content: " ";
   opacity: 0.5;
   border-top: 4px solid transparent;
-  border-left: 4px solid #ffffff;
+  border-left: 4px solid #FFFFFF;
   border-bottom: 4px solid transparent;
   display: inline-block;
   -webkit-box-sizing: border-box;
@@ -1572,7 +1572,7 @@
   margin-right: 0;
 }
 .wl-widget-entity-panel .wl-widget-entity-panel-wrap .wl-widget-entity-panel-top .wl-widget-entity-panel-top-category-opt span.wl-widget-entity-panel-top-options:hover {
-  border-bottom: 2px solid #ffffff;
+  border-bottom: 2px solid #FFFFFF;
 }
 .wl-widget-entity-panel .wl-widget-entity-panel-wrap .wl-widget-entity-panel-top .wl-widget-entity-panel-top-category-opt .wl-selected {
   border: none !important;
@@ -1602,7 +1602,7 @@
   margin-top: 10px;
 }
 .wl-widget-entity-panel .wl-widget-entity-panel-wrap .wl-widget-entity-panel-input h3.wl-widget-entity-panel-input-label {
-  color: #007aff;
+  color: #007AFF;
   font-size: 10px;
   font-weight: 400;
 }
@@ -1670,7 +1670,7 @@
   height: 90px;
   overflow-x: auto;
   overflow-y: hidden;
-  background-color: #ffffff;
+  background-color: #FFFFFF;
 }
 .wl-widget-entity-panel .wl-widget-entity-panel-wrap .wl-widget-entity-panel-input .wl-widget-entity-panel-images-wrap .wl-widget-entity-panel-images-outer {
   position: relative;
@@ -1723,7 +1723,7 @@
   -webkit-flex-direction: row;
       -ms-flex-direction: row;
           flex-direction: row;
-  background-color: #ffffff;
+  background-color: #FFFFFF;
   margin: 5px 5px 0 0;
   padding: 8px;
   min-width: 10px;
@@ -1767,10 +1767,10 @@
           box-shadow: none !important;
 }
 .wl-widget-entity-panel .wl-widget-entity-panel-wrap .wl-widget-entity-panel-input .wl-widget-entity-panel-card-wrap .wl-widget-entity-panel-card .wl-widget-entity-panel-card-radio.wl-radio-disabled {
-  border-color: #cbcbcb;
+  border-color: #CBCBCB;
 }
 .wl-widget-entity-panel .wl-widget-entity-panel-wrap .wl-widget-entity-panel-input .wl-widget-entity-panel-card-wrap .wl-widget-entity-panel-card .wl-widget-entity-panel-card-radio.wl-radio-enabled {
-  border-color: #007aff;
+  border-color: #007AFF;
 }
 .wl-widget-entity-panel .wl-widget-entity-panel-wrap .wl-widget-entity-panel-input .wl-widget-entity-panel-card-wrap .wl-widget-entity-panel-card .wl-widget-entity-panel-card-radio.wl-radio-enabled:before {
   content: "" !important;
@@ -1778,7 +1778,7 @@
   width: 4px;
   margin: 0;
   margin-top: -1px;
-  border: 1px solid #007aff;
+  border: 1px solid #007AFF;
   border-top: none;
   border-right: none;
   -webkit-border-radius: 0px;
@@ -1865,7 +1865,7 @@
   -webkit-justify-content: center;
       -ms-flex-pack: center;
           justify-content: center;
-  color: #ffffff;
+  color: #FFFFFF;
   white-space: nowrap;
   font-size: 10px;
   margin: 5px 0;
@@ -1894,10 +1894,10 @@
 }
 .wl-widget-entity-panel .wl-widget-entity-panel-wrap .wl-widget-entity-panel-bottom button.wl-widget-entity-panel-voc-btn {
   background-color: transparent;
-  color: #007aff;
+  color: #007AFF;
 }
 .wl-widget-entity-panel .wl-widget-entity-panel-wrap .wl-widget-entity-panel-bottom button.wl-widget-entity-panel-positive-btn {
-  background-color: #007aff;
+  background-color: #007AFF;
 }
 .wl-widget-entity-panel .wl-widget-entity-panel-wrap .wl-widget-entity-panel-bottom button.wl-widget-entity-panel-positive-btn:active {
   background-color: #0075f5;
@@ -2177,7 +2177,7 @@
   margin-bottom: 20px;
 }
 .wl-create-entity .wl-create-entity-wrap.wl-create-entity-disabled {
-  background-color: #cbcbcb;
+  background-color: #CBCBCB;
 }
 .wl-create-entity .wl-create-entity-wrap.wl-create-entity-disabled:hover {
   -webkit-box-shadow: none;
@@ -2195,7 +2195,7 @@
           transform: none;
 }
 .wl-create-entity .wl-create-entity-wrap.wl-create-entity-enabled {
-  background-color: #007aff;
+  background-color: #007AFF;
   -webkit-box-shadow: 0 1px 1px rgba(0, 0, 0, 0.2);
           box-shadow: 0 1px 1px rgba(0, 0, 0, 0.2);
   cursor: pointer;
@@ -2246,7 +2246,7 @@
           transition: all 200ms ease-out;
 }
 .wl-create-entity .wl-create-entity-wrap .wl-crate-entity-lead {
-  color: #ffffff;
+  color: #FFFFFF;
 }
 .wl-widget-classification-box {
   display: -webkit-flex;
@@ -2267,12 +2267,12 @@
           justify-content: center;
 }
 .wl-widget-classification-box .wl-widget-classification-box-section {
-  background-color: #ffffff;
+  background-color: #FFFFFF;
   margin: 5px 0;
   padding: 0 5px;
 }
 .wl-widget-classification-box h3.wl-widget-classification-box-lead {
-  color: #007aff;
+  color: #007AFF;
   font-size: 14px;
   font-weight: 400;
   margin: 5px 0 !important;
@@ -2319,11 +2319,11 @@
   cursor: pointer;
   width: 244px;
   min-height: 25px;
-  border: 1px solid #ffffff;
+  border: 1px solid #FFFFFF;
   margin: 5px 0;
 }
 .wl-widget-classification-box .wl-widget-classification-box-entity-tile-wrap .wl-widget-classification-box-entity-tile.wl-selected {
-  border: 1px solid #007aff;
+  border: 1px solid #007AFF;
 }
 .wl-widget-classification-box .wl-widget-classification-box-entity-tile-wrap .wl-widget-classification-box-entity-tile .wl-widget-classification-box-entity-tile-name {
   display: -webkit-inline-flex;
@@ -2393,7 +2393,7 @@
   height: 0;
   border-top: 5px solid transparent;
   border-bottom: 5px solid transparent;
-  border-left: 5px solid #cbcbcb;
+  border-left: 5px solid #CBCBCB;
 }
 .wl-widget-article-metadata {
   width: 250px;
@@ -2450,7 +2450,7 @@
           flex-wrap: wrap;
   padding-bottom: 10px;
   margin-bottom: 15px;
-  border-bottom: 1px solid #007aff;
+  border-bottom: 1px solid #007AFF;
 }
 .wl-widget-article-metadata .wl-widget-article-metadata-wrap .wl-widget-article-metadata-top .wl-widget-article-metadata-author {
   min-width: 60%;
@@ -2509,7 +2509,7 @@
   padding: 0 !important;
   font-weight: 600;
   font-size: 14px;
-  color: #007aff;
+  color: #007AFF;
   margin-bottom: 10px;
 }
 .wl-widget-article-metadata .wl-widget-article-metadata-wrap .wl-widget-article-metadata-bottom .wl-widget-article-metadata-topic-single {
@@ -2525,7 +2525,7 @@
   -webkit-flex-direction: row;
       -ms-flex-direction: row;
           flex-direction: row;
-  background-color: #ffffff;
+  background-color: #FFFFFF;
   margin: 5px 5px 0 0;
   height: 35px;
   padding: 8px;
@@ -2576,11 +2576,11 @@
           box-shadow: none !important;
 }
 .wl-widget-article-metadata .wl-widget-article-metadata-wrap .wl-widget-article-metadata-bottom .wl-widget-article-metadata-topic-single .wl-widget-article-metadata-topic-radio.wl-radio-disabled {
-  border-color: #cbcbcb;
+  border-color: #CBCBCB;
 }
 .wl-widget-article-metadata .wl-widget-article-metadata-wrap .wl-widget-article-metadata-bottom .wl-widget-article-metadata-topic-single .wl-widget-article-metadata-topic-radio.wl-radio-enabled {
   position: relative;
-  border-color: #007aff;
+  border-color: #007AFF;
 }
 .wl-widget-article-metadata .wl-widget-article-metadata-wrap .wl-widget-article-metadata-bottom .wl-widget-article-metadata-topic-single .wl-widget-article-metadata-topic-radio.wl-radio-enabled:before {
   position: absolute;
@@ -2592,7 +2592,7 @@
   height: 3px;
   width: 4px;
   margin: 0;
-  border: 1px solid #007aff;
+  border: 1px solid #007AFF;
   border-top: none;
   border-right: none;
   -webkit-border-radius: 0px;
@@ -2634,10 +2634,10 @@
   width: 60px;
   -webkit-border-radius: 8px;
           border-radius: 8px;
-  border: 1px solid #cbcbcb;
+  border: 1px solid #CBCBCB;
 }
 .wl-widget-article-metadata .wl-widget-article-metadata-wrap .wl-widget-article-metadata-bottom .wl-widget-article-metadata-topic-single .wl-widget-article-metadata-topic-single-details .wl-widget-article-metadata-topic-bar .wl-widget-article-metadata-topic-bar-progress {
-  background-color: #cbcbcb;
+  background-color: #CBCBCB;
   -webkit-border-radius: 8px;
           border-radius: 8px;
   min-width: 10px;
@@ -2717,7 +2717,7 @@
   -webkit-justify-content: center;
       -ms-flex-pack: center;
           justify-content: center;
-  color: #007aff;
+  color: #007AFF;
   font-size: 14px;
   font-weight: 600;
   text-transform: capitalize;
@@ -2933,9 +2933,9 @@
   -webkit-box-sizing: border-box;
           box-sizing: border-box;
   margin: 0;
-  background-color: #007aff;
+  background-color: #007AFF;
   white-space: nowrap;
-  color: #ffffff;
+  color: #FFFFFF;
   text-transform: uppercase;
   font-weight: 600;
   font-size: 10px;
@@ -2964,8 +2964,8 @@
           transform: scale(1);
 }
 .wl-widget-posts .wl-widget-post-wrap .wl-widget-post-details span.wl-widget-post-link.wl-widget-post-link-copied {
-  background-color: #fcc207;
-  color: #007aff;
+  background-color: #FCC207;
+  color: #007AFF;
 }
 .wl-widget-posts .wl-widget-post-wrap .wl-widget-post-details span.wl-widget-post-link.wl-widget-post-link-copied span.wl-widget-post-link-text-copy {
   display: none;
@@ -3006,7 +3006,7 @@
 .mce-widget.mce-btn.mce-wordlift button {
   background-position: center center;
   background-repeat: no-repeat;
-  color: #007aff !important;
+  color: #007AFF !important;
   font-size: 14px !important;
   font-family: FontAwesome !important;
   font-style: normal;
@@ -3035,7 +3035,7 @@
 }
 .wp_themeSkin .mceIcon.mce_wordlift_add_entity,
 .mce-widget.mce-btn.mce-wordlift_add_entity button {
-  color: #007aff !important;
+  color: #007AFF !important;
   font-size: 18px !important;
   font-family: FontAwesome !important;
   font-style: normal;
@@ -3109,7 +3109,7 @@
   padding: 2px 6px;
 }
 .entity.wl-creative-work {
-  border-color: #007aff;
+  border-color: #007AFF;
   color: black;
 }
 .entity.wl-creative-work .type:before {
@@ -3117,24 +3117,15 @@
 }
 .entity.wl-creative-work:hover,
 .entity.wl-creative-work.selected {
-<<<<<<< HEAD
-  background-color: #007aff;
-  color: #ffffff;
-}
-.entity.wl-creative-work .thumbnail {
-  background-color: #007aff;
-  color: #ffffff;
-=======
   background-color: #007AFF;
   color: #000000;
 }
 .entity.wl-creative-work .thumbnail {
   background-color: #007AFF;
   color: #000000;
->>>>>>> d03bef9e
 }
 .entity.wl-event {
-  border-color: #007aff;
+  border-color: #007AFF;
   color: black;
 }
 .entity.wl-event .type:before {
@@ -3142,24 +3133,15 @@
 }
 .entity.wl-event:hover,
 .entity.wl-event.selected {
-<<<<<<< HEAD
-  background-color: #007aff;
-  color: #ffffff;
-}
-.entity.wl-event .thumbnail {
-  background-color: #007aff;
-  color: #ffffff;
-=======
   background-color: #007AFF;
   color: #000000;
 }
 .entity.wl-event .thumbnail {
   background-color: #007AFF;
   color: #000000;
->>>>>>> d03bef9e
 }
 .entity.wl-organization {
-  border-color: #007aff;
+  border-color: #007AFF;
   color: black;
 }
 .entity.wl-organization .type:before {
@@ -3167,24 +3149,15 @@
 }
 .entity.wl-organization:hover,
 .entity.wl-organization.selected {
-<<<<<<< HEAD
-  background-color: #007aff;
-  color: #ffffff;
-}
-.entity.wl-organization .thumbnail {
-  background-color: #007aff;
-  color: #ffffff;
-=======
   background-color: #007AFF;
   color: #000000;
 }
 .entity.wl-organization .thumbnail {
   background-color: #007AFF;
   color: #000000;
->>>>>>> d03bef9e
 }
 .entity.wl-person {
-  border-color: #007aff;
+  border-color: #007AFF;
   color: black;
 }
 .entity.wl-person .type:before {
@@ -3192,24 +3165,15 @@
 }
 .entity.wl-person:hover,
 .entity.wl-person.selected {
-<<<<<<< HEAD
-  background-color: #007aff;
-  color: #ffffff;
-}
-.entity.wl-person .thumbnail {
-  background-color: #007aff;
-  color: #ffffff;
-=======
   background-color: #007AFF;
   color: #000000;
 }
 .entity.wl-person .thumbnail {
   background-color: #007AFF;
   color: #000000;
->>>>>>> d03bef9e
 }
 .entity.wl-place {
-  border-color: #007aff;
+  border-color: #007AFF;
   color: black;
 }
 .entity.wl-place .type:before {
@@ -3217,24 +3181,15 @@
 }
 .entity.wl-place:hover,
 .entity.wl-place.selected {
-<<<<<<< HEAD
-  background-color: #007aff;
-  color: #ffffff;
-}
-.entity.wl-place .thumbnail {
-  background-color: #007aff;
-  color: #ffffff;
-=======
   background-color: #007AFF;
   color: #000000;
 }
 .entity.wl-place .thumbnail {
   background-color: #007AFF;
   color: #000000;
->>>>>>> d03bef9e
 }
 .entity.wl-thing {
-  border-color: #007aff;
+  border-color: #007AFF;
   color: black;
 }
 .entity.wl-thing .type:before {
@@ -3242,21 +3197,12 @@
 }
 .entity.wl-thing:hover,
 .entity.wl-thing.selected {
-<<<<<<< HEAD
-  background-color: #007aff;
-  color: #ffffff;
-}
-.entity.wl-thing .thumbnail {
-  background-color: #007aff;
-  color: #ffffff;
-=======
   background-color: #007AFF;
   color: #000000;
 }
 .entity.wl-thing .thumbnail {
   background-color: #007AFF;
   color: #000000;
->>>>>>> d03bef9e
 }
 .entity .source {
   position: absolute;
@@ -3440,68 +3386,38 @@
 }
 body#tinymce .textannotation.wl-creative-work {
   border: 0 !important;
-<<<<<<< HEAD
-  color: #ffffff;
-  background-color: #007aff;
-=======
   color: #000000;
   background-color: #007AFF;
->>>>>>> d03bef9e
   vertical-align: center;
 }
 body#tinymce .textannotation.wl-event {
   border: 0 !important;
-<<<<<<< HEAD
-  color: #ffffff;
-  background-color: #007aff;
-=======
   color: #000000;
   background-color: #007AFF;
->>>>>>> d03bef9e
   vertical-align: center;
 }
 body#tinymce .textannotation.wl-organization {
   border: 0 !important;
-<<<<<<< HEAD
-  color: #ffffff;
-  background-color: #007aff;
-=======
   color: #000000;
   background-color: #007AFF;
->>>>>>> d03bef9e
   vertical-align: center;
 }
 body#tinymce .textannotation.wl-person {
   border: 0 !important;
-<<<<<<< HEAD
-  color: #ffffff;
-  background-color: #007aff;
-=======
   color: #000000;
   background-color: #007AFF;
->>>>>>> d03bef9e
   vertical-align: center;
 }
 body#tinymce .textannotation.wl-place {
   border: 0 !important;
-<<<<<<< HEAD
-  color: #ffffff;
-  background-color: #007aff;
-=======
   color: #000000;
   background-color: #007AFF;
->>>>>>> d03bef9e
   vertical-align: center;
 }
 body#tinymce .textannotation.wl-thing {
   border: 0 !important;
-<<<<<<< HEAD
-  color: #ffffff;
-  background-color: #007aff;
-=======
   color: #000000;
   background-color: #007AFF;
->>>>>>> d03bef9e
   vertical-align: center;
 }
 body#tinymce .textannotation .textannotation {
@@ -3520,7 +3436,7 @@
 .toolbar .wl-active-tab {
   position: absolute;
   left: 11px;
-  border-left: #007aff 12px solid;
+  border-left: #007AFF 12px solid;
   padding-left: 6px;
 }
 .toolbar .wl-search-toolbar-icon {
@@ -3537,7 +3453,7 @@
   content: "\f002";
 }
 .toolbar .wl-search-toolbar-icon.selected {
-  color: #007aff;
+  color: #007AFF;
 }
 .toolbar .wl-add-entity-toolbar-icon {
   font-family: FontAwesome;
@@ -3553,7 +3469,7 @@
   content: "\f040";
 }
 .toolbar .wl-add-entity-toolbar-icon.selected {
-  color: #007aff;
+  color: #007AFF;
 }
 .wl-event-info .date {
   font-family: FontAwesome;
