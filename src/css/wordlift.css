/*!
 *  Font Awesome 4.0.3 by @davegandy - http://fontawesome.io - @fontawesome
 *  License - http://fontawesome.io/license (Font: SIL OFL 1.1, CSS: MIT License)
 */
/* FONT PATH
 * -------------------------- */
@font-face {
  font-family: 'FontAwesome';
  src: url('../fonts/fontawesome-webfont.eot?v=4.0.3');
  src: url('../fonts/fontawesome-webfont.eot?#iefix&v=4.0.3') format('embedded-opentype'), url('../fonts/fontawesome-webfont.woff?v=4.0.3') format('woff'), url('../fonts/fontawesome-webfont.ttf?v=4.0.3') format('truetype'), url('../fonts/fontawesome-webfont.svg?v=4.0.3#fontawesomeregular') format('svg');
  font-weight: normal;
  font-style: normal;
}
.fa {
  display: inline-block;
  font-family: FontAwesome;
  font-style: normal;
  font-weight: normal;
  line-height: 1;
  -webkit-font-smoothing: antialiased;
  -moz-osx-font-smoothing: grayscale;
}
/* makes the font 33% larger relative to the icon container */
.fa-lg {
  font-size: 1.33333333em;
  line-height: 0.75em;
  vertical-align: -15%;
}
.fa-2x {
  font-size: 2em;
}
.fa-3x {
  font-size: 3em;
}
.fa-4x {
  font-size: 4em;
}
.fa-5x {
  font-size: 5em;
}
.fa-fw {
  width: 1.28571429em;
  text-align: center;
}
.fa-ul {
  padding-left: 0;
  margin-left: 2.14285714em;
  list-style-type: none;
}
.fa-ul > li {
  position: relative;
}
.fa-li {
  position: absolute;
  left: -2.14285714em;
  width: 2.14285714em;
  top: 0.14285714em;
  text-align: center;
}
.fa-li.fa-lg {
  left: -1.85714286em;
}
.fa-border {
  padding: .2em .25em .15em;
  border: solid 0.08em #eeeeee;
  border-radius: .1em;
}
.pull-right {
  float: right;
}
.pull-left {
  float: left;
}
.fa.pull-left {
  margin-right: .3em;
}
.fa.pull-right {
  margin-left: .3em;
}
.fa-spin {
  -webkit-animation: spin 2s infinite linear;
  -moz-animation: spin 2s infinite linear;
  -o-animation: spin 2s infinite linear;
  animation: spin 2s infinite linear;
}
@-moz-keyframes spin {
  0% {
    -moz-transform: rotate(0deg);
  }
  100% {
    -moz-transform: rotate(359deg);
  }
}
@-webkit-keyframes spin {
  0% {
    -webkit-transform: rotate(0deg);
  }
  100% {
    -webkit-transform: rotate(359deg);
  }
}
@-o-keyframes spin {
  0% {
    -o-transform: rotate(0deg);
  }
  100% {
    -o-transform: rotate(359deg);
  }
}
@-ms-keyframes spin {
  0% {
    -ms-transform: rotate(0deg);
  }
  100% {
    -ms-transform: rotate(359deg);
  }
}
@keyframes spin {
  0% {
    transform: rotate(0deg);
  }
  100% {
    transform: rotate(359deg);
  }
}
.fa-rotate-90 {
  filter: progid:DXImageTransform.Microsoft.BasicImage(rotation=1);
  -webkit-transform: rotate(90deg);
  -moz-transform: rotate(90deg);
  -ms-transform: rotate(90deg);
  -o-transform: rotate(90deg);
  transform: rotate(90deg);
}
.fa-rotate-180 {
  filter: progid:DXImageTransform.Microsoft.BasicImage(rotation=2);
  -webkit-transform: rotate(180deg);
  -moz-transform: rotate(180deg);
  -ms-transform: rotate(180deg);
  -o-transform: rotate(180deg);
  transform: rotate(180deg);
}
.fa-rotate-270 {
  filter: progid:DXImageTransform.Microsoft.BasicImage(rotation=3);
  -webkit-transform: rotate(270deg);
  -moz-transform: rotate(270deg);
  -ms-transform: rotate(270deg);
  -o-transform: rotate(270deg);
  transform: rotate(270deg);
}
.fa-flip-horizontal {
  filter: progid:DXImageTransform.Microsoft.BasicImage(rotation=0, mirror=1);
  -webkit-transform: scale(-1, 1);
  -moz-transform: scale(-1, 1);
  -ms-transform: scale(-1, 1);
  -o-transform: scale(-1, 1);
  transform: scale(-1, 1);
}
.fa-flip-vertical {
  filter: progid:DXImageTransform.Microsoft.BasicImage(rotation=2, mirror=1);
  -webkit-transform: scale(1, -1);
  -moz-transform: scale(1, -1);
  -ms-transform: scale(1, -1);
  -o-transform: scale(1, -1);
  transform: scale(1, -1);
}
.fa-stack {
  position: relative;
  display: inline-block;
  width: 2em;
  height: 2em;
  line-height: 2em;
  vertical-align: middle;
}
.fa-stack-1x,
.fa-stack-2x {
  position: absolute;
  left: 0;
  width: 100%;
  text-align: center;
}
.fa-stack-1x {
  line-height: inherit;
}
.fa-stack-2x {
  font-size: 2em;
}
.fa-inverse {
  color: #ffffff;
}
/* Font Awesome uses the Unicode Private Use Area (PUA) to ensure screen
   readers do not read off random characters that represent icons */
.fa-glass:before {
  content: "\f000";
}
.fa-music:before {
  content: "\f001";
}
.fa-search:before {
  content: "\f002";
}
.fa-envelope-o:before {
  content: "\f003";
}
.fa-heart:before {
  content: "\f004";
}
.fa-star:before {
  content: "\f005";
}
.fa-star-o:before {
  content: "\f006";
}
.fa-user:before {
  content: "\f007";
}
.fa-film:before {
  content: "\f008";
}
.fa-th-large:before {
  content: "\f009";
}
.fa-th:before {
  content: "\f00a";
}
.fa-th-list:before {
  content: "\f00b";
}
.fa-check:before {
  content: "\f00c";
}
.fa-times:before {
  content: "\f00d";
}
.fa-search-plus:before {
  content: "\f00e";
}
.fa-search-minus:before {
  content: "\f010";
}
.fa-power-off:before {
  content: "\f011";
}
.fa-signal:before {
  content: "\f012";
}
.fa-gear:before,
.fa-cog:before {
  content: "\f013";
}
.fa-trash-o:before {
  content: "\f014";
}
.fa-home:before {
  content: "\f015";
}
.fa-file-o:before {
  content: "\f016";
}
.fa-clock-o:before {
  content: "\f017";
}
.fa-road:before {
  content: "\f018";
}
.fa-download:before {
  content: "\f019";
}
.fa-arrow-circle-o-down:before {
  content: "\f01a";
}
.fa-arrow-circle-o-up:before {
  content: "\f01b";
}
.fa-inbox:before {
  content: "\f01c";
}
.fa-play-circle-o:before {
  content: "\f01d";
}
.fa-rotate-right:before,
.fa-repeat:before {
  content: "\f01e";
}
.fa-refresh:before {
  content: "\f021";
}
.fa-list-alt:before {
  content: "\f022";
}
.fa-lock:before {
  content: "\f023";
}
.fa-flag:before {
  content: "\f024";
}
.fa-headphones:before {
  content: "\f025";
}
.fa-volume-off:before {
  content: "\f026";
}
.fa-volume-down:before {
  content: "\f027";
}
.fa-volume-up:before {
  content: "\f028";
}
.fa-qrcode:before {
  content: "\f029";
}
.fa-barcode:before {
  content: "\f02a";
}
.fa-tag:before {
  content: "\f02b";
}
.fa-tags:before {
  content: "\f02c";
}
.fa-book:before {
  content: "\f02d";
}
.fa-bookmark:before {
  content: "\f02e";
}
.fa-print:before {
  content: "\f02f";
}
.fa-camera:before {
  content: "\f030";
}
.fa-font:before {
  content: "\f031";
}
.fa-bold:before {
  content: "\f032";
}
.fa-italic:before {
  content: "\f033";
}
.fa-text-height:before {
  content: "\f034";
}
.fa-text-width:before {
  content: "\f035";
}
.fa-align-left:before {
  content: "\f036";
}
.fa-align-center:before {
  content: "\f037";
}
.fa-align-right:before {
  content: "\f038";
}
.fa-align-justify:before {
  content: "\f039";
}
.fa-list:before {
  content: "\f03a";
}
.fa-dedent:before,
.fa-outdent:before {
  content: "\f03b";
}
.fa-indent:before {
  content: "\f03c";
}
.fa-video-camera:before {
  content: "\f03d";
}
.fa-picture-o:before {
  content: "\f03e";
}
.fa-pencil:before {
  content: "\f040";
}
.fa-map-marker:before {
  content: "\f041";
}
.fa-adjust:before {
  content: "\f042";
}
.fa-tint:before {
  content: "\f043";
}
.fa-edit:before,
.fa-pencil-square-o:before {
  content: "\f044";
}
.fa-share-square-o:before {
  content: "\f045";
}
.fa-check-square-o:before {
  content: "\f046";
}
.fa-arrows:before {
  content: "\f047";
}
.fa-step-backward:before {
  content: "\f048";
}
.fa-fast-backward:before {
  content: "\f049";
}
.fa-backward:before {
  content: "\f04a";
}
.fa-play:before {
  content: "\f04b";
}
.fa-pause:before {
  content: "\f04c";
}
.fa-stop:before {
  content: "\f04d";
}
.fa-forward:before {
  content: "\f04e";
}
.fa-fast-forward:before {
  content: "\f050";
}
.fa-step-forward:before {
  content: "\f051";
}
.fa-eject:before {
  content: "\f052";
}
.fa-chevron-left:before {
  content: "\f053";
}
.fa-chevron-right:before {
  content: "\f054";
}
.fa-plus-circle:before {
  content: "\f055";
}
.fa-minus-circle:before {
  content: "\f056";
}
.fa-times-circle:before {
  content: "\f057";
}
.fa-check-circle:before {
  content: "\f058";
}
.fa-question-circle:before {
  content: "\f059";
}
.fa-info-circle:before {
  content: "\f05a";
}
.fa-crosshairs:before {
  content: "\f05b";
}
.fa-times-circle-o:before {
  content: "\f05c";
}
.fa-check-circle-o:before {
  content: "\f05d";
}
.fa-ban:before {
  content: "\f05e";
}
.fa-arrow-left:before {
  content: "\f060";
}
.fa-arrow-right:before {
  content: "\f061";
}
.fa-arrow-up:before {
  content: "\f062";
}
.fa-arrow-down:before {
  content: "\f063";
}
.fa-mail-forward:before,
.fa-share:before {
  content: "\f064";
}
.fa-expand:before {
  content: "\f065";
}
.fa-compress:before {
  content: "\f066";
}
.fa-plus:before {
  content: "\f067";
}
.fa-minus:before {
  content: "\f068";
}
.fa-asterisk:before {
  content: "\f069";
}
.fa-exclamation-circle:before {
  content: "\f06a";
}
.fa-gift:before {
  content: "\f06b";
}
.fa-leaf:before {
  content: "\f06c";
}
.fa-fire:before {
  content: "\f06d";
}
.fa-eye:before {
  content: "\f06e";
}
.fa-eye-slash:before {
  content: "\f070";
}
.fa-warning:before,
.fa-exclamation-triangle:before {
  content: "\f071";
}
.fa-plane:before {
  content: "\f072";
}
.fa-calendar:before {
  content: "\f073";
}
.fa-random:before {
  content: "\f074";
}
.fa-comment:before {
  content: "\f075";
}
.fa-magnet:before {
  content: "\f076";
}
.fa-chevron-up:before {
  content: "\f077";
}
.fa-chevron-down:before {
  content: "\f078";
}
.fa-retweet:before {
  content: "\f079";
}
.fa-shopping-cart:before {
  content: "\f07a";
}
.fa-folder:before {
  content: "\f07b";
}
.fa-folder-open:before {
  content: "\f07c";
}
.fa-arrows-v:before {
  content: "\f07d";
}
.fa-arrows-h:before {
  content: "\f07e";
}
.fa-bar-chart-o:before {
  content: "\f080";
}
.fa-twitter-square:before {
  content: "\f081";
}
.fa-facebook-square:before {
  content: "\f082";
}
.fa-camera-retro:before {
  content: "\f083";
}
.fa-key:before {
  content: "\f084";
}
.fa-gears:before,
.fa-cogs:before {
  content: "\f085";
}
.fa-comments:before {
  content: "\f086";
}
.fa-thumbs-o-up:before {
  content: "\f087";
}
.fa-thumbs-o-down:before {
  content: "\f088";
}
.fa-star-half:before {
  content: "\f089";
}
.fa-heart-o:before {
  content: "\f08a";
}
.fa-sign-out:before {
  content: "\f08b";
}
.fa-linkedin-square:before {
  content: "\f08c";
}
.fa-thumb-tack:before {
  content: "\f08d";
}
.fa-external-link:before {
  content: "\f08e";
}
.fa-sign-in:before {
  content: "\f090";
}
.fa-trophy:before {
  content: "\f091";
}
.fa-github-square:before {
  content: "\f092";
}
.fa-upload:before {
  content: "\f093";
}
.fa-lemon-o:before {
  content: "\f094";
}
.fa-phone:before {
  content: "\f095";
}
.fa-square-o:before {
  content: "\f096";
}
.fa-bookmark-o:before {
  content: "\f097";
}
.fa-phone-square:before {
  content: "\f098";
}
.fa-twitter:before {
  content: "\f099";
}
.fa-facebook:before {
  content: "\f09a";
}
.fa-github:before {
  content: "\f09b";
}
.fa-unlock:before {
  content: "\f09c";
}
.fa-credit-card:before {
  content: "\f09d";
}
.fa-rss:before {
  content: "\f09e";
}
.fa-hdd-o:before {
  content: "\f0a0";
}
.fa-bullhorn:before {
  content: "\f0a1";
}
.fa-bell:before {
  content: "\f0f3";
}
.fa-certificate:before {
  content: "\f0a3";
}
.fa-hand-o-right:before {
  content: "\f0a4";
}
.fa-hand-o-left:before {
  content: "\f0a5";
}
.fa-hand-o-up:before {
  content: "\f0a6";
}
.fa-hand-o-down:before {
  content: "\f0a7";
}
.fa-arrow-circle-left:before {
  content: "\f0a8";
}
.fa-arrow-circle-right:before {
  content: "\f0a9";
}
.fa-arrow-circle-up:before {
  content: "\f0aa";
}
.fa-arrow-circle-down:before {
  content: "\f0ab";
}
.fa-globe:before {
  content: "\f0ac";
}
.fa-wrench:before {
  content: "\f0ad";
}
.fa-tasks:before {
  content: "\f0ae";
}
.fa-filter:before {
  content: "\f0b0";
}
.fa-briefcase:before {
  content: "\f0b1";
}
.fa-arrows-alt:before {
  content: "\f0b2";
}
.fa-group:before,
.fa-users:before {
  content: "\f0c0";
}
.fa-chain:before,
.fa-link:before {
  content: "\f0c1";
}
.fa-cloud:before {
  content: "\f0c2";
}
.fa-flask:before {
  content: "\f0c3";
}
.fa-cut:before,
.fa-scissors:before {
  content: "\f0c4";
}
.fa-copy:before,
.fa-files-o:before {
  content: "\f0c5";
}
.fa-paperclip:before {
  content: "\f0c6";
}
.fa-save:before,
.fa-floppy-o:before {
  content: "\f0c7";
}
.fa-square:before {
  content: "\f0c8";
}
.fa-bars:before {
  content: "\f0c9";
}
.fa-list-ul:before {
  content: "\f0ca";
}
.fa-list-ol:before {
  content: "\f0cb";
}
.fa-strikethrough:before {
  content: "\f0cc";
}
.fa-underline:before {
  content: "\f0cd";
}
.fa-table:before {
  content: "\f0ce";
}
.fa-magic:before {
  content: "\f0d0";
}
.fa-truck:before {
  content: "\f0d1";
}
.fa-pinterest:before {
  content: "\f0d2";
}
.fa-pinterest-square:before {
  content: "\f0d3";
}
.fa-google-plus-square:before {
  content: "\f0d4";
}
.fa-google-plus:before {
  content: "\f0d5";
}
.fa-money:before {
  content: "\f0d6";
}
.fa-caret-down:before {
  content: "\f0d7";
}
.fa-caret-up:before {
  content: "\f0d8";
}
.fa-caret-left:before {
  content: "\f0d9";
}
.fa-caret-right:before {
  content: "\f0da";
}
.fa-columns:before {
  content: "\f0db";
}
.fa-unsorted:before,
.fa-sort:before {
  content: "\f0dc";
}
.fa-sort-down:before,
.fa-sort-asc:before {
  content: "\f0dd";
}
.fa-sort-up:before,
.fa-sort-desc:before {
  content: "\f0de";
}
.fa-envelope:before {
  content: "\f0e0";
}
.fa-linkedin:before {
  content: "\f0e1";
}
.fa-rotate-left:before,
.fa-undo:before {
  content: "\f0e2";
}
.fa-legal:before,
.fa-gavel:before {
  content: "\f0e3";
}
.fa-dashboard:before,
.fa-tachometer:before {
  content: "\f0e4";
}
.fa-comment-o:before {
  content: "\f0e5";
}
.fa-comments-o:before {
  content: "\f0e6";
}
.fa-flash:before,
.fa-bolt:before {
  content: "\f0e7";
}
.fa-sitemap:before {
  content: "\f0e8";
}
.fa-umbrella:before {
  content: "\f0e9";
}
.fa-paste:before,
.fa-clipboard:before {
  content: "\f0ea";
}
.fa-lightbulb-o:before {
  content: "\f0eb";
}
.fa-exchange:before {
  content: "\f0ec";
}
.fa-cloud-download:before {
  content: "\f0ed";
}
.fa-cloud-upload:before {
  content: "\f0ee";
}
.fa-user-md:before {
  content: "\f0f0";
}
.fa-stethoscope:before {
  content: "\f0f1";
}
.fa-suitcase:before {
  content: "\f0f2";
}
.fa-bell-o:before {
  content: "\f0a2";
}
.fa-coffee:before {
  content: "\f0f4";
}
.fa-cutlery:before {
  content: "\f0f5";
}
.fa-file-text-o:before {
  content: "\f0f6";
}
.fa-building-o:before {
  content: "\f0f7";
}
.fa-hospital-o:before {
  content: "\f0f8";
}
.fa-ambulance:before {
  content: "\f0f9";
}
.fa-medkit:before {
  content: "\f0fa";
}
.fa-fighter-jet:before {
  content: "\f0fb";
}
.fa-beer:before {
  content: "\f0fc";
}
.fa-h-square:before {
  content: "\f0fd";
}
.fa-plus-square:before {
  content: "\f0fe";
}
.fa-angle-double-left:before {
  content: "\f100";
}
.fa-angle-double-right:before {
  content: "\f101";
}
.fa-angle-double-up:before {
  content: "\f102";
}
.fa-angle-double-down:before {
  content: "\f103";
}
.fa-angle-left:before {
  content: "\f104";
}
.fa-angle-right:before {
  content: "\f105";
}
.fa-angle-up:before {
  content: "\f106";
}
.fa-angle-down:before {
  content: "\f107";
}
.fa-desktop:before {
  content: "\f108";
}
.fa-laptop:before {
  content: "\f109";
}
.fa-tablet:before {
  content: "\f10a";
}
.fa-mobile-phone:before,
.fa-mobile:before {
  content: "\f10b";
}
.fa-circle-o:before {
  content: "\f10c";
}
.fa-quote-left:before {
  content: "\f10d";
}
.fa-quote-right:before {
  content: "\f10e";
}
.fa-spinner:before {
  content: "\f110";
}
.fa-circle:before {
  content: "\f111";
}
.fa-mail-reply:before,
.fa-reply:before {
  content: "\f112";
}
.fa-github-alt:before {
  content: "\f113";
}
.fa-folder-o:before {
  content: "\f114";
}
.fa-folder-open-o:before {
  content: "\f115";
}
.fa-smile-o:before {
  content: "\f118";
}
.fa-frown-o:before {
  content: "\f119";
}
.fa-meh-o:before {
  content: "\f11a";
}
.fa-gamepad:before {
  content: "\f11b";
}
.fa-keyboard-o:before {
  content: "\f11c";
}
.fa-flag-o:before {
  content: "\f11d";
}
.fa-flag-checkered:before {
  content: "\f11e";
}
.fa-terminal:before {
  content: "\f120";
}
.fa-code:before {
  content: "\f121";
}
.fa-reply-all:before {
  content: "\f122";
}
.fa-mail-reply-all:before {
  content: "\f122";
}
.fa-star-half-empty:before,
.fa-star-half-full:before,
.fa-star-half-o:before {
  content: "\f123";
}
.fa-location-arrow:before {
  content: "\f124";
}
.fa-crop:before {
  content: "\f125";
}
.fa-code-fork:before {
  content: "\f126";
}
.fa-unlink:before,
.fa-chain-broken:before {
  content: "\f127";
}
.fa-question:before {
  content: "\f128";
}
.fa-info:before {
  content: "\f129";
}
.fa-exclamation:before {
  content: "\f12a";
}
.fa-superscript:before {
  content: "\f12b";
}
.fa-subscript:before {
  content: "\f12c";
}
.fa-eraser:before {
  content: "\f12d";
}
.fa-puzzle-piece:before {
  content: "\f12e";
}
.fa-microphone:before {
  content: "\f130";
}
.fa-microphone-slash:before {
  content: "\f131";
}
.fa-shield:before {
  content: "\f132";
}
.fa-calendar-o:before {
  content: "\f133";
}
.fa-fire-extinguisher:before {
  content: "\f134";
}
.fa-rocket:before {
  content: "\f135";
}
.fa-maxcdn:before {
  content: "\f136";
}
.fa-chevron-circle-left:before {
  content: "\f137";
}
.fa-chevron-circle-right:before {
  content: "\f138";
}
.fa-chevron-circle-up:before {
  content: "\f139";
}
.fa-chevron-circle-down:before {
  content: "\f13a";
}
.fa-html5:before {
  content: "\f13b";
}
.fa-css3:before {
  content: "\f13c";
}
.fa-anchor:before {
  content: "\f13d";
}
.fa-unlock-alt:before {
  content: "\f13e";
}
.fa-bullseye:before {
  content: "\f140";
}
.fa-ellipsis-h:before {
  content: "\f141";
}
.fa-ellipsis-v:before {
  content: "\f142";
}
.fa-rss-square:before {
  content: "\f143";
}
.fa-play-circle:before {
  content: "\f144";
}
.fa-ticket:before {
  content: "\f145";
}
.fa-minus-square:before {
  content: "\f146";
}
.fa-minus-square-o:before {
  content: "\f147";
}
.fa-level-up:before {
  content: "\f148";
}
.fa-level-down:before {
  content: "\f149";
}
.fa-check-square:before {
  content: "\f14a";
}
.fa-pencil-square:before {
  content: "\f14b";
}
.fa-external-link-square:before {
  content: "\f14c";
}
.fa-share-square:before {
  content: "\f14d";
}
.fa-compass:before {
  content: "\f14e";
}
.fa-toggle-down:before,
.fa-caret-square-o-down:before {
  content: "\f150";
}
.fa-toggle-up:before,
.fa-caret-square-o-up:before {
  content: "\f151";
}
.fa-toggle-right:before,
.fa-caret-square-o-right:before {
  content: "\f152";
}
.fa-euro:before,
.fa-eur:before {
  content: "\f153";
}
.fa-gbp:before {
  content: "\f154";
}
.fa-dollar:before,
.fa-usd:before {
  content: "\f155";
}
.fa-rupee:before,
.fa-inr:before {
  content: "\f156";
}
.fa-cny:before,
.fa-rmb:before,
.fa-yen:before,
.fa-jpy:before {
  content: "\f157";
}
.fa-ruble:before,
.fa-rouble:before,
.fa-rub:before {
  content: "\f158";
}
.fa-won:before,
.fa-krw:before {
  content: "\f159";
}
.fa-bitcoin:before,
.fa-btc:before {
  content: "\f15a";
}
.fa-file:before {
  content: "\f15b";
}
.fa-file-text:before {
  content: "\f15c";
}
.fa-sort-alpha-asc:before {
  content: "\f15d";
}
.fa-sort-alpha-desc:before {
  content: "\f15e";
}
.fa-sort-amount-asc:before {
  content: "\f160";
}
.fa-sort-amount-desc:before {
  content: "\f161";
}
.fa-sort-numeric-asc:before {
  content: "\f162";
}
.fa-sort-numeric-desc:before {
  content: "\f163";
}
.fa-thumbs-up:before {
  content: "\f164";
}
.fa-thumbs-down:before {
  content: "\f165";
}
.fa-youtube-square:before {
  content: "\f166";
}
.fa-youtube:before {
  content: "\f167";
}
.fa-xing:before {
  content: "\f168";
}
.fa-xing-square:before {
  content: "\f169";
}
.fa-youtube-play:before {
  content: "\f16a";
}
.fa-dropbox:before {
  content: "\f16b";
}
.fa-stack-overflow:before {
  content: "\f16c";
}
.fa-instagram:before {
  content: "\f16d";
}
.fa-flickr:before {
  content: "\f16e";
}
.fa-adn:before {
  content: "\f170";
}
.fa-bitbucket:before {
  content: "\f171";
}
.fa-bitbucket-square:before {
  content: "\f172";
}
.fa-tumblr:before {
  content: "\f173";
}
.fa-tumblr-square:before {
  content: "\f174";
}
.fa-long-arrow-down:before {
  content: "\f175";
}
.fa-long-arrow-up:before {
  content: "\f176";
}
.fa-long-arrow-left:before {
  content: "\f177";
}
.fa-long-arrow-right:before {
  content: "\f178";
}
.fa-apple:before {
  content: "\f179";
}
.fa-windows:before {
  content: "\f17a";
}
.fa-android:before {
  content: "\f17b";
}
.fa-linux:before {
  content: "\f17c";
}
.fa-dribbble:before {
  content: "\f17d";
}
.fa-skype:before {
  content: "\f17e";
}
.fa-foursquare:before {
  content: "\f180";
}
.fa-trello:before {
  content: "\f181";
}
.fa-female:before {
  content: "\f182";
}
.fa-male:before {
  content: "\f183";
}
.fa-gittip:before {
  content: "\f184";
}
.fa-sun-o:before {
  content: "\f185";
}
.fa-moon-o:before {
  content: "\f186";
}
.fa-archive:before {
  content: "\f187";
}
.fa-bug:before {
  content: "\f188";
}
.fa-vk:before {
  content: "\f189";
}
.fa-weibo:before {
  content: "\f18a";
}
.fa-renren:before {
  content: "\f18b";
}
.fa-pagelines:before {
  content: "\f18c";
}
.fa-stack-exchange:before {
  content: "\f18d";
}
.fa-arrow-circle-o-right:before {
  content: "\f18e";
}
.fa-arrow-circle-o-left:before {
  content: "\f190";
}
.fa-toggle-left:before,
.fa-caret-square-o-left:before {
  content: "\f191";
}
.fa-dot-circle-o:before {
  content: "\f192";
}
.fa-wheelchair:before {
  content: "\f193";
}
.fa-vimeo-square:before {
  content: "\f194";
}
.fa-turkish-lira:before,
.fa-try:before {
  content: "\f195";
}
.fa-plus-square-o:before {
  content: "\f196";
}
#wordlift_entities_box {
  background-color: #f5f5f5;
}
h1.wl-tab-lead-text {
  color: #000000;
  font-size: 14px;
  font-weight: 600;
  line-height: 1;
  padding: 0;
  margin: 0;
}
.wl-tab-lead {
  display: -webkit-flex;
  display: -moz-flex;
  display: -ms-flex;
  display: -o-flex;
  display: flex;
  justify-content: center;
  width: 100%;
  margin-bottom: 5px;
}
.wl-tab-lead:last-of-type {
  margin-bottom: 0;
}
.wl-tab-lead .wl-tab-lead-wrap {
  display: -webkit-flex;
  display: -moz-flex;
  display: -ms-flex;
  display: -o-flex;
  display: flex;
  margin: auto;
  flex-direction: row;
  justify-content: space-between;
  align-items: center;
  padding: 10px;
  min-width: 260px;
  height: 35px;
  box-sizing: border-box;
  background-color: #ffffff;
  box-shadow: 0 1px 1px rgba(0, 0, 0, 0.2);
  transition: all 200ms ease-out;
}
.wl-tab-lead .wl-tab-lead-wrap .wl-tab-lead-text.wl-tab-lead-btn {
  width: 0;
  height: 0;
  border-left: 5px solid transparent;
  border-right: 5px solid transparent;
  border-top: 5px solid #007aff;
}
.wl-widget-entity-panel {
  background-color: lime;
}
.wl-error {
  position: relative;
  display: -webkit-flex;
  display: -moz-flex;
  display: -ms-flex;
  display: -o-flex;
  display: flex;
  flex-direction: row;
  background-color: #fdce39;
  margin: 15px 0;
  padding: 0;
  border: none;
}
.wl-error .wl-error-wrap-icon {
  display: -webkit-flex;
  display: -moz-flex;
  display: -ms-flex;
  display: -o-flex;
  display: flex;
  justify-content: center;
  align-items: center;
}
.wl-error .wl-error-wrap-icon img.wl-error-icon {
  width: 35px;
  margin: 0 15px;
}
.wl-error .wl-error-wrap-msg {
  width: 70%;
}
.wl-error .wl-error-wrap-msg p.wl-error-msg {
  font-weight: 200;
  line-height: 1.4;
  font-size: 10px;
  margin-right: 10px;
}
.wl-error .wl-error-close-btn {
  width: 10px;
  height: 10px;
  position: absolute;
  top: 5px;
  right: 5px;
  margin: 5px;
}
.wl-error .wl-error-close-btn span {
  position: absolute;
  bottom: 5px;
  display: block;
  height: 1px;
  width: 10px;
  background-color: #000000;
  opacity: 0.5;
  transform: rotate(45deg);
  transform-origin: center;
}
.wl-error .wl-error-close-btn span:last-of-type {
  transform: rotate(-45deg);
}
.wl-create-entity {
  display: -webkit-flex;
  display: -moz-flex;
  display: -ms-flex;
  display: -o-flex;
  display: flex;
  justify-content: center;
  width: 100%;
  margin-bottom: 20px;
}
.wl-create-entity .wl-create-entity-wrap {
  display: -webkit-flex;
  display: -moz-flex;
  display: -ms-flex;
  display: -o-flex;
  display: flex;
  margin: auto;
  flex-direction: row;
  justify-content: space-between;
  align-items: center;
  padding: 10px;
  min-width: 260px;
  height: 35px;
  box-sizing: border-box;
  cursor: pointer;
  background-color: #007aff;
  box-shadow: 0 1px 1px rgba(0, 0, 0, 0.2);
  transition: all 200ms ease-out;
}
.wl-create-entity .wl-create-entity-wrap .wl-crate-entity-lead {
  color: #ffffff;
}
.wl-create-entity .wl-create-entity-wrap:hover {
  box-shadow: 0 3px 3px rgba(0, 0, 0, 0.2);
  transform: scale(1.01);
}
.wl-create-entity .wl-create-entity-wrap:active {
  background-color: #0075f5;
  box-shadow: 0 1px 1px rgba(0, 0, 0, 0.2);
  transform: scale(1);
}
.wl-widget-article-metadata {
  width: 250px;
  margin: auto;
  display: -webkit-flex;
  display: -moz-flex;
  display: -ms-flex;
  display: -o-flex;
  display: flex;
  flex-direction: row;
  margin: 15px 0 20px 0;
}
.wl-widget-article-metadata .wl-widget-article-metadata-wrap {
  display: -webkit-flex;
  display: -moz-flex;
  display: -ms-flex;
  display: -o-flex;
  display: flex;
  flex-direction: column;
  width: 100%;
}
.wl-widget-article-metadata .wl-widget-article-metadata-wrap .wl-widget-article-metadata-top {
  display: -webkit-flex;
  display: -moz-flex;
  display: -ms-flex;
  display: -o-flex;
  display: flex;
  min-height: 70px;
  flex-direction: row;
  justify-content: flex-start;
  flex-wrap: wrap;
  padding-bottom: 10px;
  margin-bottom: 15px;
  border-bottom: 1px solid #007aff;
}
.wl-widget-article-metadata .wl-widget-article-metadata-wrap .wl-widget-article-metadata-top .wl-widget-article-metadata-author {
  min-width: 60%;
}
.wl-widget-article-metadata .wl-widget-article-metadata-wrap .wl-widget-article-metadata-top .wl-widget-article-metadata-location {
  min-height: 40%;
}
.wl-widget-article-metadata .wl-widget-article-metadata-wrap .wl-widget-article-metadata-top .wl-widget-article-metadata-date {
  min-height: 100%;
}
.wl-widget-article-metadata .wl-widget-article-metadata-wrap .wl-widget-article-metadata-top .wl-widget-article-metadata-author,
.wl-widget-article-metadata .wl-widget-article-metadata-wrap .wl-widget-article-metadata-top .wl-widget-article-metadata-location,
.wl-widget-article-metadata .wl-widget-article-metadata-wrap .wl-widget-article-metadata-top .wl-widget-article-metadata-date {
  display: -webkit-inline-flex;
  display: -moz-inline-flex;
  display: -ms-inline-flex;
  display: -o-inline-flex;
  display: inline-flex;
  flex-direction: row;
  align-items: center;
  justify-content: flex-start;
  height: 25px;
}
.wl-widget-article-metadata .wl-widget-article-metadata-wrap .wl-widget-article-metadata-top .wl-widget-article-metadata-author img,
.wl-widget-article-metadata .wl-widget-article-metadata-wrap .wl-widget-article-metadata-top .wl-widget-article-metadata-location img,
.wl-widget-article-metadata .wl-widget-article-metadata-wrap .wl-widget-article-metadata-top .wl-widget-article-metadata-date img {
  max-width: 25px;
  max-height: 25px;
  margin-right: 15px;
}
.wl-widget-article-metadata .wl-widget-article-metadata-wrap .wl-widget-article-metadata-top .wl-widget-article-metadata-author p,
.wl-widget-article-metadata .wl-widget-article-metadata-wrap .wl-widget-article-metadata-top .wl-widget-article-metadata-location p,
.wl-widget-article-metadata .wl-widget-article-metadata-wrap .wl-widget-article-metadata-top .wl-widget-article-metadata-date p {
  width: 100%;
  white-space: nowrap;
  color: #000000;
  line-height: 1;
  font-size: 12px;
  font-weight: 300;
  margin: 0;
}
.wl-widget-article-metadata .wl-widget-article-metadata-wrap .wl-widget-article-metadata-bottom h2.wl-widget-article-metadata-topic-lead {
  margin: 0 !important;
  padding: 0 !important;
  font-weight: 600;
  font-size: 14px;
  color: #007aff;
  margin-bottom: 10px;
}
.wl-widget-article-metadata .wl-widget-article-metadata-wrap .wl-widget-article-metadata-bottom .wl-widget-article-metadata-topic-single {
  position: relative;
  display: inline-block;
  height: 40px;
  min-width: 75px;
  flex-direction: column;
  background-color: #ffffff;
  margin-right: 5px;
  margin-bottom: 5px;
  padding: 5px 8px;
  box-sizing: border-box;
  transition: all 200ms ease-out;
  box-shadow: 0 1px 1px rgba(0, 0, 0, 0.2);
}
.wl-widget-article-metadata .wl-widget-article-metadata-wrap .wl-widget-article-metadata-bottom .wl-widget-article-metadata-topic-single:hover {
  transform: scale(1.01);
  box-shadow: 0 2px 2px rgba(0, 0, 0, 0.2);
}
.wl-widget-article-metadata .wl-widget-article-metadata-wrap .wl-widget-article-metadata-bottom .wl-widget-article-metadata-topic-single:active {
  background-color: #fafafa;
  box-shadow: 0 1px 1px rgba(0, 0, 0, 0.2);
  transform: scale(1);
}
.wl-widget-article-metadata .wl-widget-article-metadata-wrap .wl-widget-article-metadata-bottom .wl-widget-article-metadata-topic-single h3 {
  margin: 0;
  padding: 0;
  font-weight: 600;
  font-size: 10px;
  color: #000000;
  line-height: 1.2;
}
.wl-widget-article-metadata .wl-widget-article-metadata-wrap .wl-widget-article-metadata-bottom .wl-widget-article-metadata-topic-single .wl-widget-article-metadata-topic-bar {
  position: absolute;
  bottom: 5px;
  display: block;
  height: 5px;
  width: 60px;
  border: 1px solid #007aff;
  border-radius: 8px;
}
.wl-widget-article-metadata .wl-widget-article-metadata-wrap .wl-widget-article-metadata-bottom .wl-widget-article-metadata-topic-single .wl-widget-article-metadata-topic-bar .wl-widget-article-metadata-topic-bar-progress {
  background-color: #007aff;
  border-radius: 8px;
  min-width: 10px;
  max-width: 60px;
  width: 25px;
  height: 5px;
}
.wl-widget-suggested-images {
  width: 250px;
  margin: auto;
  display: -webkit-flex;
  display: -moz-flex;
  display: -ms-flex;
  display: -o-flex;
  display: flex;
  flex-direction: row;
  margin: 15px 0 20px 0;
}
.wl-widget-suggested-images .wl-widget-suggested-images-wrap {
  display: -webkit-flex;
  display: -moz-flex;
  display: -ms-flex;
  display: -o-flex;
  display: flex;
  flex-direction: column;
  width: 100%;
}
.wl-widget-suggested-images .wl-widget-suggested-images-wrap .wl-widget-suggested-images-top {
  display: -webkit-flex;
  display: -moz-flex;
  display: -ms-flex;
  display: -o-flex;
  display: flex;
  flex-direction: column;
  justify-content: center;
  align-items: center;
}
.wl-widget-suggested-images .wl-widget-suggested-images-wrap .wl-widget-suggested-images-top img.wl-widget-suggested-images-drag-icon {
  width: 25px;
  height: 25px;
  transform: translateX(-15px);
}
.wl-widget-suggested-images .wl-widget-suggested-images-wrap .wl-widget-suggested-images-top h2.wl-widget-suggested-images-drag {
  display: -webkit-flex;
  display: -moz-flex;
  display: -ms-flex;
  display: -o-flex;
  display: flex;
  justify-content: center;
  color: #007aff;
  font-size: 14px;
  font-weight: 600;
  text-transform: capitalize;
}
.wl-widget-suggested-images .wl-widget-suggested-images-wrap .wl-widget-suggested-images-bottom .wl-widget-suggested-images-grid-wrap {
  position: relative;
  width: 250px;
  height: 250px;
  display: -webkit-flex;
  display: -moz-flex;
  display: -ms-flex;
  display: -o-flex;
  display: flex;
  flex-direction: row;
  justify-content: space-around;
  flex-wrap: wrap;
  overflow-x: hidden;
  overflow-y: auto;
}
.wl-widget-suggested-images .wl-widget-suggested-images-wrap .wl-widget-suggested-images-bottom .wl-widget-suggested-images-grid-wrap img.wl-widget-suggested-images {
  width: 80px;
  height: 80px;
  margin: 1px;
  display: inline-flex;
}
.wl-widget-suggested-images .wl-widget-suggested-images-wrap .wl-widget-suggested-images-bottom .wl-widget-suggested-images-grid-wrap img.wl-widget-suggested-images.wl-widget-suggested-images-carousel-open {
  -webkit-filter: blur(1px);
  filter: blur(1px);
}
.wl-widget-suggested-images .wl-widget-suggested-images-wrap .wl-widget-suggested-images-bottom .wl-widget-suggested-images-grid-wrap .wl-widget-suggested-images-carousel {
  position: absolute;
<<<<<<< HEAD
  display: -webkit-flex;
  display: -moz-flex;
  display: -ms-flex;
  display: -o-flex;
  display: flex;
=======
>>>>>>> 906e6aa7
  flex-direction: row;
  align-items: center;
  justify-content: space-around;
  z-index: 20;
  top: 0;
  left: 0;
  width: 250px;
  height: 250px;
  background-color: rgba(252, 194, 8, 0.75);
}
.wl-widget-suggested-images .wl-widget-suggested-images-wrap .wl-widget-suggested-images-bottom .wl-widget-suggested-images-grid-wrap .wl-widget-suggested-images-carousel img.wl-widget-suggested-images-arrow-left,
.wl-widget-suggested-images .wl-widget-suggested-images-wrap .wl-widget-suggested-images-bottom .wl-widget-suggested-images-grid-wrap .wl-widget-suggested-images-carousel img.wl-widget-suggested-images-arrow-right {
  width: 14px;
  height: 35px;
}
.wl-widget-suggested-images .wl-widget-suggested-images-wrap .wl-widget-suggested-images-bottom .wl-widget-suggested-images-grid-wrap .wl-widget-suggested-images-carousel img.wl-widget-suggested-images-arrow-left {
  transform: rotate(180deg);
}
.wl-widget-suggested-images .wl-widget-suggested-images-wrap .wl-widget-suggested-images-bottom .wl-widget-suggested-images-grid-wrap .wl-widget-suggested-images-carousel .wl-widget-suggested-images-big-img img {
  width: 180px;
  height: 180px;
  box-shadow: 0 2px 2px rgba(0, 0, 0, 0.2);
}
.wl-widget-posts {
  width: 250px;
  margin: auto;
  display: -webkit-flex;
  display: -moz-flex;
  display: -ms-flex;
  display: -o-flex;
  display: flex;
  flex-direction: row;
  margin: 15px 0 20px 0;
}
.wl-widget-posts .wl-widget-post-wrap {
  display: -webkit-flex;
  display: -moz-flex;
  display: -ms-flex;
  display: -o-flex;
  display: flex;
  height: 80px;
}
.wl-widget-posts .wl-widget-post-wrap .wl-widget-post-img {
  position: relative;
  margin-right: 5px;
}
.wl-widget-posts .wl-widget-post-wrap .wl-widget-post-img img {
  width: 80px;
  height: 80px;
}
.wl-widget-posts .wl-widget-post-wrap .wl-widget-post-img span.wl-widget-post-link {
  position: absolute;
  z-index: 20;
  top: 30px;
  left: 40px;
  transform: translateX(-50%);
  padding: 3px 5px;
  margin: 0;
  background-color: #007aff;
  border: none;
  white-space: nowrap;
  color: #ffffff;
  text-transform: uppercase;
  font-weight: 600;
  font-size: 10px;
  transition: all 200ms ease-out;
}
.wl-widget-posts .wl-widget-post-wrap .wl-widget-post-img span.wl-widget-post-link:focus {
  outline: none;
}
.wl-widget-posts .wl-widget-post-wrap .wl-widget-post-img span.wl-widget-post-link:hover {
  box-shadow: 0 2px 2px rgba(0, 0, 0, 0.2);
  transform: translateX(-50%) scale(1.01);
}
.wl-widget-posts .wl-widget-post-wrap .wl-widget-post-img span.wl-widget-post-link:active {
  background-color: #0075f5;
  box-shadow: 0 1px 1px rgba(0, 0, 0, 0.2);
  transform: translateX(-50%) scale(1);
}
.wl-widget-posts .wl-widget-post-wrap .wl-widget-post-details {
  display: -webkit-flex;
  display: -moz-flex;
  display: -ms-flex;
  display: -o-flex;
  display: flex;
  flex-direction: column;
  justify-content: space-between;
}
.wl-widget-posts .wl-widget-post-wrap .wl-widget-post-details h3.wl-widget-post-author {
  margin: 0 !important;
  padding: 0 !important;
  color: #000000;
  opacity: 50%;
  font-size: 10px;
  line-height: 1;
}
.wl-widget-posts .wl-widget-post-wrap .wl-widget-post-details h1.wl-widget-post-title {
  margin: 0;
  padding: 0;
  font-weight: 600;
  font-size: 13px;
  color: #000000;
  line-height: 1.2;
  margin-bottom: 5px;
}
.wl-widget-posts .wl-widget-post-wrap .wl-widget-post-details p.wl-widget-post-prev {
  padding: 0;
  margin: 0;
  font-weight: 200;
  font-size: 10px;
  line-height: 1.2;
}
.wl-container {
  display: inline-block;
  position: relative;
  width: 100%;
}
.wl-container .wl-dummy {
  margin-top: 100%;
  /* 4:3 aspect ratio */
}
.wl-container .wl-element {
  position: absolute;
  top: 0;
  bottom: 0;
  left: 0;
  right: 0;
}
.wl-entity-input-boxes,
.wl-entity-props {
  display: none;
}
.wl-error-controller {
  margin: 0 10px;
}
.wp_themeSkin .mceIcon.mce_wordlift,
.mce-widget.mce-btn.mce-wordlift button {
  background-position: center center;
  background-repeat: no-repeat;
  color: #007aff !important;
  font-size: 14px !important;
  font-family: FontAwesome !important;
  font-style: normal;
  font-weight: normal;
  line-height: 18px !important;
  -webkit-font-smoothing: antialiased;
  -moz-osx-font-smoothing: grayscale;
}
.wp_themeSkin .mceIcon.mce_wordlift:before,
.mce-widget.mce-btn.mce-wordlift button:before {
  content: "\f085";
}
.wp_themeSkin .mceIcon.mce_wordlift:hover,
.mce-widget.mce-btn.mce-wordlift button:hover {
  color: #000000 !important;
}
.wp_themeSkin .mceIcon.mce_wordlift.running,
.mce-widget.mce-btn.mce-wordlift button.running {
  background-image: url("data:image/gif;base64,R0lGODlhFAAUAPcFANHR0XJycu3t7ejo6AcHB+Dg4KWlpYSEhO7u7sXFxcbGxtDQ0Obm5jY2NiMjI4yMjHd3d5GRkW1tbaioqPLy8sTExL29vff393p6evv7+/7+/jk5OdnZ2fHx8TIyMuvr6/39/fz8/OPj48vLy7KysuHh4b6+vpCQkHR0dOLi4mZmZlNTU/n5+f///wAAAAUFBX19ffDw8Hh4eN/f35qamvX19fb29hMTE7u7u7m5uaSkpOTk5IiIiDo6OqGhofT09E9PT+fn5+np6fj4+EFBQUZGRnBwcEdHR97e3uzs7Lq6uqurqxwcHH5+fkNDQz09PczMzKamplJSUu/v7/Pz8/r6+oGBgcPDw5ycnBQUFBcXF9vb262trZ+fn1BQULCwsEhISIWFhTQ0NHFxcc/Pz9fX125ubiAgINXV1W9vb9zc3NTU1I+Pj0BAQMDAwERERIaGhj8/P4eHh4CAgNLS0hgYGGxsbM3NzRoaGtbW1k5OTnx8fOrq6pubm6enp9PT039/f+Xl5Xt7e87OzjMzMwAAAAAAAAAAAAAAAAAAAAAAAAAAAAAAAAAAAAAAAAAAAAAAAAAAAAAAAAAAAAAAAAAAAAAAAAAAAAAAAAAAAAAAAAAAAAAAAAAAAAAAAAAAAAAAAAAAAAAAAAAAAAAAAAAAAAAAAAAAAAAAAAAAAAAAAAAAAAAAAAAAAAAAAAAAAAAAAAAAAAAAAAAAAAAAAAAAAAAAAAAAAAAAAAAAAAAAAAAAAAAAAAAAAAAAAAAAAAAAAAAAAAAAAAAAAAAAAAAAAAAAAAAAAAAAAAAAAAAAAAAAAAAAAAAAAAAAAAAAAAAAAAAAAAAAAAAAAAAAAAAAAAAAAAAAAAAAAAAAAAAAAAAAAAAAAAAAAAAAAAAAAAAAAAAAAAAAAAAAAAAAAAAAAAAAAAAAAAAAAAAAAAAAAAAAAAAAAAAAAAAAAAAAAAAAAAAAAAAAAAAAAAAAAAAAAAAAAAAAAAAAAAAAAAAAAAAAAAAAAAAAAAAAAAAAACH/C05FVFNDQVBFMi4wAwEAAAAh/wtYTVAgRGF0YVhNUAM/eHAAIfkECQAABQAsAAAAABQAFABACO8ACwgcSLCgwR8rGiwxSPCKigM2CIL4YgVJlTYvCDSgIsSHiRAGu7hwkUUAA0BWtthgAwjOnYIsqgTKM8Qgixl8QoBkWAAECTNpuIDgKbBEFhd2EBAcgkNGBKUD2Yx0AYCnECkbCEUhiKLOGQJICqD5UyDIEz1geBAVSKVLFwprDQ4ZoeBCXBA6AuRpQQMFhBMsppgAMLSgiqkcCiQJUmCKjAOAJhQcUmUAmogFMySpUaVK1KkvGZbQk3VrgR9YsazFoSIMZoFBemix0oFgDSxFVAwwyMVBHQ8ITODBg+OHiiJSlKwFIWOknZ1xowsMCAAh+QQJAAAAACwBAAEAEgASAAAI9QABCByoIQeNQS0GKlwIAIoLFwQGABhiQ8NCDUhEaAjw0MUSFjpojABBkAbEBT/OECDUIUETQYAEDNyB56GHECncfABwRQYEHjEGUujxUAXJgVVIRCiQcOAFOCo6MATRgsogJABaCCiAgCFSGgGaBNrhgcCKKl4BoGlyII0SOS7OaOGStkoUCHA+kMny4gmFtACmCJgi8EqXQBpCMKzSxcAQhS3uvEEhlWCXJ3EE2RjIoCyBOQBs/BGgAcWGNyp2CkSiJcvnH1aKqBhSwksREhYFhvDRY4WNGU/09OijIcmA3ASF1ACAYIUHMGoAQ57BZUFThQEBACH5BAkAAAAALAEAAQASABIAAAjwAAEIHMgnzJILAxMqBGBjhQsXfQBQ6XKlysIQAP48dBEnhAoXL5S0GNgix4ovGca8IJBjxkYiIAaWceCizqAQE0gAqFLkYZSEFl7c0NJFoRAaJDJQyCCwih0PepIsBKAhB48lTAGA6EBhKgAOVjBIGJSBhoQKXgEEOpBmzBY3N1w4+JOWwxcoIPy4uMFE51QWNVqMvKDCwRgNU2voePAFMUMRLNDg6KBwRJM9KLYkHHSECByMZciAEDFnTBghAzUA8vBGypQ8esB0CfGnCx3HAFpw3hChBQwPTlak0HqRTA6EOOKIkYMw7UAWJnxIVRgQACH5BAkAAAUALAEAAQASABIAAAj5AAsIFBhijhcFAoNsCTGwoUAFDuqoAFHAip0rDhuuIIAHz5YcLlxoEeKwBIAMCfBoWfFjRUgXCwZeuNMgC4wMV2iIKJDCgQsVLQb+UXHjjIsaDgfM6EDCjgINfGjccPGEZEYcIQkAvZADS5CgGTG89NCiCgIbGQduqUPgyZcRMMBIYJBWoBAGMUCoAMPXT9oWAqCUEPhgRQMwa9JS6YOiCZ0aVQDwoFMlSAewAm2YCQPDR5CBGvr0sDOlwBQFO0JMmMNGRJWBdMAAERMlAxZAVmZoGMDHoRAVTtrkqYE7gI+6BcjQWFJAg589PAbXDcGgdAE1NHJQbBgQACH5BAkAAAUALAEAAQASABIAAAj/AAsIFJjnwAQQBTr0caNhoMMCLKw46MGgBQkHYBC0eChwhIMbLsLwIUTAhZEMD0OASELEBQE3VDy4cAHIoQYhD07YAKCnD4sCOfSo+DBgxJACZTB48MCmQBWHP0KoYXJDwporKgiJMWODowYvMwmoyDBihQoyDR9qYDPTgZ8CGjLU4Diwhg4sHFiwUPNFwVO6BabwEahEhQcwS+iCuOhiAgseK5y8OUB3ioOZTLiIwAJEhQgQKAciPDKzwSCnHKawWEJjRoEQCnRQEGA2RVqBOcYYiSAVhRksVUKEFs0lAIQHLHLYESSSbospNB6gKSCADQ8lCOlq4DCiq4YROIQ8AgwIACH5BAkAAAAALAEAAQASABIAAAj/AAEIBKChzJcfAED4gFNmoEMALT6gWFGhRQExDg5keCgwBA8PPVT8COPihgMyHAVGEONBRQYTL1yAiREixEAWHCh0gBEA5ZAIK3KagZAChJoIXlQgAGHDoU0VLlysQANnxRsHbFpwpAAm6gYcFlQ4aGBC60MQbhp4cJMhQ4EvCmymBNBhiAaBLVpcmAughgEaIy6E4PDgxIy7DzXwiOpgwho2AQLQGMJRg5eoBFTs0GFmDBcAcgV2cHvmhoQ1Gjp8ITGEQZcENr+0AfPhwwjKAkFoqBEhjQw1AghEVTFXBBwMZiyUEC51I8cQOXhE6NDCwBkxH8xyHGBhwV0EEUggAxYYEAAh+QQJAAAEACwBAAEAEgASAAAI+gAJCCQAggECgSMk0AAxsKHABREmEAixp8gKNA4HClBBhEgZIUXANMCQUSCdI0Aa6BgSAIweOiDWcHCoAUsPOwIIBPmihoUKPGLuXGCBhAuDDAw6tGiIwIWDGyvWcJGDwkqJkkKIuMhiIEmEOVbmuCnZogCNsQTydLHSJUZJgRRSUADRAgSCIW8JFGiDZ4WSunkUUFia8QQePHXaULmyB0WEHyVHnHHRw8oAAzAOjKniMAiSGG6MKPhRRcQJGCZakHighsAOBy5UEB6IIAiICS9eeOigwoVvAG/j+HbBwYRvLULemsji4k0IAlbsXMmbQUKPHAKDbHk+MCAAIfkECQAAAQAsAQABABIAEgAACPAAAwgcKJCFCR9JCCoEMQMKiwBK4oiRc0GhwBZIrKAg0QKDBycrSgQIobCFHyNN4NRAo+eIjxAWIJjQQJADoD0TSJYhAyIPGDF6kBREkKEEgBoKSbx5s2FEgCF+eJCgaTHGnhUnaC6QIMhKGYsCbVBp0SJAAUFm5CAAKzCHESwZNNz5IpQtnTMuXFgouGMK2xxMbrjw81QKnh58wIKQ4UBFRRJ5XTxQKMDAlSoMKgYo8yJvhRBLvgTIoOLGDRwEWyxZoYNFmhcvcgRykMXFirIEMwQAEDlOiD0v8FTArfDCirx9AthYAkU3Wz48lthgGxAAIfkEBQAAXAAsAQABABIAEgAACPkAuQgcyKXFhwRbWhBcqIFKFS5UHkhoImThQBAjIujIEATCAQgWNCQZoIGggCYwUCipEqXJiSozgBzJUVIghQgoZOTgMqREBw0yNjhR8WFgCwZYSFwgCGICkScwlnLJcaJAi5oEaxhYMkSgAhcutCCwOJACBxFcAoB14YMsFxYYnkhJMUOLix4/3JooAsQDlhZCSuxwy+WCkQZFOAi0YUUFBYsZNCCwsMBmD7AqQBD8geJJBYUCdzAB6wGEkCtjHxAg4AGtQA00XBCAYuOJlhUxHmS5oWUGQQ1IUmjg8cIBARw/VhDxEcLtltEOpkCcgtViCwU0AIBeGBAAOw==");
  width: 21px;
  height: 22px;
}
.wp_themeSkin .mceIcon.mce_wordlift.running:before,
.mce-widget.mce-btn.mce-wordlift button.running:before {
  content: ' ';
}
.wp_themeSkin .mceIcon.mce_wordlift_add_entity,
.mce-widget.mce-btn.mce-wordlift_add_entity button {
  color: #007aff !important;
  font-size: 18px !important;
  font-family: FontAwesome !important;
  font-style: normal;
  font-weight: normal;
  line-height: 18px !important;
  -webkit-font-smoothing: antialiased;
  -moz-osx-font-smoothing: grayscale;
}
.wp_themeSkin .mceIcon.mce_wordlift_add_entity:before,
.mce-widget.mce-btn.mce-wordlift_add_entity button:before {
  content: "\f040";
}
.wp_themeSkin .mceIcon.mce_wordlift_add_entity:hover,
.mce-widget.mce-btn.mce-wordlift_add_entity button:hover {
  color: #000000 !important;
}
.entity {
  background: white;
  border: 1px solid gray;
  height: 50px;
  position: relative;
  cursor: pointer;
}
.entity .thumbnail {
  width: 50px;
  height: 50px;
  line-height: 50px;
  font-size: 36px;
  text-align: center;
  font-family: Times, serif;
  background-size: cover;
  background-repeat: no-repeat;
  background-position: center center;
}
.entity .thumbnail.empty:before {
  content: 'W';
}
.entity .label {
  top: 0;
  position: absolute;
  left: 50px;
  margin-left: 4px;
  font-weight: 600;
}
.entity .url {
  position: absolute;
  top: 18px;
  left: 50px;
  margin-left: 4px;
  font-size: 10px;
  line-height: 10px;
}
.entity .confidence {
  position: absolute;
  left: 50px;
  margin-left: 4px;
  bottom: 0;
  font-size: 8px;
}
.entity .type {
  bottom: 0;
  right: 0;
  position: absolute;
  font-family: FontAwesome;
  font-style: normal;
  font-weight: normal;
  line-height: 14px;
  -webkit-font-smoothing: antialiased;
  -moz-osx-font-smoothing: grayscale;
  font-size: 12px;
  padding: 2px 6px;
}
.entity.wl-creative-work {
  border-color: #f9f81e;
  color: black;
}
.entity.wl-creative-work .type:before {
  content: "\f0eb";
}
.entity.wl-creative-work:hover,
.entity.wl-creative-work.selected {
  background-color: #f9f81e;
  color: #000000;
}
.entity.wl-creative-work .thumbnail {
  background-color: #f9f81e;
  color: #000000;
}
.entity.wl-event {
  border-color: #642994;
  color: black;
}
.entity.wl-event .type:before {
  content: "\f073";
}
.entity.wl-event:hover,
.entity.wl-event.selected {
  background-color: #642994;
  color: #ffffff;
}
.entity.wl-event .thumbnail {
  background-color: #642994;
  color: #ffffff;
}
.entity.wl-organization {
  border-color: #8fd22a;
  color: black;
}
.entity.wl-organization .type:before {
  content: "\f0f7";
}
.entity.wl-organization:hover,
.entity.wl-organization.selected {
  background-color: #8fd22a;
  color: #000000;
}
.entity.wl-organization .thumbnail {
  background-color: #8fd22a;
  color: #000000;
}
.entity.wl-person {
  border-color: #ff0000;
  color: black;
}
.entity.wl-person .type:before {
  content: "\f007";
}
.entity.wl-person:hover,
.entity.wl-person.selected {
  background-color: #ff0000;
  color: #ffffff;
}
.entity.wl-person .thumbnail {
  background-color: #ff0000;
  color: #ffffff;
}
.entity.wl-place {
  border-color: #ff9a2e;
  color: black;
}
.entity.wl-place .type:before {
  content: "\f041";
}
.entity.wl-place:hover,
.entity.wl-place.selected {
  background-color: #ff9a2e;
  color: #000000;
}
.entity.wl-place .thumbnail {
  background-color: #ff9a2e;
  color: #000000;
}
.entity.wl-thing {
  border-color: #0073aa;
  color: black;
}
.entity.wl-thing .type:before {
  content: "\f10c";
}
.entity.wl-thing:hover,
.entity.wl-thing.selected {
  background-color: #0073aa;
  color: #ffffff;
}
.entity.wl-thing .thumbnail {
  background-color: #0073aa;
  color: #ffffff;
}
.entity .source {
  position: absolute;
  bottom: 0;
  right: 40px;
  font-size: 8px;
}
#wordlift-disambiguation-popover {
  position: absolute;
  width: 300px;
  height: 400px;
  top: 40px;
  right: 10px;
  z-index: 99;
}
#wordlift-disambiguation-popover .content {
  height: 400px;
  background: white;
  border: 1px solid darkgray;
  padding: 10px;
  overflow: auto;
}
#wordlift-disambiguation-popover .bubble-arrow-border {
  border-color: #666666 transparent transparent transparent;
  border-style: solid;
  border-width: 10px;
  height: 0;
  width: 0;
  position: absolute;
  bottom: -3px;
  left: 30px;
}
#wordlift-disambiguation-popover .bubble-arrow {
  border-color: white transparent transparent transparent;
  border-style: solid;
  border-width: 10px;
  height: 0;
  width: 0;
  position: absolute;
  bottom: 0;
  left: 30px;
}
#wordlift-disambiguation-popover input,
#wordlift-disambiguation-popover select {
  width: 100%;
  font-size: 11px;
  margin: 3px 0;
}
#wordlift-disambiguation-popover .button-container {
  text-align: right;
}
#wordlift-disambiguation-popover .tab {
  border-bottom: 1px solid #eee;
  padding-bottom: 10px;
}
#wordlift-disambiguation-popover .wl-spinner {
  display: block;
  font-family: FontAwesome;
  font-style: normal;
  font-weight: normal;
  line-height: 14px;
  -webkit-font-smoothing: antialiased;
  -moz-osx-font-smoothing: grayscale;
  font-size: 14px;
  padding: 0 3px;
  -webkit-animation: spin 2s infinite linear;
  -moz-animation: spin 2s infinite linear;
  -o-animation: spin 2s infinite linear;
  animation: spin 2s infinite linear;
  display: inline-block;
}
#wordlift-disambiguation-popover .wl-spinner:before {
  content: "\f110";
}
#wordlift-disambiguation-popover .wl-entities-wrapper.ng-hide-add,
#wordlift-disambiguation-popover .wl-entities-wrapper.ng-hide-remove {
  -webkit-transition: 0.5s linear all;
  transition: 0.5s linear all;
  display: block!important;
  opacity: 1;
}
#wordlift-disambiguation-popover #wl-entities-wrapper.ng-hide {
  display: block!important;
  opacity: 0.3;
}
#wpadminbar .ab-top-menu > li#wp-admin-bar-wordlift {
  float: right;
  cursor: pointer;
}
#wpadminbar .ab-top-menu > li#wp-admin-bar-wordlift > .ab-item {
  width: 12px;
  background: url("data:image/png;base64,iVBORw0KGgoAAAANSUhEUgAAABwAAAAcCAYAAAByDd+UAAACw0lEQVR4Ae3WA6wnSRRH4RorXFvBOsbaNsZ49uvp/q9t27Ztz9q2bdveb+ulKxnbSHKCX+X2qVtIVxCGvx/5PvJp5LPpxKfJ8X6H8LeIGcRvHcIfZ6Dwx7lamI3JBPJsPHUTFWaRCl3aCAMj/SMDSro2EQq6VaUs0Wkg3evFupJudaluEF2Gpzwbn7CIVLPqoRw2gmEX0P9cDriVjU+jUzsH38VeN4p5yeF3MPhSQm2knurLOOh29r2NJfcm1ESK8QnzSANLFrzwAQCff8cqqXivy/jldwCeeou1DyI0lmx5FD/8zKMx71mX8nxCS7prZHtW3oO//wPueYkuWxGqIuuQXQjAcdcRVk/1O9F1W868ixV2T9uyy4SWdKRYl2qefhf4C1scSdgx0sKiFT7/EXj/BxZtTx9vZIOTOOMewqDIziNlExbmkb4UlwFw/F2EHSKtkcGMeAGAqlMJfUvpYTeSXZIOVWVyrkUNy+3BT78Dr33Jog2ldOldefdLAM59rMy713LxoyyzN6F5cu5hXhZ0HchVTwPQ9yzCWux8OSc+wDMfAO//yALbs/HBXP40Paqm5OK3l8sy8EwAznyEsB3n3svC7ZxwDwCbHMRul9J8GaE6kk2uMN3JJVr58DsoO9r5Gk69h7A525wGwIPvcN7DzN9OaJqSDvNU2JcT7gP++Ic//2XDYwnbsEgz738DwFF3pcPTGsknTziyy35segT//Ac8/jbdhqRl68vx90E5vuYhhCFT87eoRKroNYRH3wOqzk9dZJH+bH4U8NQH9BlKqIsUUyrM0/Jsyyn3A8tmhKp0qaNg/hp+/INjRxh5T/MpE47sckdqTyuPfJ9aQmPqoonO9Zz5ANsfl5azmBY/4HZ6tNK7jU6ZkR3kJX3a6dYyMpt6YREZedyNFCaa03g+rZ8Y+UTzeY+oGf4QnuFP/f8BwIDkESQuzC0AAAAASUVORK5CYII=") center no-repeat;
}
#wpadminbar .ab-top-menu > li#wp-admin-bar-wordlift:hover > .ab-item {
  background: url("data:image/png;base64,iVBORw0KGgoAAAANSUhEUgAAABwAAAAcCAYAAAByDd+UAAACTklEQVR4Ae2WA+ycSxxFz35b27Zt27Zt27Zt225cN1Zt23x2eTuZv+3yJbmLn854BuA+8PvnkWXxG6DPI8vi6ecDWhbPPiPw2Q8KdHAFCHbj+Pn2rei+bNFwfNcJHTAniTWC0upIPrUil/1djUxyQH0ppqGUVBtyGuXSOONrYb5dnrntzO8xlFU/E5OBeKEDpieeTtNBYr7RTN2jjwqTUoB6UVj/MFpittEMnaSlypHOO7cxWfSCfia/sxISPfRzmJbY+pOBFniQZnJ8+fpQQGK60QTNpVyA3BmUVH4ShX3RHKK+xFx9YJwak97bnoiYukNHC33EQKUntrevDhm1m1rhW6WtySMx0Wia1vgrspHqEvOMxqsz2bzty6ikKZQKHzA1sfWcbrbwY/opM3E9hzuO7tJZYqTRFO2kkbXHI7p2UFNZSBA+oGO0mhqeC2S8epHP2qdSSuuprMM0tAvrNYOVipiqR2btp7Zi4IR/49cig2RX5VxtooEAO0cpDGAUpSXm2MY0IZP6k1/dySsXhB+Ykli6QXeJRbpAG02huJZSUYBqklFijG3QNXpoK7WUkBgRP9omUV5iqj4ySGKcqnnuu6RE12W6WpuYpblUlwMRB5Yjud4xXGKxTtFesXwdWTOpILFQHxmh0qQQkQGMg1vHDUistkeXb19Vktvhvkg/JcAVebfFXKpITFJuEvqxJ8HR74zSfOpF7vXUlCzaTFUDiOnH7sKleZRVXTJGLtAxcgcxZG4L/kIX8P/Az/5M/PwP4dixY983+v0z6f4nPgaLkiZzUhYAAAAASUVORK5CYII=") center no-repeat;
}
#wpadminbar .ab-top-menu > li#wp-admin-bar-wordlift > .ab-sub-wrapper {
  right: 0;
  left: auto;
}
div.wp-menu-image:before #adminmenu .toplevel_page_wordlift-admin-entities div.wp-menu-image,
#adminmenu #menu-posts-entity .menu-icon-post div.wp-menu-image {
  background: url("data:image/png;base64,iVBORw0KGgoAAAANSUhEUgAAACwAAAAsCAQAAAC0jZKKAAAA50lEQVR4Ae3RJVjFUABAYdwtUXAabgWHSINOIuL9VfqHy+kJp0HCSbhrgkjCnQnyXHcX75nbPwuSyWQyLZKxcEi1mWQazUzwhqIN2aJYLvPss8EVjyjWYUkMTWKIDxSX4ZMK42gYbdyiuB06jbMNHKN4GCwiH6GeZbfoCy0i7CypbvEzSvXj1Bn8eSjc002oPc4bPUT+ovq2UVgftiizfpYFCmyoKKzwQR9x+h47VBS2Dtc02u0Th+0H82EJ08SNMOw+4unj0yO8TH2Q8Shjyx4WR60RRjcPVtgeFY805vSlqahMJpMFqZ/zjw45cXkaAAAAAElFTkSuQmCC") center no-repeat !important;
  opacity: 1;
  filter: alpha(opacity=100);
}
div.wp-menu-image:before #adminmenu .toplevel_page_wordlift-admin-entities div.wp-menu-image:before,
#adminmenu #menu-posts-entity .menu-icon-post div.wp-menu-image:before {
  content: '';
}
div.wp-menu-image:before #adminmenu .toplevel_page_wordlift-admin-entities:hover div.wp-menu-image,
#adminmenu #menu-posts-entity .menu-icon-post:hover div.wp-menu-image {
  background: url("data:image/png;base64,iVBORw0KGgoAAAANSUhEUgAAACwAAAAsCAYAAAAehFoBAAABCElEQVR4Ae3XJVDDYRyHcdwtUXAabgWHSINOIuJ9lX5oDzScBgkn4a4JIgmG258Hn/v2juP3vfvAfM8MCZD968lkMplMlj+4mggddlDpr5EpaMQwHqB9yVQdlo0pbGEZp7iGZsGsytAEDOAJmgOeUaYiNAQtuIDmhHYVsXXYg+Yknaq3QS3mnAi9Q5Oq2AkkOxF+iGKD69dg1pfBGq7QiWAb4Q/oQrhh6Pf5vg7+tooSC2+VaeRZClUbDDyhBzEBBrMcqj7Y0BnqHbic+mBDfyBYgiW4Aedqg52PjkUPnl0InkOtql/TJVi1HOx4qIo/MzuhNwx2PFTtv0KT38f9LVQmk8lkMpnsDarjplkwNu71AAAAAElFTkSuQmCC") center no-repeat !important;
}
div.wp-menu-image:before #adminmenu .toplevel_page_wordlift-admin-entities.current div.wp-menu-image,
#adminmenu #menu-posts-entity .menu-icon-post.current div.wp-menu-image,
div.wp-menu-image:before #adminmenu .toplevel_page_wordlift-admin-entities.wp-menu-open div.wp-menu-image,
#adminmenu #menu-posts-entity .menu-icon-post.wp-menu-open div.wp-menu-image {
  background: url("data:image/png;base64,iVBORw0KGgoAAAANSUhEUgAAACwAAAAsCAQAAAC0jZKKAAAA2klEQVR4Ae3RJVjAUBRA4Ye7JApOw63gEGnQSUS8r9I/tHecBgkn4a4JIgl3Du7+7uL953ZmRil1RxGBwxIFbiajqaCTc+4lSGNJDLDAJNsc8WpYFg2nnUs+uyLXPupNNXt8rc4+W8oK33GMPUoY4SunVEqyfUR9GV8ny9yh2PLnAQc04PUufk4jfo9RANvwvWmyXz7LIKmvUWkYLmkm2Nx5jYrDL3Yoe93nZhjQsPthytmVh79ECM1cfRseocTYI5vpz+GHqBTeNHD4En4blSOa/vulq1GjlFK3gRH9BoK5t4YAAAAASUVORK5CYII=") center no-repeat !important;
}
#wl-entities-wrapper {
  max-height: 400px;
  overflow: auto;
}
#wordlift-disambiguation-popover {
  display: none;
  position: fixed;
  top: 50px;
  right: 20px;
}
#wordlift-disambiguation-popover .postbox {
  border-color: #bbb;
  box-shadow: 0 0 10em #666;
  height: 100%;
  margin-bottom: 0;
}
#wordlift-disambiguation-popover .postbox:before {
  content: ' ';
  position: absolute;
  width: 0;
  height: 0;
  left: -50px;
  top: 50px;
  border: 25px solid;
  border-color: transparent #bbb transparent transparent;
}
#wordlift-disambiguation-popover .postbox:after {
  content: ' ';
  position: absolute;
  width: 0;
  height: 0;
  left: -49px;
  top: 50px;
  border: 25px solid;
  border-color: transparent #fff transparent transparent;
}
#wordlift-disambiguation-popover .handlediv:before {
  content: '\f158';
  right: 12px;
  font: 400 20px/1 dashicons;
  speak: none;
  display: inline-block;
  padding: 8px 10px;
  top: 0;
  position: relative;
  -webkit-font-smoothing: antialiased;
  -moz-osx-font-smoothing: grayscale;
  text-decoration: none !important;
}
#wordlift-disambiguation-popover .arrow-left {
  width: 0;
  height: 0;
  border-top: 10px solid transparent;
  border-bottom: 10px solid transparent;
  border-right: 10px solid blue;
}
body#tinymce .textannotation {
  border-bottom: 2px solid #2b2b2b;
  padding: 2px;
  cursor: pointer;
  cursor: hand;
}
body#tinymce .textannotation.wl-creative-work {
  border: 0 !important;
  color: #000000;
  background-color: #f9f81e;
  vertical-align: center;
}
body#tinymce .textannotation.wl-event {
  border: 0 !important;
  color: #ffffff;
  background-color: #642994;
  vertical-align: center;
}
body#tinymce .textannotation.wl-organization {
  border: 0 !important;
  color: #000000;
  background-color: #8fd22a;
  vertical-align: center;
}
body#tinymce .textannotation.wl-person {
  border: 0 !important;
  color: #ffffff;
  background-color: #ff0000;
  vertical-align: center;
}
body#tinymce .textannotation.wl-place {
  border: 0 !important;
  color: #000000;
  background-color: #ff9a2e;
  vertical-align: center;
}
body#tinymce .textannotation.wl-thing {
  border: 0 !important;
  color: #ffffff;
  background-color: #0073aa;
  vertical-align: center;
}
body#tinymce .textannotation .textannotation {
  border: 0;
}
body#tinymce[contenteditable=false] {
  background-color: #f1f1f1;
}
.toolbar {
  text-align: right;
  padding: 4px 10px;
  background-color: #eee;
  border-bottom: 1px solid #eee;
  position: relative;
}
.toolbar .wl-active-tab {
  position: absolute;
  left: 11px;
  border-left: #007aff 12px solid;
  padding-left: 6px;
}
.toolbar .wl-search-toolbar-icon {
  font-family: FontAwesome;
  font-style: normal;
  font-weight: normal;
  line-height: 14px;
  -webkit-font-smoothing: antialiased;
  -moz-osx-font-smoothing: grayscale;
  font-size: 14px;
  padding: 0 3px;
}
.toolbar .wl-search-toolbar-icon:before {
  content: "\f002";
}
.toolbar .wl-search-toolbar-icon.selected {
  color: #007aff;
}
.toolbar .wl-add-entity-toolbar-icon {
  font-family: FontAwesome;
  font-style: normal;
  font-weight: normal;
  line-height: 14px;
  -webkit-font-smoothing: antialiased;
  -moz-osx-font-smoothing: grayscale;
  font-size: 14px;
  padding: 0 3px;
}
.toolbar .wl-add-entity-toolbar-icon:before {
  content: "\f040";
}
.toolbar .wl-add-entity-toolbar-icon.selected {
  color: #007aff;
}
.wl-event-info .date {
  font-family: FontAwesome;
  -webkit-font-smoothing: antialiased;
  -moz-osx-font-smoothing: grayscale;
}
.wl-event-info .date:before {
  content: "\f133" ' ';
}
.wl-event-info .place {
  font-family: FontAwesome;
  -webkit-font-smoothing: antialiased;
  -moz-osx-font-smoothing: grayscale;
}
.wl-event-info .place:before {
  content: "\f041" ' ';
}
/**
 * The following rules apply to the *display as* element in the *publish* meta box.
 *
 * @see admin/wordlift_admin_entity_publish.php for the html.
 */
#wl-entity-display-as {
  font-weight: 600;
}
#misc-publishing-actions label[for="wl_entity_display_as"]:before {
  color: #888;
  content: '\f116';
  display: inline-block;
  font: normal 20px/1 'dashicons';
  speak: none;
  left: -1px;
  padding: 0 5px 0 0;
  position: relative;
  top: 0;
  text-decoration: none !important;
  vertical-align: top;
  -webkit-font-smoothing: antialiased;
}
/**********************************************************************************************************************/<|MERGE_RESOLUTION|>--- conflicted
+++ resolved
@@ -62,7 +62,7 @@
 }
 .fa-border {
   padding: .2em .25em .15em;
-  border: solid 0.08em #eeeeee;
+  border: solid 0.08em #eee;
   border-radius: .1em;
 }
 .pull-right {
@@ -185,7 +185,7 @@
   font-size: 2em;
 }
 .fa-inverse {
-  color: #ffffff;
+  color: #fff;
 }
 /* Font Awesome uses the Unicode Private Use Area (PUA) to ensure screen
    readers do not read off random characters that represent icons */
@@ -1337,7 +1337,7 @@
   content: "\f196";
 }
 #wordlift_entities_box {
-  background-color: #f5f5f5;
+  background-color: #F5F5F5;
 }
 h1.wl-tab-lead-text {
   color: #000000;
@@ -1374,7 +1374,7 @@
   min-width: 260px;
   height: 35px;
   box-sizing: border-box;
-  background-color: #ffffff;
+  background-color: #FFFFFF;
   box-shadow: 0 1px 1px rgba(0, 0, 0, 0.2);
   transition: all 200ms ease-out;
 }
@@ -1383,7 +1383,7 @@
   height: 0;
   border-left: 5px solid transparent;
   border-right: 5px solid transparent;
-  border-top: 5px solid #007aff;
+  border-top: 5px solid #007AFF;
 }
 .wl-widget-entity-panel {
   background-color: lime;
@@ -1470,12 +1470,12 @@
   height: 35px;
   box-sizing: border-box;
   cursor: pointer;
-  background-color: #007aff;
+  background-color: #007AFF;
   box-shadow: 0 1px 1px rgba(0, 0, 0, 0.2);
   transition: all 200ms ease-out;
 }
 .wl-create-entity .wl-create-entity-wrap .wl-crate-entity-lead {
-  color: #ffffff;
+  color: #FFFFFF;
 }
 .wl-create-entity .wl-create-entity-wrap:hover {
   box-shadow: 0 3px 3px rgba(0, 0, 0, 0.2);
@@ -1518,7 +1518,7 @@
   flex-wrap: wrap;
   padding-bottom: 10px;
   margin-bottom: 15px;
-  border-bottom: 1px solid #007aff;
+  border-bottom: 1px solid #007AFF;
 }
 .wl-widget-article-metadata .wl-widget-article-metadata-wrap .wl-widget-article-metadata-top .wl-widget-article-metadata-author {
   min-width: 60%;
@@ -1565,7 +1565,7 @@
   padding: 0 !important;
   font-weight: 600;
   font-size: 14px;
-  color: #007aff;
+  color: #007AFF;
   margin-bottom: 10px;
 }
 .wl-widget-article-metadata .wl-widget-article-metadata-wrap .wl-widget-article-metadata-bottom .wl-widget-article-metadata-topic-single {
@@ -1574,7 +1574,7 @@
   height: 40px;
   min-width: 75px;
   flex-direction: column;
-  background-color: #ffffff;
+  background-color: #FFFFFF;
   margin-right: 5px;
   margin-bottom: 5px;
   padding: 5px 8px;
@@ -1605,11 +1605,11 @@
   display: block;
   height: 5px;
   width: 60px;
-  border: 1px solid #007aff;
+  border: 1px solid #007AFF;
   border-radius: 8px;
 }
 .wl-widget-article-metadata .wl-widget-article-metadata-wrap .wl-widget-article-metadata-bottom .wl-widget-article-metadata-topic-single .wl-widget-article-metadata-topic-bar .wl-widget-article-metadata-topic-bar-progress {
-  background-color: #007aff;
+  background-color: #007AFF;
   border-radius: 8px;
   min-width: 10px;
   max-width: 60px;
@@ -1658,7 +1658,7 @@
   display: -o-flex;
   display: flex;
   justify-content: center;
-  color: #007aff;
+  color: #007AFF;
   font-size: 14px;
   font-weight: 600;
   text-transform: capitalize;
@@ -1690,14 +1690,6 @@
 }
 .wl-widget-suggested-images .wl-widget-suggested-images-wrap .wl-widget-suggested-images-bottom .wl-widget-suggested-images-grid-wrap .wl-widget-suggested-images-carousel {
   position: absolute;
-<<<<<<< HEAD
-  display: -webkit-flex;
-  display: -moz-flex;
-  display: -ms-flex;
-  display: -o-flex;
-  display: flex;
-=======
->>>>>>> 906e6aa7
   flex-direction: row;
   align-items: center;
   justify-content: space-around;
@@ -1756,10 +1748,10 @@
   transform: translateX(-50%);
   padding: 3px 5px;
   margin: 0;
-  background-color: #007aff;
+  background-color: #007AFF;
   border: none;
   white-space: nowrap;
-  color: #ffffff;
+  color: #FFFFFF;
   text-transform: uppercase;
   font-weight: 600;
   font-size: 10px;
@@ -1837,7 +1829,7 @@
 .mce-widget.mce-btn.mce-wordlift button {
   background-position: center center;
   background-repeat: no-repeat;
-  color: #007aff !important;
+  color: #007AFF !important;
   font-size: 14px !important;
   font-family: FontAwesome !important;
   font-style: normal;
@@ -1866,7 +1858,7 @@
 }
 .wp_themeSkin .mceIcon.mce_wordlift_add_entity,
 .mce-widget.mce-btn.mce-wordlift_add_entity button {
-  color: #007aff !important;
+  color: #007AFF !important;
   font-size: 18px !important;
   font-family: FontAwesome !important;
   font-style: normal;
@@ -2268,7 +2260,7 @@
 .toolbar .wl-active-tab {
   position: absolute;
   left: 11px;
-  border-left: #007aff 12px solid;
+  border-left: #007AFF 12px solid;
   padding-left: 6px;
 }
 .toolbar .wl-search-toolbar-icon {
@@ -2285,7 +2277,7 @@
   content: "\f002";
 }
 .toolbar .wl-search-toolbar-icon.selected {
-  color: #007aff;
+  color: #007AFF;
 }
 .toolbar .wl-add-entity-toolbar-icon {
   font-family: FontAwesome;
@@ -2301,7 +2293,7 @@
   content: "\f040";
 }
 .toolbar .wl-add-entity-toolbar-icon.selected {
-  color: #007aff;
+  color: #007AFF;
 }
 .wl-event-info .date {
   font-family: FontAwesome;
