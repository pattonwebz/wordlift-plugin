/*!
 *  Font Awesome 4.0.3 by @davegandy - http://fontawesome.io - @fontawesome
 *  License - http://fontawesome.io/license (Font: SIL OFL 1.1, CSS: MIT License)
 */
/* FONT PATH
 * -------------------------- */
@font-face {
  font-family: 'FontAwesome';
  src: url('../fonts/fontawesome-webfont.eot?v=4.0.3');
  src: url('../fonts/fontawesome-webfont.eot?#iefix&v=4.0.3') format('embedded-opentype'), url('../fonts/fontawesome-webfont.woff?v=4.0.3') format('woff'), url('../fonts/fontawesome-webfont.ttf?v=4.0.3') format('truetype'), url('../fonts/fontawesome-webfont.svg?v=4.0.3#fontawesomeregular') format('svg');
  font-weight: normal;
  font-style: normal;
}
.fa {
  display: inline-block;
  font-family: FontAwesome;
  font-style: normal;
  font-weight: normal;
  line-height: 1;
  -webkit-font-smoothing: antialiased;
  -moz-osx-font-smoothing: grayscale;
}
/* makes the font 33% larger relative to the icon container */
.fa-lg {
  font-size: 1.33333333em;
  line-height: 0.75em;
  vertical-align: -15%;
}
.fa-2x {
  font-size: 2em;
}
.fa-3x {
  font-size: 3em;
}
.fa-4x {
  font-size: 4em;
}
.fa-5x {
  font-size: 5em;
}
.fa-fw {
  width: 1.28571429em;
  text-align: center;
}
.fa-ul {
  padding-left: 0;
  margin-left: 2.14285714em;
  list-style-type: none;
}
.fa-ul > li {
  position: relative;
}
.fa-li {
  position: absolute;
  left: -2.14285714em;
  width: 2.14285714em;
  top: 0.14285714em;
  text-align: center;
}
.fa-li.fa-lg {
  left: -1.85714286em;
}
.fa-border {
  padding: .2em .25em .15em;
  border: solid 0.08em #eeeeee;
  border-radius: .1em;
}
.pull-right {
  float: right;
}
.pull-left {
  float: left;
}
.fa.pull-left {
  margin-right: .3em;
}
.fa.pull-right {
  margin-left: .3em;
}
.fa-spin {
  -webkit-animation: spin 2s infinite linear;
  -moz-animation: spin 2s infinite linear;
  -o-animation: spin 2s infinite linear;
  animation: spin 2s infinite linear;
}
@-moz-keyframes spin {
  0% {
    -moz-transform: rotate(0deg);
  }
  100% {
    -moz-transform: rotate(359deg);
  }
}
@-webkit-keyframes spin {
  0% {
    -webkit-transform: rotate(0deg);
  }
  100% {
    -webkit-transform: rotate(359deg);
  }
}
@-o-keyframes spin {
  0% {
    -o-transform: rotate(0deg);
  }
  100% {
    -o-transform: rotate(359deg);
  }
}
@-ms-keyframes spin {
  0% {
    -ms-transform: rotate(0deg);
  }
  100% {
    -ms-transform: rotate(359deg);
  }
}
@keyframes spin {
  0% {
    transform: rotate(0deg);
  }
  100% {
    transform: rotate(359deg);
  }
}
.fa-rotate-90 {
  filter: progid:DXImageTransform.Microsoft.BasicImage(rotation=1);
  -webkit-transform: rotate(90deg);
  -moz-transform: rotate(90deg);
  -ms-transform: rotate(90deg);
  -o-transform: rotate(90deg);
  transform: rotate(90deg);
}
.fa-rotate-180 {
  filter: progid:DXImageTransform.Microsoft.BasicImage(rotation=2);
  -webkit-transform: rotate(180deg);
  -moz-transform: rotate(180deg);
  -ms-transform: rotate(180deg);
  -o-transform: rotate(180deg);
  transform: rotate(180deg);
}
.fa-rotate-270 {
  filter: progid:DXImageTransform.Microsoft.BasicImage(rotation=3);
  -webkit-transform: rotate(270deg);
  -moz-transform: rotate(270deg);
  -ms-transform: rotate(270deg);
  -o-transform: rotate(270deg);
  transform: rotate(270deg);
}
.fa-flip-horizontal {
  filter: progid:DXImageTransform.Microsoft.BasicImage(rotation=0, mirror=1);
  -webkit-transform: scale(-1, 1);
  -moz-transform: scale(-1, 1);
  -ms-transform: scale(-1, 1);
  -o-transform: scale(-1, 1);
  transform: scale(-1, 1);
}
.fa-flip-vertical {
  filter: progid:DXImageTransform.Microsoft.BasicImage(rotation=2, mirror=1);
  -webkit-transform: scale(1, -1);
  -moz-transform: scale(1, -1);
  -ms-transform: scale(1, -1);
  -o-transform: scale(1, -1);
  transform: scale(1, -1);
}
.fa-stack {
  position: relative;
  display: inline-block;
  width: 2em;
  height: 2em;
  line-height: 2em;
  vertical-align: middle;
}
.fa-stack-1x,
.fa-stack-2x {
  position: absolute;
  left: 0;
  width: 100%;
  text-align: center;
}
.fa-stack-1x {
  line-height: inherit;
}
.fa-stack-2x {
  font-size: 2em;
}
.fa-inverse {
  color: #ffffff;
}
/* Font Awesome uses the Unicode Private Use Area (PUA) to ensure screen
   readers do not read off random characters that represent icons */
.fa-glass:before {
  content: "\f000";
}
.fa-music:before {
  content: "\f001";
}
.fa-search:before {
  content: "\f002";
}
.fa-envelope-o:before {
  content: "\f003";
}
.fa-heart:before {
  content: "\f004";
}
.fa-star:before {
  content: "\f005";
}
.fa-star-o:before {
  content: "\f006";
}
.fa-user:before {
  content: "\f007";
}
.fa-film:before {
  content: "\f008";
}
.fa-th-large:before {
  content: "\f009";
}
.fa-th:before {
  content: "\f00a";
}
.fa-th-list:before {
  content: "\f00b";
}
.fa-check:before {
  content: "\f00c";
}
.fa-times:before {
  content: "\f00d";
}
.fa-search-plus:before {
  content: "\f00e";
}
.fa-search-minus:before {
  content: "\f010";
}
.fa-power-off:before {
  content: "\f011";
}
.fa-signal:before {
  content: "\f012";
}
.fa-gear:before,
.fa-cog:before {
  content: "\f013";
}
.fa-trash-o:before {
  content: "\f014";
}
.fa-home:before {
  content: "\f015";
}
.fa-file-o:before {
  content: "\f016";
}
.fa-clock-o:before {
  content: "\f017";
}
.fa-road:before {
  content: "\f018";
}
.fa-download:before {
  content: "\f019";
}
.fa-arrow-circle-o-down:before {
  content: "\f01a";
}
.fa-arrow-circle-o-up:before {
  content: "\f01b";
}
.fa-inbox:before {
  content: "\f01c";
}
.fa-play-circle-o:before {
  content: "\f01d";
}
.fa-rotate-right:before,
.fa-repeat:before {
  content: "\f01e";
}
.fa-refresh:before {
  content: "\f021";
}
.fa-list-alt:before {
  content: "\f022";
}
.fa-lock:before {
  content: "\f023";
}
.fa-flag:before {
  content: "\f024";
}
.fa-headphones:before {
  content: "\f025";
}
.fa-volume-off:before {
  content: "\f026";
}
.fa-volume-down:before {
  content: "\f027";
}
.fa-volume-up:before {
  content: "\f028";
}
.fa-qrcode:before {
  content: "\f029";
}
.fa-barcode:before {
  content: "\f02a";
}
.fa-tag:before {
  content: "\f02b";
}
.fa-tags:before {
  content: "\f02c";
}
.fa-book:before {
  content: "\f02d";
}
.fa-bookmark:before {
  content: "\f02e";
}
.fa-print:before {
  content: "\f02f";
}
.fa-camera:before {
  content: "\f030";
}
.fa-font:before {
  content: "\f031";
}
.fa-bold:before {
  content: "\f032";
}
.fa-italic:before {
  content: "\f033";
}
.fa-text-height:before {
  content: "\f034";
}
.fa-text-width:before {
  content: "\f035";
}
.fa-align-left:before {
  content: "\f036";
}
.fa-align-center:before {
  content: "\f037";
}
.fa-align-right:before {
  content: "\f038";
}
.fa-align-justify:before {
  content: "\f039";
}
.fa-list:before {
  content: "\f03a";
}
.fa-dedent:before,
.fa-outdent:before {
  content: "\f03b";
}
.fa-indent:before {
  content: "\f03c";
}
.fa-video-camera:before {
  content: "\f03d";
}
.fa-picture-o:before {
  content: "\f03e";
}
.fa-pencil:before {
  content: "\f040";
}
.fa-map-marker:before {
  content: "\f041";
}
.fa-adjust:before {
  content: "\f042";
}
.fa-tint:before {
  content: "\f043";
}
.fa-edit:before,
.fa-pencil-square-o:before {
  content: "\f044";
}
.fa-share-square-o:before {
  content: "\f045";
}
.fa-check-square-o:before {
  content: "\f046";
}
.fa-arrows:before {
  content: "\f047";
}
.fa-step-backward:before {
  content: "\f048";
}
.fa-fast-backward:before {
  content: "\f049";
}
.fa-backward:before {
  content: "\f04a";
}
.fa-play:before {
  content: "\f04b";
}
.fa-pause:before {
  content: "\f04c";
}
.fa-stop:before {
  content: "\f04d";
}
.fa-forward:before {
  content: "\f04e";
}
.fa-fast-forward:before {
  content: "\f050";
}
.fa-step-forward:before {
  content: "\f051";
}
.fa-eject:before {
  content: "\f052";
}
.fa-chevron-left:before {
  content: "\f053";
}
.fa-chevron-right:before {
  content: "\f054";
}
.fa-plus-circle:before {
  content: "\f055";
}
.fa-minus-circle:before {
  content: "\f056";
}
.fa-times-circle:before {
  content: "\f057";
}
.fa-check-circle:before {
  content: "\f058";
}
.fa-question-circle:before {
  content: "\f059";
}
.fa-info-circle:before {
  content: "\f05a";
}
.fa-crosshairs:before {
  content: "\f05b";
}
.fa-times-circle-o:before {
  content: "\f05c";
}
.fa-check-circle-o:before {
  content: "\f05d";
}
.fa-ban:before {
  content: "\f05e";
}
.fa-arrow-left:before {
  content: "\f060";
}
.fa-arrow-right:before {
  content: "\f061";
}
.fa-arrow-up:before {
  content: "\f062";
}
.fa-arrow-down:before {
  content: "\f063";
}
.fa-mail-forward:before,
.fa-share:before {
  content: "\f064";
}
.fa-expand:before {
  content: "\f065";
}
.fa-compress:before {
  content: "\f066";
}
.fa-plus:before {
  content: "\f067";
}
.fa-minus:before {
  content: "\f068";
}
.fa-asterisk:before {
  content: "\f069";
}
.fa-exclamation-circle:before {
  content: "\f06a";
}
.fa-gift:before {
  content: "\f06b";
}
.fa-leaf:before {
  content: "\f06c";
}
.fa-fire:before {
  content: "\f06d";
}
.fa-eye:before {
  content: "\f06e";
}
.fa-eye-slash:before {
  content: "\f070";
}
.fa-warning:before,
.fa-exclamation-triangle:before {
  content: "\f071";
}
.fa-plane:before {
  content: "\f072";
}
.fa-calendar:before {
  content: "\f073";
}
.fa-random:before {
  content: "\f074";
}
.fa-comment:before {
  content: "\f075";
}
.fa-magnet:before {
  content: "\f076";
}
.fa-chevron-up:before {
  content: "\f077";
}
.fa-chevron-down:before {
  content: "\f078";
}
.fa-retweet:before {
  content: "\f079";
}
.fa-shopping-cart:before {
  content: "\f07a";
}
.fa-folder:before {
  content: "\f07b";
}
.fa-folder-open:before {
  content: "\f07c";
}
.fa-arrows-v:before {
  content: "\f07d";
}
.fa-arrows-h:before {
  content: "\f07e";
}
.fa-bar-chart-o:before {
  content: "\f080";
}
.fa-twitter-square:before {
  content: "\f081";
}
.fa-facebook-square:before {
  content: "\f082";
}
.fa-camera-retro:before {
  content: "\f083";
}
.fa-key:before {
  content: "\f084";
}
.fa-gears:before,
.fa-cogs:before {
  content: "\f085";
}
.fa-comments:before {
  content: "\f086";
}
.fa-thumbs-o-up:before {
  content: "\f087";
}
.fa-thumbs-o-down:before {
  content: "\f088";
}
.fa-star-half:before {
  content: "\f089";
}
.fa-heart-o:before {
  content: "\f08a";
}
.fa-sign-out:before {
  content: "\f08b";
}
.fa-linkedin-square:before {
  content: "\f08c";
}
.fa-thumb-tack:before {
  content: "\f08d";
}
.fa-external-link:before {
  content: "\f08e";
}
.fa-sign-in:before {
  content: "\f090";
}
.fa-trophy:before {
  content: "\f091";
}
.fa-github-square:before {
  content: "\f092";
}
.fa-upload:before {
  content: "\f093";
}
.fa-lemon-o:before {
  content: "\f094";
}
.fa-phone:before {
  content: "\f095";
}
.fa-square-o:before {
  content: "\f096";
}
.fa-bookmark-o:before {
  content: "\f097";
}
.fa-phone-square:before {
  content: "\f098";
}
.fa-twitter:before {
  content: "\f099";
}
.fa-facebook:before {
  content: "\f09a";
}
.fa-github:before {
  content: "\f09b";
}
.fa-unlock:before {
  content: "\f09c";
}
.fa-credit-card:before {
  content: "\f09d";
}
.fa-rss:before {
  content: "\f09e";
}
.fa-hdd-o:before {
  content: "\f0a0";
}
.fa-bullhorn:before {
  content: "\f0a1";
}
.fa-bell:before {
  content: "\f0f3";
}
.fa-certificate:before {
  content: "\f0a3";
}
.fa-hand-o-right:before {
  content: "\f0a4";
}
.fa-hand-o-left:before {
  content: "\f0a5";
}
.fa-hand-o-up:before {
  content: "\f0a6";
}
.fa-hand-o-down:before {
  content: "\f0a7";
}
.fa-arrow-circle-left:before {
  content: "\f0a8";
}
.fa-arrow-circle-right:before {
  content: "\f0a9";
}
.fa-arrow-circle-up:before {
  content: "\f0aa";
}
.fa-arrow-circle-down:before {
  content: "\f0ab";
}
.fa-globe:before {
  content: "\f0ac";
}
.fa-wrench:before {
  content: "\f0ad";
}
.fa-tasks:before {
  content: "\f0ae";
}
.fa-filter:before {
  content: "\f0b0";
}
.fa-briefcase:before {
  content: "\f0b1";
}
.fa-arrows-alt:before {
  content: "\f0b2";
}
.fa-group:before,
.fa-users:before {
  content: "\f0c0";
}
.fa-chain:before,
.fa-link:before {
  content: "\f0c1";
}
.fa-cloud:before {
  content: "\f0c2";
}
.fa-flask:before {
  content: "\f0c3";
}
.fa-cut:before,
.fa-scissors:before {
  content: "\f0c4";
}
.fa-copy:before,
.fa-files-o:before {
  content: "\f0c5";
}
.fa-paperclip:before {
  content: "\f0c6";
}
.fa-save:before,
.fa-floppy-o:before {
  content: "\f0c7";
}
.fa-square:before {
  content: "\f0c8";
}
.fa-bars:before {
  content: "\f0c9";
}
.fa-list-ul:before {
  content: "\f0ca";
}
.fa-list-ol:before {
  content: "\f0cb";
}
.fa-strikethrough:before {
  content: "\f0cc";
}
.fa-underline:before {
  content: "\f0cd";
}
.fa-table:before {
  content: "\f0ce";
}
.fa-magic:before {
  content: "\f0d0";
}
.fa-truck:before {
  content: "\f0d1";
}
.fa-pinterest:before {
  content: "\f0d2";
}
.fa-pinterest-square:before {
  content: "\f0d3";
}
.fa-google-plus-square:before {
  content: "\f0d4";
}
.fa-google-plus:before {
  content: "\f0d5";
}
.fa-money:before {
  content: "\f0d6";
}
.fa-caret-down:before {
  content: "\f0d7";
}
.fa-caret-up:before {
  content: "\f0d8";
}
.fa-caret-left:before {
  content: "\f0d9";
}
.fa-caret-right:before {
  content: "\f0da";
}
.fa-columns:before {
  content: "\f0db";
}
.fa-unsorted:before,
.fa-sort:before {
  content: "\f0dc";
}
.fa-sort-down:before,
.fa-sort-asc:before {
  content: "\f0dd";
}
.fa-sort-up:before,
.fa-sort-desc:before {
  content: "\f0de";
}
.fa-envelope:before {
  content: "\f0e0";
}
.fa-linkedin:before {
  content: "\f0e1";
}
.fa-rotate-left:before,
.fa-undo:before {
  content: "\f0e2";
}
.fa-legal:before,
.fa-gavel:before {
  content: "\f0e3";
}
.fa-dashboard:before,
.fa-tachometer:before {
  content: "\f0e4";
}
.fa-comment-o:before {
  content: "\f0e5";
}
.fa-comments-o:before {
  content: "\f0e6";
}
.fa-flash:before,
.fa-bolt:before {
  content: "\f0e7";
}
.fa-sitemap:before {
  content: "\f0e8";
}
.fa-umbrella:before {
  content: "\f0e9";
}
.fa-paste:before,
.fa-clipboard:before {
  content: "\f0ea";
}
.fa-lightbulb-o:before {
  content: "\f0eb";
}
.fa-exchange:before {
  content: "\f0ec";
}
.fa-cloud-download:before {
  content: "\f0ed";
}
.fa-cloud-upload:before {
  content: "\f0ee";
}
.fa-user-md:before {
  content: "\f0f0";
}
.fa-stethoscope:before {
  content: "\f0f1";
}
.fa-suitcase:before {
  content: "\f0f2";
}
.fa-bell-o:before {
  content: "\f0a2";
}
.fa-coffee:before {
  content: "\f0f4";
}
.fa-cutlery:before {
  content: "\f0f5";
}
.fa-file-text-o:before {
  content: "\f0f6";
}
.fa-building-o:before {
  content: "\f0f7";
}
.fa-hospital-o:before {
  content: "\f0f8";
}
.fa-ambulance:before {
  content: "\f0f9";
}
.fa-medkit:before {
  content: "\f0fa";
}
.fa-fighter-jet:before {
  content: "\f0fb";
}
.fa-beer:before {
  content: "\f0fc";
}
.fa-h-square:before {
  content: "\f0fd";
}
.fa-plus-square:before {
  content: "\f0fe";
}
.fa-angle-double-left:before {
  content: "\f100";
}
.fa-angle-double-right:before {
  content: "\f101";
}
.fa-angle-double-up:before {
  content: "\f102";
}
.fa-angle-double-down:before {
  content: "\f103";
}
.fa-angle-left:before {
  content: "\f104";
}
.fa-angle-right:before {
  content: "\f105";
}
.fa-angle-up:before {
  content: "\f106";
}
.fa-angle-down:before {
  content: "\f107";
}
.fa-desktop:before {
  content: "\f108";
}
.fa-laptop:before {
  content: "\f109";
}
.fa-tablet:before {
  content: "\f10a";
}
.fa-mobile-phone:before,
.fa-mobile:before {
  content: "\f10b";
}
.fa-circle-o:before {
  content: "\f10c";
}
.fa-quote-left:before {
  content: "\f10d";
}
.fa-quote-right:before {
  content: "\f10e";
}
.fa-spinner:before {
  content: "\f110";
}
.fa-circle:before {
  content: "\f111";
}
.fa-mail-reply:before,
.fa-reply:before {
  content: "\f112";
}
.fa-github-alt:before {
  content: "\f113";
}
.fa-folder-o:before {
  content: "\f114";
}
.fa-folder-open-o:before {
  content: "\f115";
}
.fa-smile-o:before {
  content: "\f118";
}
.fa-frown-o:before {
  content: "\f119";
}
.fa-meh-o:before {
  content: "\f11a";
}
.fa-gamepad:before {
  content: "\f11b";
}
.fa-keyboard-o:before {
  content: "\f11c";
}
.fa-flag-o:before {
  content: "\f11d";
}
.fa-flag-checkered:before {
  content: "\f11e";
}
.fa-terminal:before {
  content: "\f120";
}
.fa-code:before {
  content: "\f121";
}
.fa-reply-all:before {
  content: "\f122";
}
.fa-mail-reply-all:before {
  content: "\f122";
}
.fa-star-half-empty:before,
.fa-star-half-full:before,
.fa-star-half-o:before {
  content: "\f123";
}
.fa-location-arrow:before {
  content: "\f124";
}
.fa-crop:before {
  content: "\f125";
}
.fa-code-fork:before {
  content: "\f126";
}
.fa-unlink:before,
.fa-chain-broken:before {
  content: "\f127";
}
.fa-question:before {
  content: "\f128";
}
.fa-info:before {
  content: "\f129";
}
.fa-exclamation:before {
  content: "\f12a";
}
.fa-superscript:before {
  content: "\f12b";
}
.fa-subscript:before {
  content: "\f12c";
}
.fa-eraser:before {
  content: "\f12d";
}
.fa-puzzle-piece:before {
  content: "\f12e";
}
.fa-microphone:before {
  content: "\f130";
}
.fa-microphone-slash:before {
  content: "\f131";
}
.fa-shield:before {
  content: "\f132";
}
.fa-calendar-o:before {
  content: "\f133";
}
.fa-fire-extinguisher:before {
  content: "\f134";
}
.fa-rocket:before {
  content: "\f135";
}
.fa-maxcdn:before {
  content: "\f136";
}
.fa-chevron-circle-left:before {
  content: "\f137";
}
.fa-chevron-circle-right:before {
  content: "\f138";
}
.fa-chevron-circle-up:before {
  content: "\f139";
}
.fa-chevron-circle-down:before {
  content: "\f13a";
}
.fa-html5:before {
  content: "\f13b";
}
.fa-css3:before {
  content: "\f13c";
}
.fa-anchor:before {
  content: "\f13d";
}
.fa-unlock-alt:before {
  content: "\f13e";
}
.fa-bullseye:before {
  content: "\f140";
}
.fa-ellipsis-h:before {
  content: "\f141";
}
.fa-ellipsis-v:before {
  content: "\f142";
}
.fa-rss-square:before {
  content: "\f143";
}
.fa-play-circle:before {
  content: "\f144";
}
.fa-ticket:before {
  content: "\f145";
}
.fa-minus-square:before {
  content: "\f146";
}
.fa-minus-square-o:before {
  content: "\f147";
}
.fa-level-up:before {
  content: "\f148";
}
.fa-level-down:before {
  content: "\f149";
}
.fa-check-square:before {
  content: "\f14a";
}
.fa-pencil-square:before {
  content: "\f14b";
}
.fa-external-link-square:before {
  content: "\f14c";
}
.fa-share-square:before {
  content: "\f14d";
}
.fa-compass:before {
  content: "\f14e";
}
.fa-toggle-down:before,
.fa-caret-square-o-down:before {
  content: "\f150";
}
.fa-toggle-up:before,
.fa-caret-square-o-up:before {
  content: "\f151";
}
.fa-toggle-right:before,
.fa-caret-square-o-right:before {
  content: "\f152";
}
.fa-euro:before,
.fa-eur:before {
  content: "\f153";
}
.fa-gbp:before {
  content: "\f154";
}
.fa-dollar:before,
.fa-usd:before {
  content: "\f155";
}
.fa-rupee:before,
.fa-inr:before {
  content: "\f156";
}
.fa-cny:before,
.fa-rmb:before,
.fa-yen:before,
.fa-jpy:before {
  content: "\f157";
}
.fa-ruble:before,
.fa-rouble:before,
.fa-rub:before {
  content: "\f158";
}
.fa-won:before,
.fa-krw:before {
  content: "\f159";
}
.fa-bitcoin:before,
.fa-btc:before {
  content: "\f15a";
}
.fa-file:before {
  content: "\f15b";
}
.fa-file-text:before {
  content: "\f15c";
}
.fa-sort-alpha-asc:before {
  content: "\f15d";
}
.fa-sort-alpha-desc:before {
  content: "\f15e";
}
.fa-sort-amount-asc:before {
  content: "\f160";
}
.fa-sort-amount-desc:before {
  content: "\f161";
}
.fa-sort-numeric-asc:before {
  content: "\f162";
}
.fa-sort-numeric-desc:before {
  content: "\f163";
}
.fa-thumbs-up:before {
  content: "\f164";
}
.fa-thumbs-down:before {
  content: "\f165";
}
.fa-youtube-square:before {
  content: "\f166";
}
.fa-youtube:before {
  content: "\f167";
}
.fa-xing:before {
  content: "\f168";
}
.fa-xing-square:before {
  content: "\f169";
}
.fa-youtube-play:before {
  content: "\f16a";
}
.fa-dropbox:before {
  content: "\f16b";
}
.fa-stack-overflow:before {
  content: "\f16c";
}
.fa-instagram:before {
  content: "\f16d";
}
.fa-flickr:before {
  content: "\f16e";
}
.fa-adn:before {
  content: "\f170";
}
.fa-bitbucket:before {
  content: "\f171";
}
.fa-bitbucket-square:before {
  content: "\f172";
}
.fa-tumblr:before {
  content: "\f173";
}
.fa-tumblr-square:before {
  content: "\f174";
}
.fa-long-arrow-down:before {
  content: "\f175";
}
.fa-long-arrow-up:before {
  content: "\f176";
}
.fa-long-arrow-left:before {
  content: "\f177";
}
.fa-long-arrow-right:before {
  content: "\f178";
}
.fa-apple:before {
  content: "\f179";
}
.fa-windows:before {
  content: "\f17a";
}
.fa-android:before {
  content: "\f17b";
}
.fa-linux:before {
  content: "\f17c";
}
.fa-dribbble:before {
  content: "\f17d";
}
.fa-skype:before {
  content: "\f17e";
}
.fa-foursquare:before {
  content: "\f180";
}
.fa-trello:before {
  content: "\f181";
}
.fa-female:before {
  content: "\f182";
}
.fa-male:before {
  content: "\f183";
}
.fa-gittip:before {
  content: "\f184";
}
.fa-sun-o:before {
  content: "\f185";
}
.fa-moon-o:before {
  content: "\f186";
}
.fa-archive:before {
  content: "\f187";
}
.fa-bug:before {
  content: "\f188";
}
.fa-vk:before {
  content: "\f189";
}
.fa-weibo:before {
  content: "\f18a";
}
.fa-renren:before {
  content: "\f18b";
}
.fa-pagelines:before {
  content: "\f18c";
}
.fa-stack-exchange:before {
  content: "\f18d";
}
.fa-arrow-circle-o-right:before {
  content: "\f18e";
}
.fa-arrow-circle-o-left:before {
  content: "\f190";
}
.fa-toggle-left:before,
.fa-caret-square-o-left:before {
  content: "\f191";
}
.fa-dot-circle-o:before {
  content: "\f192";
}
.fa-wheelchair:before {
  content: "\f193";
}
.fa-vimeo-square:before {
  content: "\f194";
}
.fa-turkish-lira:before,
.fa-try:before {
  content: "\f195";
}
.fa-plus-square-o:before {
  content: "\f196";
}
.wl-carousel {
  overflow: hidden;
  width: 100%;
  position: relative;
  border: transparent 1px solid !important;
}
.wl-carousel.active {
  border-top: #ccc 1px solid !important;
  border-bottom: #ccc 1px solid !important;
}
.wl-carousel .wl-panes {
  position: relative;
  overflow: hidden;
  left: 0;
  transition-property: left;
  transition-duration: 0.3s;
  transition-timing-function: linear;
}
.wl-carousel .wl-panes .wl-carousel-item {
  float: left;
  margin: 0;
  padding: 0.6em 0.3em;
}
.wl-carousel img {
  display: block;
  width: 100%;
  max-width: 100%;
}
.wl-carousel .wl-carousel-arrows {
  position: absolute;
  text-align: center;
  font-weight: bold;
  padding: 0em 0.3em;
  right: 0;
  bottom: 0.6em;
}
.wl-carousel .wl-carousel-arrows.active {
  border: #ccc 1px solid !important;
}
.wl-carousel .wl-carousel-arrows:hover {
  color: #2ea2cc !important;
}
.wl-carousel .wl-carousel-arrows .wl-angle {
  font-size: 18px !important;
  color: inherit;
  cursor: pointer;
}
.wl-carousel .wl-carousel-arrows .wl-angle.left {
  font-family: FontAwesome;
  font-style: normal;
  font-weight: normal;
  line-height: 14px;
  -webkit-font-smoothing: antialiased;
  -moz-osx-font-smoothing: grayscale;
  font-size: 14px;
  padding: 0px 3px;
}
.wl-carousel .wl-carousel-arrows .wl-angle.left:before {
  content: "\f0d9";
}
.wl-carousel .wl-carousel-arrows .wl-angle.right {
  font-family: FontAwesome;
  font-style: normal;
  font-weight: normal;
  line-height: 14px;
  -webkit-font-smoothing: antialiased;
  -moz-osx-font-smoothing: grayscale;
  font-size: 14px;
  padding: 0px 3px;
}
.wl-carousel .wl-carousel-arrows .wl-angle.right:before {
  content: "\f0da";
}
.wl-card {
  font-size: 0.8em;
}
.wl-card .wl-card-image {
  position: relative;
  overflow: hidden;
  padding-top: 50%;
}
.wl-card .wl-card-image.wl-square {
  padding-top: 100%;
}
.wl-card .wl-card-image span,
.wl-card .wl-card-image img {
  position: absolute;
  margin: auto;
  top: 0;
  left: 0;
  right: 0;
  bottom: 0;
}
.wl-card .wl-card-title {
  padding: 0.6em;
  position: relative;
  font-size: 14px;
  line-height: 16px;
}
.wl-card .wl-card-title a {
  text-decoration: none;
  border-bottom: none;
}
.wl-card .wl-card-header {
  padding: 0.6em;
  position: relative;
}
.wl-card .wl-card-header a {
  text-decoration: none;
  border-bottom: none;
}
.wl-selected-items-wrapper {
  position: relative;
  overflow: hidden;
}
.wl-selected-item {
  text-align: center;
  float: left;
  -webkit-border-radius: 0 3px 3px 0;
  -moz-border-radius: 0 3px 3px 0;
  border-radius: 0 3px 3px 0;
  padding: 3px 3px 3px 6px;
  margin: 3px 3px 0px 0px;
  font-size: 1em;
  line-height: 1.1em;
  color: #555;
  border: #ccc 1px solid;
  background-color: inherit !important;
  text-align: left;
}
.wl-selected-item.wl-person {
  border-left: #ff0000 5px solid;
}
.wl-selected-item.wl-place {
  border-left: #ff9a2e 5px solid;
}
.wl-selected-item.wl-thing {
  border-left: #0073aa 5px solid;
}
.wl-selected-item.wl-creative-work {
  border-left: #f9f81e 5px solid;
}
.wl-selected-item.wl-event {
  border-left: #642994 5px solid;
}
.wl-selected-item.wl-organization {
  border-left: #8fd22a 5px solid;
}
.wl-selected-item.wl-local-business {
  border-left: #8fd22a 5px solid;
}
.wl-selected-item .wl-deselect {
  font-family: FontAwesome;
  font-style: normal;
  font-weight: normal;
  line-height: 14px;
  -webkit-font-smoothing: antialiased;
  -moz-osx-font-smoothing: grayscale;
  font-size: 14px;
  padding: 0px 3px;
  font-size: 1.2em;
  color: #bbb;
}
.wl-selected-item .wl-deselect:before {
  content: "\f00d";
}
.wl-selected-item .wl-deselect:hover {
  color: #aa0000;
  cursor: pointer;
}
#wordlift-dashboard-widget h3 {
  background: url("data:image/png;base64,iVBORw0KGgoAAAANSUhEUgAAABAAAAAQCAYAAAAf8/9hAAABTklEQVR42tVSTyiDcRj+KMtRpFZyUXLV3Fx2VcqFw1o28dVks1kRJeRPWS4oNZGUklZL8qfIYY7KRXZZO7hbbijL733fx8/3hehD+XNweOr3vL+n5/1rwOiXn8CwH1F8F79rIIZfw6fR5cifY44GYkQgoS3w7BG4LwWunwLH0q+8OgL2JMAju+CGaUv/zsCEeBNQIlDb52D3ECi4anHaPIOUdYPrxsDrp/ovrvW9Ti34oPayUPkCuHlS8x7b4DgHqYmBO1bALUs6HvxoBj6wdwFKESighZWDUJfXUIUbcGsSNJ+BuOIv5Ttugd0hUO4KtJ8Fta+B2pJQ9w8W53DKSvLpGtnVCRo/sGexeAKu0G3sXEDdFcG1w2824mggJSbYvwx1WwQ1TUBK/aBoGpTJg6vMrw9JjDC4cRQ8c2hlf+LimQMHNsDlA398if/T4BFvhJYPVlRm7QAAAABJRU5ErkJggg==") 6px 50% no-repeat !important;
  padding-left: 28px;
}
#wl-dashboard-widget-inner-wrapper {
  overflow: hidden;
  display: none;
}
#wl-dashboard-widget-inner-wrapper h4 {
  text-align: left;
  font-size: 10px;
  margin: 0.6em 0.6em 1.6em 0.6em;
  text-transform: capitalize;
  padding: 0;
  line-height: 10px;
}
@media screen and (max-width: 460px) {
  #wl-dashboard-widget-inner-wrapper h4 {
    font-size: 8px;
  }
}
#wl-dashboard-widget-inner-wrapper h5 {
  font-size: 1.6em;
  color: #007aff;
  margin: 0.8em 0 0 0;
}
#wl-dashboard-widget-inner-wrapper p {
  text-align: left;
  border-top: #eee 6px solid;
  padding: 0.4em 0.2em;
  margin: 0 0.6em;
}
#wl-dashboard-widget-inner-wrapper .wl-stat-card {
  float: left;
  width: 33%;
  padding: 0px;
  text-align: center;
  margin: auto 0;
  position: relative;
  border-right: #eee 1px solid;
}
#wl-dashboard-widget-inner-wrapper .wl-info {
  position: absolute;
  top: 0px;
  right: 0px;
  font-family: FontAwesome;
  font-style: normal;
  font-weight: normal;
  line-height: 14px;
  -webkit-font-smoothing: antialiased;
  -moz-osx-font-smoothing: grayscale;
  font-size: 14px;
  padding: 0px 3px;
  color: #007aff;
  font-size: 1.7em;
  padding: 0.2em 0.6em;
}
#wl-dashboard-widget-inner-wrapper .wl-info:before {
  content: "\f129";
}
@media screen and (max-width: 460px) {
  #wl-dashboard-widget-inner-wrapper .wl-info {
    padding: 0.2em;
  }
}
#wl-dashboard-widget-inner-wrapper .wl-stat-value {
  font-weight: bold;
  border-bottom: #007aff 2px solid;
}
#wl-dashboard-widget-inner-wrapper .wl-triples {
  font-size: 3.4em;
  line-height: 0.8em;
  color: #007aff;
  text-align: center;
  padding: 1rem 0;
  margin: 0.6em;
  font-weight: bold;
  text-transform: uppercase;
}
@media screen and (max-width: 460px) {
  #wl-dashboard-widget-inner-wrapper .wl-triples {
    font-size: 2em;
  }
}
#wl-dashboard-widget-inner-wrapper .wl-triples-label {
  font-size: 0.5em;
  line-height: 0.4em;
}
#wl-dashboard-widget-inner-wrapper .wl-stat-graph-wrapper {
  padding-bottom: 10px;
}
#wl-dashboard-widget-inner-wrapper #wl-posts-pie-chart {
  width: 75%;
  height: auto;
  transform: rotate(-90deg);
  background: #fff;
  border-radius: 50%;
}
#wl-dashboard-widget-inner-wrapper #wl-posts-pie-chart circle {
  fill: #eee;
  stroke: #007aff;
  stroke-width: 32;
}
#wl-dashboard-widget-inner-wrapper #wl-entities-gauge-chart {
  width: 65%;
  height: auto;
  transform: rotate(-180deg);
  background: #fff;
  border-radius: 50%;
  margin-top: 1.3em;
}
#wl-dashboard-widget-inner-wrapper #wl-entities-gauge-chart circle.stat {
  fill: transparent;
  stroke: #007aff;
  stroke-width: 14;
}
#wl-dashboard-widget-inner-wrapper #wl-entities-gauge-chart circle.baseline {
  fill: transparent;
  stroke: #eee;
  stroke-width: 14;
  stroke-dasharray: 50 100;
}
#wordlift_entities_box {
  background-color: #f5f5f5;
}
h1.wl-tab-lead-text {
  color: #000000;
  font-size: 14px;
  font-weight: 600;
  line-height: 1;
  padding: 0;
  margin: 0;
}
.wl-tab-lead {
  display: -webkit-flex;
  display: -moz-flex;
  display: -ms-flex;
  display: -o-flex;
  display: flex;
  justify-content: center;
  width: 100%;
  margin-bottom: 5px;
}
.wl-tab-lead:last-of-type {
  margin-bottom: 0;
}
.wl-tab-lead .wl-tab-lead-wrap {
  display: -webkit-flex;
  display: -moz-flex;
  display: -ms-flex;
  display: -o-flex;
  display: flex;
  margin: auto;
  flex-direction: row;
  justify-content: space-between;
  align-items: center;
  padding: 10px;
  min-width: 260px;
  height: 35px;
  box-sizing: border-box;
  background-color: #ffffff;
  box-shadow: 0 1px 1px rgba(0, 0, 0, 0.2);
  transition: all 200ms ease-out;
}
.wl-tab-lead .wl-tab-lead-wrap .wl-tab-lead-text.wl-tab-lead-btn {
  width: 0;
  height: 0;
  border-left: 5px solid transparent;
  border-right: 5px solid transparent;
  border-top: 5px solid #007aff;
}
.wl-widget-entity-panel {
  background-color: lime;
}
.wl-error {
  position: relative;
  display: -webkit-flex;
  display: -moz-flex;
  display: -ms-flex;
  display: -o-flex;
  display: flex;
  flex-direction: row;
  background-color: #fdce39;
  margin: 15px 0;
  padding: 0;
  border: none;
}
.wl-error .wl-error-wrap-icon {
  display: -webkit-flex;
  display: -moz-flex;
  display: -ms-flex;
  display: -o-flex;
  display: flex;
  justify-content: center;
  align-items: center;
}
.wl-error .wl-error-wrap-icon img.wl-error-icon {
  width: 35px;
  margin: 0 15px;
}
.wl-error .wl-error-wrap-msg {
  width: 70%;
}
.wl-error .wl-error-wrap-msg p.wl-error-msg {
  font-weight: 200;
  line-height: 1.4;
  font-size: 10px;
  margin-right: 10px;
}
.wl-error .wl-error-close-btn {
  width: 10px;
  height: 10px;
  position: absolute;
  top: 5px;
  right: 5px;
  margin: 5px;
}
.wl-error .wl-error-close-btn span {
  position: absolute;
  bottom: 5px;
  display: block;
  height: 1px;
  width: 10px;
  background-color: #000000;
  opacity: 0.5;
  transform: rotate(45deg);
  transform-origin: center;
}
.wl-error .wl-error-close-btn span:last-of-type {
  transform: rotate(-45deg);
}
.wl-create-entity {
  display: -webkit-flex;
  display: -moz-flex;
  display: -ms-flex;
  display: -o-flex;
  display: flex;
  justify-content: center;
  width: 100%;
  margin-bottom: 20px;
}
.wl-create-entity .wl-create-entity-wrap {
  display: -webkit-flex;
  display: -moz-flex;
  display: -ms-flex;
  display: -o-flex;
  display: flex;
  margin: auto;
  flex-direction: row;
  justify-content: space-between;
  align-items: center;
  padding: 10px;
  min-width: 260px;
  height: 35px;
  box-sizing: border-box;
  cursor: pointer;
  background-color: #007aff;
  box-shadow: 0 1px 1px rgba(0, 0, 0, 0.2);
  transition: all 200ms ease-out;
}
.wl-create-entity .wl-create-entity-wrap .wl-crate-entity-lead {
  color: #ffffff;
}
.wl-create-entity .wl-create-entity-wrap:hover {
  box-shadow: 0 3px 3px rgba(0, 0, 0, 0.2);
  transform: scale(1.01);
}
.wl-create-entity .wl-create-entity-wrap:active {
  background-color: #0075f5;
  box-shadow: 0 1px 1px rgba(0, 0, 0, 0.2);
  transform: scale(1);
}
.wl-widget-article-metadata {
  width: 250px;
  margin: auto;
  display: -webkit-flex;
  display: -moz-flex;
  display: -ms-flex;
  display: -o-flex;
  display: flex;
  flex-direction: row;
  margin: 15px 0 20px 0;
}
.wl-widget-article-metadata .wl-widget-article-metadata-wrap {
  display: -webkit-flex;
  display: -moz-flex;
  display: -ms-flex;
  display: -o-flex;
  display: flex;
  flex-direction: column;
  width: 100%;
}
.wl-widget-article-metadata .wl-widget-article-metadata-wrap .wl-widget-article-metadata-top {
  display: -webkit-flex;
  display: -moz-flex;
  display: -ms-flex;
  display: -o-flex;
  display: flex;
  min-height: 70px;
  flex-direction: row;
  justify-content: flex-start;
  flex-wrap: wrap;
  padding-bottom: 10px;
  margin-bottom: 15px;
  border-bottom: 1px solid #007aff;
}
.wl-widget-article-metadata .wl-widget-article-metadata-wrap .wl-widget-article-metadata-top .wl-widget-article-metadata-author {
  min-width: 60%;
}
.wl-widget-article-metadata .wl-widget-article-metadata-wrap .wl-widget-article-metadata-top .wl-widget-article-metadata-location {
  min-height: 40%;
}
.wl-widget-article-metadata .wl-widget-article-metadata-wrap .wl-widget-article-metadata-top .wl-widget-article-metadata-date {
  min-height: 100%;
}
.wl-widget-article-metadata .wl-widget-article-metadata-wrap .wl-widget-article-metadata-top .wl-widget-article-metadata-author,
.wl-widget-article-metadata .wl-widget-article-metadata-wrap .wl-widget-article-metadata-top .wl-widget-article-metadata-location,
.wl-widget-article-metadata .wl-widget-article-metadata-wrap .wl-widget-article-metadata-top .wl-widget-article-metadata-date {
  display: -webkit-inline-flex;
  display: -moz-inline-flex;
  display: -ms-inline-flex;
  display: -o-inline-flex;
  display: inline-flex;
  flex-direction: row;
  align-items: center;
  justify-content: flex-start;
  height: 25px;
}
.wl-widget-article-metadata .wl-widget-article-metadata-wrap .wl-widget-article-metadata-top .wl-widget-article-metadata-author img,
.wl-widget-article-metadata .wl-widget-article-metadata-wrap .wl-widget-article-metadata-top .wl-widget-article-metadata-location img,
.wl-widget-article-metadata .wl-widget-article-metadata-wrap .wl-widget-article-metadata-top .wl-widget-article-metadata-date img {
  max-width: 25px;
  max-height: 25px;
  margin-right: 15px;
}
.wl-widget-article-metadata .wl-widget-article-metadata-wrap .wl-widget-article-metadata-top .wl-widget-article-metadata-author p,
.wl-widget-article-metadata .wl-widget-article-metadata-wrap .wl-widget-article-metadata-top .wl-widget-article-metadata-location p,
.wl-widget-article-metadata .wl-widget-article-metadata-wrap .wl-widget-article-metadata-top .wl-widget-article-metadata-date p {
  width: 100%;
  white-space: nowrap;
  color: #000000;
  line-height: 1;
  font-size: 12px;
  font-weight: 300;
  margin: 0;
}
.wl-widget-article-metadata .wl-widget-article-metadata-wrap .wl-widget-article-metadata-bottom h2.wl-widget-article-metadata-topic-lead {
  margin: 0 !important;
  padding: 0 !important;
  font-weight: 600;
  font-size: 14px;
  color: #007aff;
  margin-bottom: 10px;
}
.wl-widget-article-metadata .wl-widget-article-metadata-wrap .wl-widget-article-metadata-bottom .wl-widget-article-metadata-topic-single {
  position: relative;
  display: inline-block;
  height: 40px;
  min-width: 75px;
  flex-direction: column;
  background-color: #ffffff;
  margin-right: 5px;
  margin-bottom: 5px;
  padding: 5px 8px;
  box-sizing: border-box;
  transition: all 200ms ease-out;
  box-shadow: 0 1px 1px rgba(0, 0, 0, 0.2);
}
.wl-widget-article-metadata .wl-widget-article-metadata-wrap .wl-widget-article-metadata-bottom .wl-widget-article-metadata-topic-single:hover {
  transform: scale(1.01);
  box-shadow: 0 2px 2px rgba(0, 0, 0, 0.2);
}
.wl-widget-article-metadata .wl-widget-article-metadata-wrap .wl-widget-article-metadata-bottom .wl-widget-article-metadata-topic-single:active {
  background-color: #fafafa;
  box-shadow: 0 1px 1px rgba(0, 0, 0, 0.2);
  transform: scale(1);
}
.wl-widget-article-metadata .wl-widget-article-metadata-wrap .wl-widget-article-metadata-bottom .wl-widget-article-metadata-topic-single h3 {
  margin: 0;
  padding: 0;
  font-weight: 600;
  font-size: 10px;
  color: #000000;
  line-height: 1.2;
}
.wl-widget-article-metadata .wl-widget-article-metadata-wrap .wl-widget-article-metadata-bottom .wl-widget-article-metadata-topic-single .wl-widget-article-metadata-topic-bar {
  position: absolute;
  bottom: 5px;
  display: block;
  height: 5px;
  width: 60px;
  border: 1px solid #007aff;
  border-radius: 8px;
}
.wl-widget-article-metadata .wl-widget-article-metadata-wrap .wl-widget-article-metadata-bottom .wl-widget-article-metadata-topic-single .wl-widget-article-metadata-topic-bar .wl-widget-article-metadata-topic-bar-progress {
  background-color: #007aff;
  border-radius: 8px;
  min-width: 10px;
  max-width: 60px;
  width: 25px;
  height: 5px;
}
.wl-widget-suggested-images {
  width: 250px;
  margin: auto;
  display: -webkit-flex;
  display: -moz-flex;
  display: -ms-flex;
  display: -o-flex;
  display: flex;
  flex-direction: row;
  margin: 15px 0 20px 0;
}
.wl-widget-suggested-images .wl-widget-suggested-images-wrap {
  display: -webkit-flex;
  display: -moz-flex;
  display: -ms-flex;
  display: -o-flex;
  display: flex;
  flex-direction: column;
  width: 100%;
}
.wl-widget-suggested-images .wl-widget-suggested-images-wrap .wl-widget-suggested-images-top {
  display: -webkit-flex;
  display: -moz-flex;
  display: -ms-flex;
  display: -o-flex;
  display: flex;
  flex-direction: column;
  justify-content: center;
  align-items: center;
}
.wl-widget-suggested-images .wl-widget-suggested-images-wrap .wl-widget-suggested-images-top img.wl-widget-suggested-images-drag-icon {
  width: 25px;
  height: 25px;
  transform: translateX(-15px);
}
.wl-widget-suggested-images .wl-widget-suggested-images-wrap .wl-widget-suggested-images-top h2.wl-widget-suggested-images-drag {
  display: -webkit-flex;
  display: -moz-flex;
  display: -ms-flex;
  display: -o-flex;
  display: flex;
  justify-content: center;
  color: #007aff;
  font-size: 14px;
  font-weight: 600;
  text-transform: capitalize;
}
.wl-widget-suggested-images .wl-widget-suggested-images-wrap .wl-widget-suggested-images-bottom .wl-widget-suggested-images-grid-wrap {
  position: relative;
  width: 250px;
  height: 250px;
  display: -webkit-flex;
  display: -moz-flex;
  display: -ms-flex;
  display: -o-flex;
  display: flex;
  flex-direction: row;
  justify-content: space-around;
  flex-wrap: wrap;
  overflow-x: hidden;
  overflow-y: auto;
}
.wl-widget-suggested-images .wl-widget-suggested-images-wrap .wl-widget-suggested-images-bottom .wl-widget-suggested-images-grid-wrap img.wl-widget-suggested-images {
  width: 80px;
  height: 80px;
  margin: 1px;
  display: inline-flex;
}
.wl-widget-suggested-images .wl-widget-suggested-images-wrap .wl-widget-suggested-images-bottom .wl-widget-suggested-images-grid-wrap img.wl-widget-suggested-images.wl-widget-suggested-images-carousel-open {
  -webkit-filter: blur(1px);
  filter: blur(1px);
}
.wl-widget-suggested-images .wl-widget-suggested-images-wrap .wl-widget-suggested-images-bottom .wl-widget-suggested-images-grid-wrap .wl-widget-suggested-images-carousel {
  position: absolute;
<<<<<<< HEAD
  display: -webkit-flex;
  display: -moz-flex;
  display: -ms-flex;
  display: -o-flex;
  display: flex;
=======
>>>>>>> 906e6aa7
  flex-direction: row;
  align-items: center;
  justify-content: space-around;
  z-index: 20;
  top: 0;
  left: 0;
  width: 250px;
  height: 250px;
  background-color: rgba(252, 194, 8, 0.75);
}
.wl-widget-suggested-images .wl-widget-suggested-images-wrap .wl-widget-suggested-images-bottom .wl-widget-suggested-images-grid-wrap .wl-widget-suggested-images-carousel img.wl-widget-suggested-images-arrow-left,
.wl-widget-suggested-images .wl-widget-suggested-images-wrap .wl-widget-suggested-images-bottom .wl-widget-suggested-images-grid-wrap .wl-widget-suggested-images-carousel img.wl-widget-suggested-images-arrow-right {
  width: 14px;
  height: 35px;
}
.wl-widget-suggested-images .wl-widget-suggested-images-wrap .wl-widget-suggested-images-bottom .wl-widget-suggested-images-grid-wrap .wl-widget-suggested-images-carousel img.wl-widget-suggested-images-arrow-left {
  transform: rotate(180deg);
}
.wl-widget-suggested-images .wl-widget-suggested-images-wrap .wl-widget-suggested-images-bottom .wl-widget-suggested-images-grid-wrap .wl-widget-suggested-images-carousel .wl-widget-suggested-images-big-img img {
  width: 180px;
  height: 180px;
  box-shadow: 0 2px 2px rgba(0, 0, 0, 0.2);
}
.wl-widget-posts {
  width: 250px;
  margin: auto;
  display: -webkit-flex;
  display: -moz-flex;
  display: -ms-flex;
  display: -o-flex;
  display: flex;
  flex-direction: row;
  margin: 15px 0 20px 0;
}
.wl-widget-posts .wl-widget-post-wrap {
  display: -webkit-flex;
  display: -moz-flex;
  display: -ms-flex;
  display: -o-flex;
  display: flex;
  height: 80px;
}
.wl-widget-posts .wl-widget-post-wrap .wl-widget-post-img {
  position: relative;
  margin-right: 5px;
}
.wl-widget-posts .wl-widget-post-wrap .wl-widget-post-img img {
  width: 80px;
  height: 80px;
}
.wl-widget-posts .wl-widget-post-wrap .wl-widget-post-img span.wl-widget-post-link {
  position: absolute;
  z-index: 20;
  top: 30px;
  left: 40px;
  transform: translateX(-50%);
  padding: 3px 5px;
  margin: 0;
  background-color: #007aff;
  border: none;
  white-space: nowrap;
  color: #ffffff;
  text-transform: uppercase;
  font-weight: 600;
  font-size: 10px;
  transition: all 200ms ease-out;
}
.wl-widget-posts .wl-widget-post-wrap .wl-widget-post-img span.wl-widget-post-link:focus {
  outline: none;
}
.wl-widget-posts .wl-widget-post-wrap .wl-widget-post-img span.wl-widget-post-link:hover {
  box-shadow: 0 2px 2px rgba(0, 0, 0, 0.2);
  transform: translateX(-50%) scale(1.01);
}
.wl-widget-posts .wl-widget-post-wrap .wl-widget-post-img span.wl-widget-post-link:active {
  background-color: #0075f5;
  box-shadow: 0 1px 1px rgba(0, 0, 0, 0.2);
  transform: translateX(-50%) scale(1);
}
.wl-widget-posts .wl-widget-post-wrap .wl-widget-post-details {
  display: -webkit-flex;
  display: -moz-flex;
  display: -ms-flex;
  display: -o-flex;
  display: flex;
  flex-direction: column;
  justify-content: space-between;
}
.wl-widget-posts .wl-widget-post-wrap .wl-widget-post-details h3.wl-widget-post-author {
  margin: 0 !important;
  padding: 0 !important;
  color: #000000;
  opacity: 50%;
  font-size: 10px;
  line-height: 1;
}
.wl-widget-posts .wl-widget-post-wrap .wl-widget-post-details h1.wl-widget-post-title {
  margin: 0;
  padding: 0;
  font-weight: 600;
  font-size: 13px;
  color: #000000;
  line-height: 1.2;
  margin-bottom: 5px;
}
.wl-widget-posts .wl-widget-post-wrap .wl-widget-post-details p.wl-widget-post-prev {
  padding: 0;
  margin: 0;
  font-weight: 200;
  font-size: 10px;
  line-height: 1.2;
}
.inline-edit-entity .inline-edit-categories {
  display: none;
}
.wl-button {
  background-color: #007aff !important;
  text-transform: none;
  display: inline-block;
  text-decoration: none;
  color: #ffffff !important;
  border-radius: 0 !important;
  box-shadow: none !important;
}
/*.button.wl-button {
    border: 1px solid #c70056;
    -webkit-border-radius: 3px;
    -moz-border-radius: 3px;
    border-radius: 3px;
    text-decoration: none;
    display: inline-block;
    color: #fff;
    background-color: #FF006E;
    background-image: -webkit-gradient(linear, left top, left bottom, from(#FF006E), to(#ef007c));
    background-image: -webkit-linear-gradient(top, #FF006E, #ef007c);
    background-image: -moz-linear-gradient(top, #FF006E, #ef007c);
    background-image: -ms-linear-gradient(top, #FF006E, #ef007c);
    background-image: -o-linear-gradient(top, #FF006E, #ef007c);
    background-image: linear-gradient(to bottom, #FF006E, #ef007c);
    filter: progid:DXImageTransform.Microsoft.gradient(GradientType=0, startColorstr=#FF006E, endColorstr=#ef007c);
    box-shadow: none;
    text-shadow: none;
    font-weight: normal;
}

.button.wl-button:hover {
    color: #fff;
    border: 1px solid #990042;
    background-color: #cc0058;
    background-image: -webkit-gradient(linear, left top, left bottom, from(#cc0058), to(#bc0062));
    background-image: -webkit-linear-gradient(top, #cc0058, #bc0062);
    background-image: -moz-linear-gradient(top, #cc0058, #bc0062);
    background-image: -ms-linear-gradient(top, #cc0058, #bc0062);
    background-image: -o-linear-gradient(top, #cc0058, #bc0062);
    background-image: linear-gradient(to bottom, #cc0058, #bc0062);
    filter: progid:DXImageTransform.Microsoft.gradient(GradientType=0, startColorstr=#cc0058, endColorstr=#bc0062);
    box-shadow: none;
}*/
.wl-suggestion {
  border-left: #007aff 4px solid;
}
.mce-wl-button button {
  background: url("data:image/png;base64,iVBORw0KGgoAAAANSUhEUgAAABAAAAAQCAYAAAAf8/9hAAABTklEQVR42tVSTyiDcRj+KMtRpFZyUXLV3Fx2VcqFw1o28dVks1kRJeRPWS4oNZGUklZL8qfIYY7KRXZZO7hbbijL733fx8/3hehD+XNweOr3vL+n5/1rwOiXn8CwH1F8F79rIIZfw6fR5cifY44GYkQgoS3w7BG4LwWunwLH0q+8OgL2JMAju+CGaUv/zsCEeBNQIlDb52D3ECi4anHaPIOUdYPrxsDrp/ovrvW9Ti34oPayUPkCuHlS8x7b4DgHqYmBO1bALUs6HvxoBj6wdwFKESighZWDUJfXUIUbcGsSNJ+BuOIv5Ttugd0hUO4KtJ8Fta+B2pJQ9w8W53DKSvLpGtnVCRo/sGexeAKu0G3sXEDdFcG1w2824mggJSbYvwx1WwQ1TUBK/aBoGpTJg6vMrw9JjDC4cRQ8c2hlf+LimQMHNsDlA398if/T4BFvhJYPVlRm7QAAAABJRU5ErkJggg==") 6px 50% no-repeat !important;
  padding-left: 28px !important;
}
.wl-entity-input-boxes,
.wl-entity-props {
  display: none;
}
.mceIcon.mce_wordlift,
.mce-widget.mce-btn.mce-wordlift button {
  background-position: center center;
  background-repeat: no-repeat;
  color: #007aff !important;
  font-size: 14px !important;
  font-family: FontAwesome !important;
  font-style: normal;
  font-weight: normal;
  line-height: 18px !important;
  -webkit-font-smoothing: antialiased;
  -moz-osx-font-smoothing: grayscale;
}
.mceIcon.mce_wordlift:before,
.mce-widget.mce-btn.mce-wordlift button:before {
  content: "\f040";
}
.mceIcon.mce_wordlift:hover,
.mce-widget.mce-btn.mce-wordlift button:hover {
  color: #000000 !important;
}
.entity {
  background: white;
  padding: 0;
  margin: 0.2em 0;
  font-size: 0.9em;
  position: relative;
}
.entity .entity-header {
  position: relative;
}
.entity .entity-header .wl-progress-background {
  position: absolute;
  top: 5px;
  right: 20px;
  width: 50px;
  height: 6px;
  background-color: #e2e2e2;
  padding: 0;
}
.entity .entity-header .wl-progress-background .wl-progress-current {
  height: 6px;
  background-color: #007aff;
}
.entity .wl-internal {
  color: #007aff;
  font-size: 1.1em;
  line-height: 1.5em;
}
.entity .label,
.entity i {
  cursor: pointer;
}
.entity .details {
  margin: 0;
  padding: 0;
  color: #999;
}
.entity .details p {
  margin: 5px 0;
  font-size: inherit;
  cursor: pointer;
  max-height: 200px;
  overflow-y: auto;
}
.entity .details img {
  width: 100%;
  height: auto;
}
.entity .type {
  font-family: FontAwesome;
  font-style: normal;
  font-weight: normal;
  line-height: 14px;
  -webkit-font-smoothing: antialiased;
  -moz-osx-font-smoothing: grayscale;
  font-size: 14px;
  padding: 4px;
}
.entity.wl-creative-work {
  border-color: #f9f81e;
  color: #444;
}
.entity.wl-creative-work .type {
  text-align: center;
  font-family: FontAwesome;
  font-style: normal;
  font-weight: normal;
  -webkit-font-smoothing: antialiased;
  -moz-osx-font-smoothing: grayscale;
  padding: 0em 0.3em;
}
.entity.wl-creative-work .type:before {
  content: "\f0eb";
  color: #f9f81e;
}
.entity.wl-creative-work.selected {
  background-color: #f9f81e;
  color: #000000;
}
.entity.wl-creative-work .type {
  text-align: center;
}
.entity.wl-creative-work .type:before {
  content: "\f0eb";
  color: #f9f81e;
}
.entity.wl-creative-work .more:before {
  content: "\f0eb";
}
.entity.wl-creative-work.selected {
  background-color: #f9f81e;
  color: #000000;
}
.entity.wl-creative-work .thumbnail {
  background-color: #f9f81e;
  color: #000000;
}
.entity.wl-event {
  border-color: #642994;
  color: #444;
}
.entity.wl-event .type {
  text-align: center;
  font-family: FontAwesome;
  font-style: normal;
  font-weight: normal;
  -webkit-font-smoothing: antialiased;
  -moz-osx-font-smoothing: grayscale;
  padding: 0em 0.3em;
}
.entity.wl-event .type:before {
  content: "\f073";
  color: #642994;
}
.entity.wl-event.selected {
  background-color: #642994;
  color: #ffffff;
}
.entity.wl-event .type {
  text-align: center;
}
.entity.wl-event .type:before {
  content: "\f073";
  color: #642994;
}
.entity.wl-event .more:before {
  content: "\f073";
}
.entity.wl-event.selected {
  background-color: #642994;
  color: #ffffff;
}
.entity.wl-event .thumbnail {
  background-color: #642994;
  color: #ffffff;
}
.entity.wl-organization {
  border-color: #8fd22a;
  color: #444;
}
.entity.wl-organization .type {
  text-align: center;
  font-family: FontAwesome;
  font-style: normal;
  font-weight: normal;
  -webkit-font-smoothing: antialiased;
  -moz-osx-font-smoothing: grayscale;
  padding: 0em 0.3em;
}
.entity.wl-organization .type:before {
  content: "\f0f7";
  color: #8fd22a;
}
.entity.wl-organization.selected {
  background-color: #8fd22a;
  color: #000000;
}
.entity.wl-organization .type {
  text-align: center;
}
.entity.wl-organization .type:before {
  content: "\f0f7";
  color: #8fd22a;
}
.entity.wl-organization .more:before {
  content: "\f0f7";
}
.entity.wl-organization.selected {
  background-color: #8fd22a;
  color: #000000;
}
.entity.wl-organization .thumbnail {
  background-color: #8fd22a;
  color: #000000;
}
.entity.wl-local-business {
  border-color: #8fd22a;
  color: #444;
}
.entity.wl-local-business .type {
  text-align: center;
  font-family: FontAwesome;
  font-style: normal;
  font-weight: normal;
  -webkit-font-smoothing: antialiased;
  -moz-osx-font-smoothing: grayscale;
  padding: 0em 0.3em;
}
.entity.wl-local-business .type:before {
  content: "\f0f7";
  color: #8fd22a;
}
.entity.wl-local-business.selected {
  background-color: #8fd22a;
  color: #000000;
}
.entity.wl-local-business .type {
  text-align: center;
}
.entity.wl-local-business .type:before {
  content: "\f0f7";
  color: #8fd22a;
}
.entity.wl-local-business .more:before {
  content: "\f0f7";
}
.entity.wl-local-business.selected {
  background-color: #8fd22a;
  color: #000000;
}
.entity.wl-local-business .thumbnail {
  background-color: #8fd22a;
  color: #000000;
}
.entity.wl-person {
  border-color: #ff0000;
  color: #444;
}
.entity.wl-person .type {
  text-align: center;
  font-family: FontAwesome;
  font-style: normal;
  font-weight: normal;
  -webkit-font-smoothing: antialiased;
  -moz-osx-font-smoothing: grayscale;
  padding: 0em 0.3em;
}
.entity.wl-person .type:before {
  content: "\f007";
  color: #ff0000;
}
.entity.wl-person.selected {
  background-color: #ff0000;
  color: #ffffff;
}
.entity.wl-person .type {
  text-align: center;
}
.entity.wl-person .type:before {
  content: "\f007";
  color: #ff0000;
}
.entity.wl-person .more:before {
  content: "\f007";
}
.entity.wl-person.selected {
  background-color: #ff0000;
  color: #ffffff;
}
.entity.wl-person .thumbnail {
  background-color: #ff0000;
  color: #ffffff;
}
.entity.wl-place {
  border-color: #ff9a2e;
  color: #444;
}
.entity.wl-place .type {
  text-align: center;
  font-family: FontAwesome;
  font-style: normal;
  font-weight: normal;
  -webkit-font-smoothing: antialiased;
  -moz-osx-font-smoothing: grayscale;
  padding: 0em 0.3em;
}
.entity.wl-place .type:before {
  content: "\f041";
  color: #ff9a2e;
}
.entity.wl-place.selected {
  background-color: #ff9a2e;
  color: #000000;
}
.entity.wl-place .type {
  text-align: center;
}
.entity.wl-place .type:before {
  content: "\f041";
  color: #ff9a2e;
}
.entity.wl-place .more:before {
  content: "\f041";
}
.entity.wl-place.selected {
  background-color: #ff9a2e;
  color: #000000;
}
.entity.wl-place .thumbnail {
  background-color: #ff9a2e;
  color: #000000;
}
.entity.wl-thing {
  border-color: #0073aa;
  color: #444;
}
.entity.wl-thing .type {
  text-align: center;
  font-family: FontAwesome;
  font-style: normal;
  font-weight: normal;
  -webkit-font-smoothing: antialiased;
  -moz-osx-font-smoothing: grayscale;
  padding: 0em 0.3em;
}
.entity.wl-thing .type:before {
  content: "\f016";
  color: #0073aa;
}
.entity.wl-thing.selected {
  background-color: #0073aa;
  color: #ffffff;
}
.entity.wl-thing .type {
  text-align: center;
}
.entity.wl-thing .type:before {
  content: "\f016";
  color: #0073aa;
}
.entity.wl-thing .more:before {
  content: "\f016";
}
.entity.wl-thing.selected {
  background-color: #0073aa;
  color: #ffffff;
}
.entity.wl-thing .thumbnail {
  background-color: #0073aa;
  color: #ffffff;
}
#wordlift-edit-post-wrapper .clear {
  clear: both;
  height: 1px;
}
#wordlift-edit-post-wrapper input,
#wordlift-edit-post-wrapper select,
#wordlift-edit-post-wrapper textarea {
  width: 100%;
  font-size: inherit;
}
#wordlift-edit-post-wrapper .wl-widget-headline .wl-spinner {
  position: absolute;
  right: 30px;
  top: 10px;
  background: url('/wp-admin/images/spinner.gif') no-repeat;
  background-size: 16px 16px;
  opacity: 0.7;
  filter: alpha(opacity=70);
  width: 16px;
  height: 16px;
}
#wordlift-edit-post-wrapper .wl-widget-headline .wl-more {
  font-family: FontAwesome;
  font-style: normal;
  font-weight: normal;
  line-height: 14px;
  -webkit-font-smoothing: antialiased;
  -moz-osx-font-smoothing: grayscale;
  font-size: 14px;
  padding: 0px 3px;
  color: #aaa;
  position: absolute;
  right: 10px;
  top: 11px;
}
#wordlift-edit-post-wrapper .wl-widget-headline .wl-more:before {
  content: "\f150";
}
#wordlift-edit-post-wrapper .wl-widget-headline .wl-less {
  font-family: FontAwesome;
  font-style: normal;
  font-weight: normal;
  line-height: 14px;
  -webkit-font-smoothing: antialiased;
  -moz-osx-font-smoothing: grayscale;
  font-size: 14px;
  padding: 0px 3px;
  color: #aaa;
  position: absolute;
  right: 10px;
  top: 11px;
}
#wordlift-edit-post-wrapper .wl-widget-headline .wl-less:before {
  content: "\f151";
}
#wordlift-edit-post-wrapper .wl-widget-sub-headline {
  font-size: 1.04em;
  line-height: 1.04em;
  font-weight: 700;
  padding: 5px 0;
  text-transform: uppercase;
  border-bottom: #eee 1px solid;
  margin: 0 0 4px;
  position: relative;
}
#wordlift-edit-post-wrapper .wl-widget-sub-headline small {
  position: absolute;
  right: 0;
  top: 5px;
  padding: 0 4px;
  color: #888;
  font-size: 0.7em;
  text-transform: uppercase;
  border-left: #ccc 2px solid;
}
#wordlift-edit-post-wrapper .wl-carousel-item {
  padding: 0;
}
#wordlift-edit-post-wrapper #wl-add-entity-button-wrapper {
  padding: 4px 0 0;
  text-align: right;
}
#wordlift-edit-post-wrapper .wl-annotation-label {
  border-bottom: #ccc 1px solid;
  margin: 0;
  padding: 4px;
  position: relative;
}
#wordlift-edit-post-wrapper .wl-annotation-label .wl-annotation-label-icon {
  padding: 0px 3px;
  font-family: FontAwesome;
  font-style: normal;
  font-weight: normal;
  line-height: 14px;
  -webkit-font-smoothing: antialiased;
  -moz-osx-font-smoothing: grayscale;
  font-size: 14px;
  padding: 4px 0;
}
#wordlift-edit-post-wrapper .wl-annotation-label .wl-annotation-label-icon:before {
  content: "\f040";
}
#wordlift-edit-post-wrapper .wl-annotation-label .wl-annotation-label-remove-icon {
  font-family: FontAwesome;
  font-style: normal;
  font-weight: normal;
  line-height: 14px;
  -webkit-font-smoothing: antialiased;
  -moz-osx-font-smoothing: grayscale;
  font-size: 14px;
  padding: 0px 3px;
  position: absolute;
  right: 0;
  bottom: 0;
  margin: 0 0 6px;
}
#wordlift-edit-post-wrapper .wl-annotation-label .wl-annotation-label-remove-icon:before {
  content: "\f00d";
}
#wordlift-edit-post-wrapper .wl-annotation-label small {
  font-weight: normal;
}
#wordlift-edit-post-wrapper .classification-box {
  position: relative;
}
#wordlift-edit-post-wrapper .classification-box .box-widgets {
  color: #555;
  border: #ccc 1px solid;
  padding: 0;
  margin: 0 0 10px;
}
#wordlift-edit-post-wrapper .classification-box .box-widgets img {
  cursor: pointer;
  width: 45%;
  height: auto;
  margin: 3px;
}
#wordlift-edit-post-wrapper .classification-box .box-tiles {
  margin-top: 3px;
  border-top: #eee 1px solid;
}
#wordlift-edit-post-wrapper .classification-box .box-header {
  font-size: 0.8em;
  text-transform: capitalize;
}
#wordlift-edit-post-wrapper .classification-box .box-header h5 .button {
  display: -webkit-flex;
  display: -moz-flex;
  display: -ms-flex;
  display: -o-flex;
  display: flex;
  justify-content: center;
  align-items: center;
  padding: 2px !important;
  color: #ffffff;
  background-color: #808080;
  text-transform: none;
  cursor: not-allowed;
  line-height: 20px;
  height: 22px;
  width: 22px;
  text-align: center;
  font-weight: 700;
  font-size: 11px;
  margin-top: -1px;
  float: right;
  border-radius: 50%;
}
#wordlift-edit-post-wrapper .classification-box .box-header h5 .button.selected {
  cursor: pointer;
  color: #fff;
  background-color: #007aff;
}
#wordlift-edit-post-wrapper .classification-box .box-header .label {
  position: relative;
  text-transform: capitalize;
  font-weight: bold;
  padding: 5px 0;
  margin: 0;
  line-height: 1.3em;
  font-size: 1.3em;
}
#wordlift-edit-post-wrapper .classification-box .box-header .wl-widget-label {
  position: relative;
  text-transform: capitalize;
  font-weight: normal;
  font-size: inherit;
  padding: 0 2px 0 6px;
  background-color: #f7f7f7;
  border-bottom: #ccc 1px solid;
  color: #555;
}
#wordlift-edit-post-wrapper .classification-box .box-header .wl-widget-label .wl-deselect-widget {
  position: absolute;
  top: 3px;
  right: 3px;
  font-family: FontAwesome;
  font-style: normal;
  font-weight: normal;
  line-height: 14px;
  -webkit-font-smoothing: antialiased;
  -moz-osx-font-smoothing: grayscale;
  font-size: 14px;
  padding: 0px 3px;
  font-size: inherit;
  color: #aaa;
}
#wordlift-edit-post-wrapper .classification-box .box-header .wl-widget-label .wl-deselect-widget:before {
  content: "\f00d";
}
#wordlift-edit-post-wrapper .classification-box .box-header .wl-widget-label .wl-deselect-widget:hover {
  color: #aa0000;
}
#wordlift-edit-post-wrapper .classification-box .box-header .wl-suggestion-tools {
  margin-left: 4px;
  padding: 4px 0 2px 2px;
  border-left: #ccc 1px solid;
}
#wordlift-edit-post-wrapper .classification-box .box-header .wl-suggestion-tools .wl-widget-icon {
  font-family: FontAwesome;
}
#wordlift-edit-post-wrapper .classification-box .box-header .wl-suggestion-tools .wl-widget-icon.wl-ImageSuggestor {
  color: #2ea2cc;
  font-family: FontAwesome;
  font-style: normal;
  font-weight: normal;
  line-height: 14px;
  -webkit-font-smoothing: antialiased;
  -moz-osx-font-smoothing: grayscale;
  font-size: 14px;
  padding: 0px 3px;
}
#wordlift-edit-post-wrapper .classification-box .box-header .wl-suggestion-tools .wl-widget-icon.wl-ImageSuggestor:before {
  content: "\f03e";
}
#wordlift-edit-post-wrapper .classification-box .box-header .wl-suggestion-tools .wl-widget-icon.wl-ArticleSuggestor {
  color: #2ea2cc;
  font-family: FontAwesome;
  font-style: normal;
  font-weight: normal;
  line-height: 14px;
  -webkit-font-smoothing: antialiased;
  -moz-osx-font-smoothing: grayscale;
  font-size: 14px;
  padding: 0px 3px;
}
#wordlift-edit-post-wrapper .classification-box .box-header .wl-suggestion-tools .wl-widget-icon.wl-ArticleSuggestor:before {
  content: "\f03a";
}
#wordlift-edit-post-wrapper .wl-entity-form {
  margin: 0;
  padding: 0;
}
#wordlift-edit-post-wrapper .wl-entity-form div {
  margin-top: 2px;
}
#wordlift-edit-post-wrapper .wl-entity-form .wl-required:after {
  content: " *";
}
#wordlift-edit-post-wrapper .wl-entity-form .wl-fields-wrapper {
  padding: 10px;
}
#wordlift-edit-post-wrapper .wl-entity-form .wl-suggested-sameas-wrapper {
  margin-top: 5px;
  padding: 3px 10px;
  background-color: #f7f7f7;
}
#wordlift-edit-post-wrapper .wl-entity-form .wl-suggested-sameas-wrapper h5 {
  text-transform: uppercase;
  margin: 0;
  padding: 0.2em 0;
}
#wordlift-edit-post-wrapper .wl-entity-form .wl-suggested-sameas-wrapper .wl-sameas {
  font-size: 0.75em;
  margin: 2px 0;
  cursor: pointer;
  line-height: 12px;
  border-left: #ccc 12px solid;
  padding-left: 5px;
  text-transform: none;
}
#wordlift-edit-post-wrapper .wl-entity-form .wl-suggested-sameas-wrapper .wl-sameas.active {
  border-left: #2ea2cc 12px solid;
}
#wordlift-edit-post-wrapper .wl-entity-form .wl-buttons-wrapper {
  margin-top: 6px;
  padding: 4px 0;
  border-top: 2px solid #ddd;
  text-align: right;
}
#wordlift-edit-post-wrapper .wl-entity-form .wl-buttons-wrapper .button {
  line-height: 20px;
  height: 22px;
  font-size: 11px;
  margin-left: 2px;
}
#wordlift-edit-post-wrapper .wl-entity-form .wl-buttons-wrapper .button .wl-link {
  font-family: FontAwesome;
  font-style: normal;
  font-weight: normal;
  line-height: 14px;
  -webkit-font-smoothing: antialiased;
  -moz-osx-font-smoothing: grayscale;
  font-size: 14px;
  padding: 0px 3px;
  font-size: 10px;
  padding: 0 0 0 4px;
}
#wordlift-edit-post-wrapper .wl-entity-form .wl-buttons-wrapper .button .wl-link:before {
  content: "\f08e";
}
#wordlift-edit-post-wrapper .wl-entity-form label {
  display: block;
  margin: 0 0 3px;
}
#wordlift-edit-post-wrapper .wl-entity-form .wl-entity-id {
  background-color: #e2e2e2;
  color: #999;
  padding: 2px 6px;
  font-size: 0.8em;
}
#wordlift-edit-post-wrapper .wl-cta-location {
  cursor: pointer;
  color: #999;
  border-bottom: #ff9a2e 1px dotted;
  padding: 2px;
}
#wordlift-edit-post-wrapper .wl-edit {
  font-family: FontAwesome;
  font-style: normal;
  font-weight: normal;
  line-height: 14px;
  -webkit-font-smoothing: antialiased;
  -moz-osx-font-smoothing: grayscale;
  font-size: 14px;
  padding: 0px 3px;
  color: #aaa;
}
#wordlift-edit-post-wrapper .wl-edit:before {
  content: "\f040";
}
#wordlift-edit-post-wrapper .wl-edit.active {
  color: #2ea2cc;
}
#wordlift-edit-post-wrapper .wl-disabled {
  color: #888 !important;
  cursor: not-allowed;
}
#wordlift-edit-post-wrapper .wl-toggle-on {
  color: #444;
  font-family: FontAwesome;
  font-style: normal;
  font-weight: normal;
  line-height: 14px;
  -webkit-font-smoothing: antialiased;
  -moz-osx-font-smoothing: grayscale;
  font-size: 14px;
  padding: 0px 3px;
}
#wordlift-edit-post-wrapper .wl-toggle-on:before {
  content: "\f05d";
}
#wordlift-edit-post-wrapper .wl-toggle-off {
  color: #888;
  font-family: FontAwesome;
  font-style: normal;
  font-weight: normal;
  line-height: 14px;
  -webkit-font-smoothing: antialiased;
  -moz-osx-font-smoothing: grayscale;
  font-size: 14px;
  padding: 0px 3px;
}
#wordlift-edit-post-wrapper .wl-toggle-off:before {
  content: "\f10c";
}
#wordlift-edit-post-wrapper .wl-more {
  font-family: FontAwesome;
  font-style: normal;
  font-weight: normal;
  line-height: 14px;
  -webkit-font-smoothing: antialiased;
  -moz-osx-font-smoothing: grayscale;
  font-size: 14px;
  padding: 0px 3px;
  color: #aaa;
  position: absolute;
  right: 0;
  top: 0;
}
#wordlift-edit-post-wrapper .wl-more:before {
  content: "\f0d7";
}
#wordlift-edit-post-wrapper .wl-less {
  font-family: FontAwesome;
  font-style: normal;
  font-weight: normal;
  line-height: 14px;
  -webkit-font-smoothing: antialiased;
  -moz-osx-font-smoothing: grayscale;
  font-size: 14px;
  padding: 0px 3px;
  color: #aaa;
  position: absolute;
  right: 0;
  top: 0;
}
#wordlift-edit-post-wrapper .wl-less:before {
  content: "\f0d8";
}
#wordlift-edit-post-wrapper .wl-without-annotation .wl-selected {
  color: #444;
  font-family: FontAwesome;
  font-style: normal;
  font-weight: normal;
  line-height: 14px;
  -webkit-font-smoothing: antialiased;
  -moz-osx-font-smoothing: grayscale;
  font-size: 14px;
  padding: 0px 3px;
}
#wordlift-edit-post-wrapper .wl-without-annotation .wl-selected:before {
  content: "\f05d";
}
#wordlift-edit-post-wrapper .wl-with-annotation .wl-selected {
  color: #444;
  font-family: FontAwesome;
  font-style: normal;
  font-weight: normal;
  line-height: 14px;
  -webkit-font-smoothing: antialiased;
  -moz-osx-font-smoothing: grayscale;
  font-size: 14px;
  padding: 0px 3px;
}
#wordlift-edit-post-wrapper .wl-with-annotation .wl-selected:before {
  content: "\f0c1";
}
#wordlift-edit-post-wrapper .wl-without-annotation .wl-unselected {
  color: #888;
  font-family: FontAwesome;
  font-style: normal;
  font-weight: normal;
  line-height: 14px;
  -webkit-font-smoothing: antialiased;
  -moz-osx-font-smoothing: grayscale;
  font-size: 14px;
  padding: 0px 3px;
}
#wordlift-edit-post-wrapper .wl-without-annotation .wl-unselected:before {
  content: "\f10c";
}
#wordlift-edit-post-wrapper .wl-with-annotation .wl-unselected {
  color: #888;
  font-family: FontAwesome;
  font-style: normal;
  font-weight: normal;
  line-height: 14px;
  -webkit-font-smoothing: antialiased;
  -moz-osx-font-smoothing: grayscale;
  font-size: 14px;
  padding: 0px 3px;
}
#wordlift-edit-post-wrapper .wl-with-annotation .wl-unselected:before {
  content: "\f127";
}
div.wp-menu-image:before #adminmenu .toplevel_page_wordlift-admin-entities div.wp-menu-image:before,
#adminmenu #menu-posts-entity .menu-icon-entity div.wp-menu-image:before {
  color: #007aff;
}
div.wp-menu-image:before #adminmenu .toplevel_page_wordlift-admin-entities.current div.wp-menu-image:before,
#adminmenu #menu-posts-entity .menu-icon-entity.current div.wp-menu-image:before,
div.wp-menu-image:before #adminmenu .toplevel_page_wordlift-admin-entities.wp-menu-open div.wp-menu-image:before,
#adminmenu #menu-posts-entity .menu-icon-entity.wp-menu-open div.wp-menu-image:before {
  color: #fff;
}
#wordlift-disambiguation-popover {
  display: none;
  position: fixed;
  top: 50px;
  right: 20px;
}
#wordlift-disambiguation-popover .postbox {
  border-color: #bbb;
  box-shadow: 0 0 10em #666;
  height: 100%;
  margin-bottom: 0;
}
#wordlift-disambiguation-popover .postbox:before {
  content: ' ';
  position: absolute;
  width: 0;
  height: 0;
  left: -50px;
  top: 50px;
  border: 25px solid;
  border-color: transparent #bbb transparent transparent;
}
#wordlift-disambiguation-popover .postbox:after {
  content: ' ';
  position: absolute;
  width: 0;
  height: 0;
  left: -49px;
  top: 50px;
  border: 25px solid;
  border-color: transparent #fff transparent transparent;
}
#wordlift-disambiguation-popover .handlediv:before {
  content: '\f158';
  right: 12px;
  font: 400 20px/1 dashicons;
  speak: none;
  display: inline-block;
  padding: 8px 10px;
  top: 0;
  position: relative;
  -webkit-font-smoothing: antialiased;
  -moz-osx-font-smoothing: grayscale;
  text-decoration: none !important;
}
#wordlift-disambiguation-popover .arrow-left {
  width: 0;
  height: 0;
  border-top: 10px solid transparent;
  border-bottom: 10px solid transparent;
  border-right: 10px solid blue;
}
body#tinymce {
  font-family: "Open Sans", sans-serif;
  font-size: 0.9em;
  line-height: 1.4em;
}
body#tinymce .textannotation {
  border-bottom: #999 2px solid;
  padding: 2px 0;
  cursor: pointer;
  cursor: hand;
}
body#tinymce .textannotation.unlinked {
  border: #999 1px dashed;
  padding: 2px;
}
body#tinymce .textannotation.unlinked.selected {
  font-weight: bold;
  border: #999 1px dashed !important;
  background-color: #fff !important;
  color: inherit !important;
}
body#tinymce .textannotation.selected {
  border: 0 !important;
  color: #ffffff;
  background-color: #a4a3a3;
  vertical-align: center;
}
body#tinymce .textannotation.selected.wl-creative-work {
  border: 0 !important;
  color: #000000;
  background-color: #f9f81e;
  vertical-align: center;
}
body#tinymce .textannotation.selected.wl-event {
  border: 0 !important;
  color: #ffffff;
  background-color: #642994;
  vertical-align: center;
}
body#tinymce .textannotation.selected.wl-organization {
  border: 0 !important;
  color: #000000;
  background-color: #8fd22a;
  vertical-align: center;
}
body#tinymce .textannotation.selected.wl-local-business {
  border: 0 !important;
  color: #000000;
  background-color: #8fd22a;
  vertical-align: center;
}
body#tinymce .textannotation.selected.wl-person {
  border: 0 !important;
  color: #ffffff;
  background-color: #ff0000;
  vertical-align: center;
}
body#tinymce .textannotation.selected.wl-place {
  border: 0 !important;
  color: #000000;
  background-color: #ff9a2e;
  vertical-align: center;
}
body#tinymce .textannotation.selected.wl-thing {
  border: 0 !important;
  color: #ffffff;
  background-color: #0073aa;
  vertical-align: center;
}
body#tinymce .textannotation.wl-creative-work {
  border-color: #f9f81e !important;
}
body#tinymce .textannotation.wl-event {
  border-color: #642994 !important;
}
body#tinymce .textannotation.wl-organization {
  border-color: #8fd22a !important;
}
body#tinymce .textannotation.wl-local-business {
  border-color: #8fd22a !important;
}
body#tinymce .textannotation.wl-person {
  border-color: #ff0000 !important;
}
body#tinymce .textannotation.wl-place {
  border-color: #ff9a2e !important;
}
body#tinymce .textannotation.wl-thing {
  border-color: #0073aa !important;
}
body#tinymce[contenteditable=false] {
  background-color: #f1f1f1;
}
/* metaboxes */
.wl-metabox {
  border-left: #007aff 4px solid;
}
.wl-metabox .hndle span::before {
  content: "WordLift - ";
}
.wl-input-notice {
  color: darkred;
  font-size: 10px;
}
.wl-add-entity-button {
  display: -webkit-flex;
  display: -moz-flex;
  display: -ms-flex;
  display: -o-flex;
  display: flex;
  justify-content: center;
  align-items: center;
  padding: 2px !important;
  color: #ffffff;
  background-color: #808080;
  text-transform: none;
  cursor: not-allowed;
  line-height: 20px;
  height: 22px;
  width: 22px;
  text-align: center;
  font-weight: 700;
  font-size: 11px;
  margin-top: -1px;
  float: right;
  border-radius: 50%;
}
svg.wl-logo-svg {
  transform: translateY(2px);
  margin-right: 10px;
}
svg.wl-logo-svg.wl-logo-16 {
  width: 16px;
  height: 16px;
}
svg.wl-logo-svg .wl-logo-circle {
  fill: #007aff;
}
svg.wl-logo-svg .wl-logo-letter {
  fill: #FFFFFF;
}
#wl_entity_type-tabs .hide-if-no-js {
  display: none;
}<|MERGE_RESOLUTION|>--- conflicted
+++ resolved
@@ -62,7 +62,7 @@
 }
 .fa-border {
   padding: .2em .25em .15em;
-  border: solid 0.08em #eeeeee;
+  border: solid 0.08em #eee;
   border-radius: .1em;
 }
 .pull-right {
@@ -185,7 +185,7 @@
   font-size: 2em;
 }
 .fa-inverse {
-  color: #ffffff;
+  color: #fff;
 }
 /* Font Awesome uses the Unicode Private Use Area (PUA) to ensure screen
    readers do not read off random characters that represent icons */
@@ -1503,7 +1503,7 @@
   content: "\f00d";
 }
 .wl-selected-item .wl-deselect:hover {
-  color: #aa0000;
+  color: #a00;
   cursor: pointer;
 }
 #wordlift-dashboard-widget h3 {
@@ -1529,7 +1529,7 @@
 }
 #wl-dashboard-widget-inner-wrapper h5 {
   font-size: 1.6em;
-  color: #007aff;
+  color: #007AFF;
   margin: 0.8em 0 0 0;
 }
 #wl-dashboard-widget-inner-wrapper p {
@@ -1559,7 +1559,7 @@
   -moz-osx-font-smoothing: grayscale;
   font-size: 14px;
   padding: 0px 3px;
-  color: #007aff;
+  color: #007AFF;
   font-size: 1.7em;
   padding: 0.2em 0.6em;
 }
@@ -1573,12 +1573,12 @@
 }
 #wl-dashboard-widget-inner-wrapper .wl-stat-value {
   font-weight: bold;
-  border-bottom: #007aff 2px solid;
+  border-bottom: #007AFF 2px solid;
 }
 #wl-dashboard-widget-inner-wrapper .wl-triples {
   font-size: 3.4em;
   line-height: 0.8em;
-  color: #007aff;
+  color: #007AFF;
   text-align: center;
   padding: 1rem 0;
   margin: 0.6em;
@@ -1606,7 +1606,7 @@
 }
 #wl-dashboard-widget-inner-wrapper #wl-posts-pie-chart circle {
   fill: #eee;
-  stroke: #007aff;
+  stroke: #007AFF;
   stroke-width: 32;
 }
 #wl-dashboard-widget-inner-wrapper #wl-entities-gauge-chart {
@@ -1619,7 +1619,7 @@
 }
 #wl-dashboard-widget-inner-wrapper #wl-entities-gauge-chart circle.stat {
   fill: transparent;
-  stroke: #007aff;
+  stroke: #007AFF;
   stroke-width: 14;
 }
 #wl-dashboard-widget-inner-wrapper #wl-entities-gauge-chart circle.baseline {
@@ -1629,7 +1629,7 @@
   stroke-dasharray: 50 100;
 }
 #wordlift_entities_box {
-  background-color: #f5f5f5;
+  background-color: #F5F5F5;
 }
 h1.wl-tab-lead-text {
   color: #000000;
@@ -1666,7 +1666,7 @@
   min-width: 260px;
   height: 35px;
   box-sizing: border-box;
-  background-color: #ffffff;
+  background-color: #FFFFFF;
   box-shadow: 0 1px 1px rgba(0, 0, 0, 0.2);
   transition: all 200ms ease-out;
 }
@@ -1675,7 +1675,7 @@
   height: 0;
   border-left: 5px solid transparent;
   border-right: 5px solid transparent;
-  border-top: 5px solid #007aff;
+  border-top: 5px solid #007AFF;
 }
 .wl-widget-entity-panel {
   background-color: lime;
@@ -1762,12 +1762,12 @@
   height: 35px;
   box-sizing: border-box;
   cursor: pointer;
-  background-color: #007aff;
+  background-color: #007AFF;
   box-shadow: 0 1px 1px rgba(0, 0, 0, 0.2);
   transition: all 200ms ease-out;
 }
 .wl-create-entity .wl-create-entity-wrap .wl-crate-entity-lead {
-  color: #ffffff;
+  color: #FFFFFF;
 }
 .wl-create-entity .wl-create-entity-wrap:hover {
   box-shadow: 0 3px 3px rgba(0, 0, 0, 0.2);
@@ -1810,7 +1810,7 @@
   flex-wrap: wrap;
   padding-bottom: 10px;
   margin-bottom: 15px;
-  border-bottom: 1px solid #007aff;
+  border-bottom: 1px solid #007AFF;
 }
 .wl-widget-article-metadata .wl-widget-article-metadata-wrap .wl-widget-article-metadata-top .wl-widget-article-metadata-author {
   min-width: 60%;
@@ -1857,7 +1857,7 @@
   padding: 0 !important;
   font-weight: 600;
   font-size: 14px;
-  color: #007aff;
+  color: #007AFF;
   margin-bottom: 10px;
 }
 .wl-widget-article-metadata .wl-widget-article-metadata-wrap .wl-widget-article-metadata-bottom .wl-widget-article-metadata-topic-single {
@@ -1866,7 +1866,7 @@
   height: 40px;
   min-width: 75px;
   flex-direction: column;
-  background-color: #ffffff;
+  background-color: #FFFFFF;
   margin-right: 5px;
   margin-bottom: 5px;
   padding: 5px 8px;
@@ -1897,11 +1897,11 @@
   display: block;
   height: 5px;
   width: 60px;
-  border: 1px solid #007aff;
+  border: 1px solid #007AFF;
   border-radius: 8px;
 }
 .wl-widget-article-metadata .wl-widget-article-metadata-wrap .wl-widget-article-metadata-bottom .wl-widget-article-metadata-topic-single .wl-widget-article-metadata-topic-bar .wl-widget-article-metadata-topic-bar-progress {
-  background-color: #007aff;
+  background-color: #007AFF;
   border-radius: 8px;
   min-width: 10px;
   max-width: 60px;
@@ -1950,7 +1950,7 @@
   display: -o-flex;
   display: flex;
   justify-content: center;
-  color: #007aff;
+  color: #007AFF;
   font-size: 14px;
   font-weight: 600;
   text-transform: capitalize;
@@ -1982,14 +1982,6 @@
 }
 .wl-widget-suggested-images .wl-widget-suggested-images-wrap .wl-widget-suggested-images-bottom .wl-widget-suggested-images-grid-wrap .wl-widget-suggested-images-carousel {
   position: absolute;
-<<<<<<< HEAD
-  display: -webkit-flex;
-  display: -moz-flex;
-  display: -ms-flex;
-  display: -o-flex;
-  display: flex;
-=======
->>>>>>> 906e6aa7
   flex-direction: row;
   align-items: center;
   justify-content: space-around;
@@ -2048,10 +2040,10 @@
   transform: translateX(-50%);
   padding: 3px 5px;
   margin: 0;
-  background-color: #007aff;
+  background-color: #007AFF;
   border: none;
   white-space: nowrap;
-  color: #ffffff;
+  color: #FFFFFF;
   text-transform: uppercase;
   font-weight: 600;
   font-size: 10px;
@@ -2106,11 +2098,11 @@
   display: none;
 }
 .wl-button {
-  background-color: #007aff !important;
+  background-color: #007AFF !important;
   text-transform: none;
   display: inline-block;
   text-decoration: none;
-  color: #ffffff !important;
+  color: #FFFFFF !important;
   border-radius: 0 !important;
   box-shadow: none !important;
 }
@@ -2149,7 +2141,7 @@
     box-shadow: none;
 }*/
 .wl-suggestion {
-  border-left: #007aff 4px solid;
+  border-left: #007AFF 4px solid;
 }
 .mce-wl-button button {
   background: url("data:image/png;base64,iVBORw0KGgoAAAANSUhEUgAAABAAAAAQCAYAAAAf8/9hAAABTklEQVR42tVSTyiDcRj+KMtRpFZyUXLV3Fx2VcqFw1o28dVks1kRJeRPWS4oNZGUklZL8qfIYY7KRXZZO7hbbijL733fx8/3hehD+XNweOr3vL+n5/1rwOiXn8CwH1F8F79rIIZfw6fR5cifY44GYkQgoS3w7BG4LwWunwLH0q+8OgL2JMAju+CGaUv/zsCEeBNQIlDb52D3ECi4anHaPIOUdYPrxsDrp/ovrvW9Ti34oPayUPkCuHlS8x7b4DgHqYmBO1bALUs6HvxoBj6wdwFKESighZWDUJfXUIUbcGsSNJ+BuOIv5Ttugd0hUO4KtJ8Fta+B2pJQ9w8W53DKSvLpGtnVCRo/sGexeAKu0G3sXEDdFcG1w2824mggJSbYvwx1WwQ1TUBK/aBoGpTJg6vMrw9JjDC4cRQ8c2hlf+LimQMHNsDlA398if/T4BFvhJYPVlRm7QAAAABJRU5ErkJggg==") 6px 50% no-repeat !important;
@@ -2163,7 +2155,7 @@
 .mce-widget.mce-btn.mce-wordlift button {
   background-position: center center;
   background-repeat: no-repeat;
-  color: #007aff !important;
+  color: #007AFF !important;
   font-size: 14px !important;
   font-family: FontAwesome !important;
   font-style: normal;
@@ -2201,10 +2193,10 @@
 }
 .entity .entity-header .wl-progress-background .wl-progress-current {
   height: 6px;
-  background-color: #007aff;
+  background-color: #007AFF;
 }
 .entity .wl-internal {
-  color: #007aff;
+  color: #007AFF;
   font-size: 1.1em;
   line-height: 1.5em;
 }
@@ -2665,7 +2657,7 @@
   justify-content: center;
   align-items: center;
   padding: 2px !important;
-  color: #ffffff;
+  color: #FFFFFF;
   background-color: #808080;
   text-transform: none;
   cursor: not-allowed;
@@ -2682,7 +2674,7 @@
 #wordlift-edit-post-wrapper .classification-box .box-header h5 .button.selected {
   cursor: pointer;
   color: #fff;
-  background-color: #007aff;
+  background-color: #007AFF;
 }
 #wordlift-edit-post-wrapper .classification-box .box-header .label {
   position: relative;
@@ -2722,7 +2714,7 @@
   content: "\f00d";
 }
 #wordlift-edit-post-wrapper .classification-box .box-header .wl-widget-label .wl-deselect-widget:hover {
-  color: #aa0000;
+  color: #a00;
 }
 #wordlift-edit-post-wrapper .classification-box .box-header .wl-suggestion-tools {
   margin-left: 4px;
@@ -2979,7 +2971,7 @@
 }
 div.wp-menu-image:before #adminmenu .toplevel_page_wordlift-admin-entities div.wp-menu-image:before,
 #adminmenu #menu-posts-entity .menu-icon-entity div.wp-menu-image:before {
-  color: #007aff;
+  color: #007AFF;
 }
 div.wp-menu-image:before #adminmenu .toplevel_page_wordlift-admin-entities.current div.wp-menu-image:before,
 #adminmenu #menu-posts-entity .menu-icon-entity.current div.wp-menu-image:before,
@@ -3063,7 +3055,7 @@
 body#tinymce .textannotation.selected {
   border: 0 !important;
   color: #ffffff;
-  background-color: #a4a3a3;
+  background-color: #A4A3A3;
   vertical-align: center;
 }
 body#tinymce .textannotation.selected.wl-creative-work {
@@ -3134,7 +3126,7 @@
 }
 /* metaboxes */
 .wl-metabox {
-  border-left: #007aff 4px solid;
+  border-left: #007AFF 4px solid;
 }
 .wl-metabox .hndle span::before {
   content: "WordLift - ";
@@ -3152,7 +3144,7 @@
   justify-content: center;
   align-items: center;
   padding: 2px !important;
-  color: #ffffff;
+  color: #FFFFFF;
   background-color: #808080;
   text-transform: none;
   cursor: not-allowed;
@@ -3175,7 +3167,7 @@
   height: 16px;
 }
 svg.wl-logo-svg .wl-logo-circle {
-  fill: #007aff;
+  fill: #007AFF;
 }
 svg.wl-logo-svg .wl-logo-letter {
   fill: #FFFFFF;
