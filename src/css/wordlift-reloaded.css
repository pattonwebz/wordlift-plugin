--- conflicted
+++ resolved
@@ -2014,7 +2014,6 @@
   padding: 8px 12px 8px 28px;
   line-height: 1.4em;
 }
-<<<<<<< HEAD
 #wordlift-edit-post-wrapper .wl-widget-sub-headline {
   font-size: 1.04em;
   line-height: 1.04em;
@@ -2042,11 +2041,9 @@
   height: 6px;
   background-color: #f20f62;
 }
-=======
 #wordlift-edit-post-wrapper .wl-carousel-item {
   padding: 0;
 }
->>>>>>> e50cf150
 #wordlift-edit-post-wrapper #wl-add-entity-button-wrapper {
   padding: 4px 0px 0px 0px;
   text-align: right;
