/*!
 *  Font Awesome 4.0.3 by @davegandy - http://fontawesome.io - @fontawesome
 *  License - http://fontawesome.io/license (Font: SIL OFL 1.1, CSS: MIT License)
 */
/* FONT PATH
 * -------------------------- */
@font-face {
  font-family: 'FontAwesome';
  src: url('../fonts/fontawesome-webfont.eot?v=4.0.3');
  src: url('../fonts/fontawesome-webfont.eot?#iefix&v=4.0.3') format('embedded-opentype'), url('../fonts/fontawesome-webfont.woff?v=4.0.3') format('woff'), url('../fonts/fontawesome-webfont.ttf?v=4.0.3') format('truetype'), url('../fonts/fontawesome-webfont.svg?v=4.0.3#fontawesomeregular') format('svg');
  font-weight: normal;
  font-style: normal;
}
.fa {
  display: inline-block;
  font-family: FontAwesome;
  font-style: normal;
  font-weight: normal;
  line-height: 1;
  -webkit-font-smoothing: antialiased;
  -moz-osx-font-smoothing: grayscale;
}
/* makes the font 33% larger relative to the icon container */
.fa-lg {
  font-size: 1.33333333em;
  line-height: 0.75em;
  vertical-align: -15%;
}
.fa-2x {
  font-size: 2em;
}
.fa-3x {
  font-size: 3em;
}
.fa-4x {
  font-size: 4em;
}
.fa-5x {
  font-size: 5em;
}
.fa-fw {
  width: 1.28571429em;
  text-align: center;
}
.fa-ul {
  padding-left: 0;
  margin-left: 2.14285714em;
  list-style-type: none;
}
.fa-ul > li {
  position: relative;
}
.fa-li {
  position: absolute;
  left: -2.14285714em;
  width: 2.14285714em;
  top: 0.14285714em;
  text-align: center;
}
.fa-li.fa-lg {
  left: -1.85714286em;
}
.fa-border {
  padding: .2em .25em .15em;
<<<<<<< HEAD
  border: solid 0.08em #eee;
  -webkit-border-radius: .1em;
          border-radius: .1em;
=======
  border: solid 0.08em #eeeeee;
  border-radius: .1em;
>>>>>>> 2de44de5
}
.pull-right {
  float: right;
}
.pull-left {
  float: left;
}
.fa.pull-left {
  margin-right: .3em;
}
.fa.pull-right {
  margin-left: .3em;
}
.fa-spin {
  -webkit-animation: spin 2s infinite linear;
  animation: spin 2s infinite linear;
}
@-webkit-keyframes spin {
  0% {
    -webkit-transform: rotate(0deg);
  }
  100% {
    -webkit-transform: rotate(359deg);
  }
}
@keyframes spin {
  0% {
    -webkit-transform: rotate(0deg);
            transform: rotate(0deg);
  }
  100% {
    -webkit-transform: rotate(359deg);
            transform: rotate(359deg);
  }
}
.fa-rotate-90 {
  filter: progid:DXImageTransform.Microsoft.BasicImage(rotation=1);
  -webkit-transform: rotate(90deg);
  -ms-transform: rotate(90deg);
  transform: rotate(90deg);
}
.fa-rotate-180 {
  filter: progid:DXImageTransform.Microsoft.BasicImage(rotation=2);
  -webkit-transform: rotate(180deg);
  -ms-transform: rotate(180deg);
  transform: rotate(180deg);
}
.fa-rotate-270 {
  filter: progid:DXImageTransform.Microsoft.BasicImage(rotation=3);
  -webkit-transform: rotate(270deg);
  -ms-transform: rotate(270deg);
  transform: rotate(270deg);
}
.fa-flip-horizontal {
  filter: progid:DXImageTransform.Microsoft.BasicImage(rotation=0, mirror=1);
  -webkit-transform: scale(-1, 1);
  -ms-transform: scale(-1, 1);
  transform: scale(-1, 1);
}
.fa-flip-vertical {
  filter: progid:DXImageTransform.Microsoft.BasicImage(rotation=2, mirror=1);
  -webkit-transform: scale(1, -1);
  -ms-transform: scale(1, -1);
  transform: scale(1, -1);
}
.fa-stack {
  position: relative;
  display: inline-block;
  width: 2em;
  height: 2em;
  line-height: 2em;
  vertical-align: middle;
}
.fa-stack-1x,
.fa-stack-2x {
  position: absolute;
  left: 0;
  width: 100%;
  text-align: center;
}
.fa-stack-1x {
  line-height: inherit;
}
.fa-stack-2x {
  font-size: 2em;
}
.fa-inverse {
  color: #ffffff;
}
/* Font Awesome uses the Unicode Private Use Area (PUA) to ensure screen
   readers do not read off random characters that represent icons */
.fa-glass:before {
  content: "\f000";
}
.fa-music:before {
  content: "\f001";
}
.fa-search:before {
  content: "\f002";
}
.fa-envelope-o:before {
  content: "\f003";
}
.fa-heart:before {
  content: "\f004";
}
.fa-star:before {
  content: "\f005";
}
.fa-star-o:before {
  content: "\f006";
}
.fa-user:before {
  content: "\f007";
}
.fa-film:before {
  content: "\f008";
}
.fa-th-large:before {
  content: "\f009";
}
.fa-th:before {
  content: "\f00a";
}
.fa-th-list:before {
  content: "\f00b";
}
.fa-check:before {
  content: "\f00c";
}
.fa-times:before {
  content: "\f00d";
}
.fa-search-plus:before {
  content: "\f00e";
}
.fa-search-minus:before {
  content: "\f010";
}
.fa-power-off:before {
  content: "\f011";
}
.fa-signal:before {
  content: "\f012";
}
.fa-gear:before,
.fa-cog:before {
  content: "\f013";
}
.fa-trash-o:before {
  content: "\f014";
}
.fa-home:before {
  content: "\f015";
}
.fa-file-o:before {
  content: "\f016";
}
.fa-clock-o:before {
  content: "\f017";
}
.fa-road:before {
  content: "\f018";
}
.fa-download:before {
  content: "\f019";
}
.fa-arrow-circle-o-down:before {
  content: "\f01a";
}
.fa-arrow-circle-o-up:before {
  content: "\f01b";
}
.fa-inbox:before {
  content: "\f01c";
}
.fa-play-circle-o:before {
  content: "\f01d";
}
.fa-rotate-right:before,
.fa-repeat:before {
  content: "\f01e";
}
.fa-refresh:before {
  content: "\f021";
}
.fa-list-alt:before {
  content: "\f022";
}
.fa-lock:before {
  content: "\f023";
}
.fa-flag:before {
  content: "\f024";
}
.fa-headphones:before {
  content: "\f025";
}
.fa-volume-off:before {
  content: "\f026";
}
.fa-volume-down:before {
  content: "\f027";
}
.fa-volume-up:before {
  content: "\f028";
}
.fa-qrcode:before {
  content: "\f029";
}
.fa-barcode:before {
  content: "\f02a";
}
.fa-tag:before {
  content: "\f02b";
}
.fa-tags:before {
  content: "\f02c";
}
.fa-book:before {
  content: "\f02d";
}
.fa-bookmark:before {
  content: "\f02e";
}
.fa-print:before {
  content: "\f02f";
}
.fa-camera:before {
  content: "\f030";
}
.fa-font:before {
  content: "\f031";
}
.fa-bold:before {
  content: "\f032";
}
.fa-italic:before {
  content: "\f033";
}
.fa-text-height:before {
  content: "\f034";
}
.fa-text-width:before {
  content: "\f035";
}
.fa-align-left:before {
  content: "\f036";
}
.fa-align-center:before {
  content: "\f037";
}
.fa-align-right:before {
  content: "\f038";
}
.fa-align-justify:before {
  content: "\f039";
}
.fa-list:before {
  content: "\f03a";
}
.fa-dedent:before,
.fa-outdent:before {
  content: "\f03b";
}
.fa-indent:before {
  content: "\f03c";
}
.fa-video-camera:before {
  content: "\f03d";
}
.fa-picture-o:before {
  content: "\f03e";
}
.fa-pencil:before {
  content: "\f040";
}
.fa-map-marker:before {
  content: "\f041";
}
.fa-adjust:before {
  content: "\f042";
}
.fa-tint:before {
  content: "\f043";
}
.fa-edit:before,
.fa-pencil-square-o:before {
  content: "\f044";
}
.fa-share-square-o:before {
  content: "\f045";
}
.fa-check-square-o:before {
  content: "\f046";
}
.fa-arrows:before {
  content: "\f047";
}
.fa-step-backward:before {
  content: "\f048";
}
.fa-fast-backward:before {
  content: "\f049";
}
.fa-backward:before {
  content: "\f04a";
}
.fa-play:before {
  content: "\f04b";
}
.fa-pause:before {
  content: "\f04c";
}
.fa-stop:before {
  content: "\f04d";
}
.fa-forward:before {
  content: "\f04e";
}
.fa-fast-forward:before {
  content: "\f050";
}
.fa-step-forward:before {
  content: "\f051";
}
.fa-eject:before {
  content: "\f052";
}
.fa-chevron-left:before {
  content: "\f053";
}
.fa-chevron-right:before {
  content: "\f054";
}
.fa-plus-circle:before {
  content: "\f055";
}
.fa-minus-circle:before {
  content: "\f056";
}
.fa-times-circle:before {
  content: "\f057";
}
.fa-check-circle:before {
  content: "\f058";
}
.fa-question-circle:before {
  content: "\f059";
}
.fa-info-circle:before {
  content: "\f05a";
}
.fa-crosshairs:before {
  content: "\f05b";
}
.fa-times-circle-o:before {
  content: "\f05c";
}
.fa-check-circle-o:before {
  content: "\f05d";
}
.fa-ban:before {
  content: "\f05e";
}
.fa-arrow-left:before {
  content: "\f060";
}
.fa-arrow-right:before {
  content: "\f061";
}
.fa-arrow-up:before {
  content: "\f062";
}
.fa-arrow-down:before {
  content: "\f063";
}
.fa-mail-forward:before,
.fa-share:before {
  content: "\f064";
}
.fa-expand:before {
  content: "\f065";
}
.fa-compress:before {
  content: "\f066";
}
.fa-plus:before {
  content: "\f067";
}
.fa-minus:before {
  content: "\f068";
}
.fa-asterisk:before {
  content: "\f069";
}
.fa-exclamation-circle:before {
  content: "\f06a";
}
.fa-gift:before {
  content: "\f06b";
}
.fa-leaf:before {
  content: "\f06c";
}
.fa-fire:before {
  content: "\f06d";
}
.fa-eye:before {
  content: "\f06e";
}
.fa-eye-slash:before {
  content: "\f070";
}
.fa-warning:before,
.fa-exclamation-triangle:before {
  content: "\f071";
}
.fa-plane:before {
  content: "\f072";
}
.fa-calendar:before {
  content: "\f073";
}
.fa-random:before {
  content: "\f074";
}
.fa-comment:before {
  content: "\f075";
}
.fa-magnet:before {
  content: "\f076";
}
.fa-chevron-up:before {
  content: "\f077";
}
.fa-chevron-down:before {
  content: "\f078";
}
.fa-retweet:before {
  content: "\f079";
}
.fa-shopping-cart:before {
  content: "\f07a";
}
.fa-folder:before {
  content: "\f07b";
}
.fa-folder-open:before {
  content: "\f07c";
}
.fa-arrows-v:before {
  content: "\f07d";
}
.fa-arrows-h:before {
  content: "\f07e";
}
.fa-bar-chart-o:before {
  content: "\f080";
}
.fa-twitter-square:before {
  content: "\f081";
}
.fa-facebook-square:before {
  content: "\f082";
}
.fa-camera-retro:before {
  content: "\f083";
}
.fa-key:before {
  content: "\f084";
}
.fa-gears:before,
.fa-cogs:before {
  content: "\f085";
}
.fa-comments:before {
  content: "\f086";
}
.fa-thumbs-o-up:before {
  content: "\f087";
}
.fa-thumbs-o-down:before {
  content: "\f088";
}
.fa-star-half:before {
  content: "\f089";
}
.fa-heart-o:before {
  content: "\f08a";
}
.fa-sign-out:before {
  content: "\f08b";
}
.fa-linkedin-square:before {
  content: "\f08c";
}
.fa-thumb-tack:before {
  content: "\f08d";
}
.fa-external-link:before {
  content: "\f08e";
}
.fa-sign-in:before {
  content: "\f090";
}
.fa-trophy:before {
  content: "\f091";
}
.fa-github-square:before {
  content: "\f092";
}
.fa-upload:before {
  content: "\f093";
}
.fa-lemon-o:before {
  content: "\f094";
}
.fa-phone:before {
  content: "\f095";
}
.fa-square-o:before {
  content: "\f096";
}
.fa-bookmark-o:before {
  content: "\f097";
}
.fa-phone-square:before {
  content: "\f098";
}
.fa-twitter:before {
  content: "\f099";
}
.fa-facebook:before {
  content: "\f09a";
}
.fa-github:before {
  content: "\f09b";
}
.fa-unlock:before {
  content: "\f09c";
}
.fa-credit-card:before {
  content: "\f09d";
}
.fa-rss:before {
  content: "\f09e";
}
.fa-hdd-o:before {
  content: "\f0a0";
}
.fa-bullhorn:before {
  content: "\f0a1";
}
.fa-bell:before {
  content: "\f0f3";
}
.fa-certificate:before {
  content: "\f0a3";
}
.fa-hand-o-right:before {
  content: "\f0a4";
}
.fa-hand-o-left:before {
  content: "\f0a5";
}
.fa-hand-o-up:before {
  content: "\f0a6";
}
.fa-hand-o-down:before {
  content: "\f0a7";
}
.fa-arrow-circle-left:before {
  content: "\f0a8";
}
.fa-arrow-circle-right:before {
  content: "\f0a9";
}
.fa-arrow-circle-up:before {
  content: "\f0aa";
}
.fa-arrow-circle-down:before {
  content: "\f0ab";
}
.fa-globe:before {
  content: "\f0ac";
}
.fa-wrench:before {
  content: "\f0ad";
}
.fa-tasks:before {
  content: "\f0ae";
}
.fa-filter:before {
  content: "\f0b0";
}
.fa-briefcase:before {
  content: "\f0b1";
}
.fa-arrows-alt:before {
  content: "\f0b2";
}
.fa-group:before,
.fa-users:before {
  content: "\f0c0";
}
.fa-chain:before,
.fa-link:before {
  content: "\f0c1";
}
.fa-cloud:before {
  content: "\f0c2";
}
.fa-flask:before {
  content: "\f0c3";
}
.fa-cut:before,
.fa-scissors:before {
  content: "\f0c4";
}
.fa-copy:before,
.fa-files-o:before {
  content: "\f0c5";
}
.fa-paperclip:before {
  content: "\f0c6";
}
.fa-save:before,
.fa-floppy-o:before {
  content: "\f0c7";
}
.fa-square:before {
  content: "\f0c8";
}
.fa-bars:before {
  content: "\f0c9";
}
.fa-list-ul:before {
  content: "\f0ca";
}
.fa-list-ol:before {
  content: "\f0cb";
}
.fa-strikethrough:before {
  content: "\f0cc";
}
.fa-underline:before {
  content: "\f0cd";
}
.fa-table:before {
  content: "\f0ce";
}
.fa-magic:before {
  content: "\f0d0";
}
.fa-truck:before {
  content: "\f0d1";
}
.fa-pinterest:before {
  content: "\f0d2";
}
.fa-pinterest-square:before {
  content: "\f0d3";
}
.fa-google-plus-square:before {
  content: "\f0d4";
}
.fa-google-plus:before {
  content: "\f0d5";
}
.fa-money:before {
  content: "\f0d6";
}
.fa-caret-down:before {
  content: "\f0d7";
}
.fa-caret-up:before {
  content: "\f0d8";
}
.fa-caret-left:before {
  content: "\f0d9";
}
.fa-caret-right:before {
  content: "\f0da";
}
.fa-columns:before {
  content: "\f0db";
}
.fa-unsorted:before,
.fa-sort:before {
  content: "\f0dc";
}
.fa-sort-down:before,
.fa-sort-asc:before {
  content: "\f0dd";
}
.fa-sort-up:before,
.fa-sort-desc:before {
  content: "\f0de";
}
.fa-envelope:before {
  content: "\f0e0";
}
.fa-linkedin:before {
  content: "\f0e1";
}
.fa-rotate-left:before,
.fa-undo:before {
  content: "\f0e2";
}
.fa-legal:before,
.fa-gavel:before {
  content: "\f0e3";
}
.fa-dashboard:before,
.fa-tachometer:before {
  content: "\f0e4";
}
.fa-comment-o:before {
  content: "\f0e5";
}
.fa-comments-o:before {
  content: "\f0e6";
}
.fa-flash:before,
.fa-bolt:before {
  content: "\f0e7";
}
.fa-sitemap:before {
  content: "\f0e8";
}
.fa-umbrella:before {
  content: "\f0e9";
}
.fa-paste:before,
.fa-clipboard:before {
  content: "\f0ea";
}
.fa-lightbulb-o:before {
  content: "\f0eb";
}
.fa-exchange:before {
  content: "\f0ec";
}
.fa-cloud-download:before {
  content: "\f0ed";
}
.fa-cloud-upload:before {
  content: "\f0ee";
}
.fa-user-md:before {
  content: "\f0f0";
}
.fa-stethoscope:before {
  content: "\f0f1";
}
.fa-suitcase:before {
  content: "\f0f2";
}
.fa-bell-o:before {
  content: "\f0a2";
}
.fa-coffee:before {
  content: "\f0f4";
}
.fa-cutlery:before {
  content: "\f0f5";
}
.fa-file-text-o:before {
  content: "\f0f6";
}
.fa-building-o:before {
  content: "\f0f7";
}
.fa-hospital-o:before {
  content: "\f0f8";
}
.fa-ambulance:before {
  content: "\f0f9";
}
.fa-medkit:before {
  content: "\f0fa";
}
.fa-fighter-jet:before {
  content: "\f0fb";
}
.fa-beer:before {
  content: "\f0fc";
}
.fa-h-square:before {
  content: "\f0fd";
}
.fa-plus-square:before {
  content: "\f0fe";
}
.fa-angle-double-left:before {
  content: "\f100";
}
.fa-angle-double-right:before {
  content: "\f101";
}
.fa-angle-double-up:before {
  content: "\f102";
}
.fa-angle-double-down:before {
  content: "\f103";
}
.fa-angle-left:before {
  content: "\f104";
}
.fa-angle-right:before {
  content: "\f105";
}
.fa-angle-up:before {
  content: "\f106";
}
.fa-angle-down:before {
  content: "\f107";
}
.fa-desktop:before {
  content: "\f108";
}
.fa-laptop:before {
  content: "\f109";
}
.fa-tablet:before {
  content: "\f10a";
}
.fa-mobile-phone:before,
.fa-mobile:before {
  content: "\f10b";
}
.fa-circle-o:before {
  content: "\f10c";
}
.fa-quote-left:before {
  content: "\f10d";
}
.fa-quote-right:before {
  content: "\f10e";
}
.fa-spinner:before {
  content: "\f110";
}
.fa-circle:before {
  content: "\f111";
}
.fa-mail-reply:before,
.fa-reply:before {
  content: "\f112";
}
.fa-github-alt:before {
  content: "\f113";
}
.fa-folder-o:before {
  content: "\f114";
}
.fa-folder-open-o:before {
  content: "\f115";
}
.fa-smile-o:before {
  content: "\f118";
}
.fa-frown-o:before {
  content: "\f119";
}
.fa-meh-o:before {
  content: "\f11a";
}
.fa-gamepad:before {
  content: "\f11b";
}
.fa-keyboard-o:before {
  content: "\f11c";
}
.fa-flag-o:before {
  content: "\f11d";
}
.fa-flag-checkered:before {
  content: "\f11e";
}
.fa-terminal:before {
  content: "\f120";
}
.fa-code:before {
  content: "\f121";
}
.fa-reply-all:before {
  content: "\f122";
}
.fa-mail-reply-all:before {
  content: "\f122";
}
.fa-star-half-empty:before,
.fa-star-half-full:before,
.fa-star-half-o:before {
  content: "\f123";
}
.fa-location-arrow:before {
  content: "\f124";
}
.fa-crop:before {
  content: "\f125";
}
.fa-code-fork:before {
  content: "\f126";
}
.fa-unlink:before,
.fa-chain-broken:before {
  content: "\f127";
}
.fa-question:before {
  content: "\f128";
}
.fa-info:before {
  content: "\f129";
}
.fa-exclamation:before {
  content: "\f12a";
}
.fa-superscript:before {
  content: "\f12b";
}
.fa-subscript:before {
  content: "\f12c";
}
.fa-eraser:before {
  content: "\f12d";
}
.fa-puzzle-piece:before {
  content: "\f12e";
}
.fa-microphone:before {
  content: "\f130";
}
.fa-microphone-slash:before {
  content: "\f131";
}
.fa-shield:before {
  content: "\f132";
}
.fa-calendar-o:before {
  content: "\f133";
}
.fa-fire-extinguisher:before {
  content: "\f134";
}
.fa-rocket:before {
  content: "\f135";
}
.fa-maxcdn:before {
  content: "\f136";
}
.fa-chevron-circle-left:before {
  content: "\f137";
}
.fa-chevron-circle-right:before {
  content: "\f138";
}
.fa-chevron-circle-up:before {
  content: "\f139";
}
.fa-chevron-circle-down:before {
  content: "\f13a";
}
.fa-html5:before {
  content: "\f13b";
}
.fa-css3:before {
  content: "\f13c";
}
.fa-anchor:before {
  content: "\f13d";
}
.fa-unlock-alt:before {
  content: "\f13e";
}
.fa-bullseye:before {
  content: "\f140";
}
.fa-ellipsis-h:before {
  content: "\f141";
}
.fa-ellipsis-v:before {
  content: "\f142";
}
.fa-rss-square:before {
  content: "\f143";
}
.fa-play-circle:before {
  content: "\f144";
}
.fa-ticket:before {
  content: "\f145";
}
.fa-minus-square:before {
  content: "\f146";
}
.fa-minus-square-o:before {
  content: "\f147";
}
.fa-level-up:before {
  content: "\f148";
}
.fa-level-down:before {
  content: "\f149";
}
.fa-check-square:before {
  content: "\f14a";
}
.fa-pencil-square:before {
  content: "\f14b";
}
.fa-external-link-square:before {
  content: "\f14c";
}
.fa-share-square:before {
  content: "\f14d";
}
.fa-compass:before {
  content: "\f14e";
}
.fa-toggle-down:before,
.fa-caret-square-o-down:before {
  content: "\f150";
}
.fa-toggle-up:before,
.fa-caret-square-o-up:before {
  content: "\f151";
}
.fa-toggle-right:before,
.fa-caret-square-o-right:before {
  content: "\f152";
}
.fa-euro:before,
.fa-eur:before {
  content: "\f153";
}
.fa-gbp:before {
  content: "\f154";
}
.fa-dollar:before,
.fa-usd:before {
  content: "\f155";
}
.fa-rupee:before,
.fa-inr:before {
  content: "\f156";
}
.fa-cny:before,
.fa-rmb:before,
.fa-yen:before,
.fa-jpy:before {
  content: "\f157";
}
.fa-ruble:before,
.fa-rouble:before,
.fa-rub:before {
  content: "\f158";
}
.fa-won:before,
.fa-krw:before {
  content: "\f159";
}
.fa-bitcoin:before,
.fa-btc:before {
  content: "\f15a";
}
.fa-file:before {
  content: "\f15b";
}
.fa-file-text:before {
  content: "\f15c";
}
.fa-sort-alpha-asc:before {
  content: "\f15d";
}
.fa-sort-alpha-desc:before {
  content: "\f15e";
}
.fa-sort-amount-asc:before {
  content: "\f160";
}
.fa-sort-amount-desc:before {
  content: "\f161";
}
.fa-sort-numeric-asc:before {
  content: "\f162";
}
.fa-sort-numeric-desc:before {
  content: "\f163";
}
.fa-thumbs-up:before {
  content: "\f164";
}
.fa-thumbs-down:before {
  content: "\f165";
}
.fa-youtube-square:before {
  content: "\f166";
}
.fa-youtube:before {
  content: "\f167";
}
.fa-xing:before {
  content: "\f168";
}
.fa-xing-square:before {
  content: "\f169";
}
.fa-youtube-play:before {
  content: "\f16a";
}
.fa-dropbox:before {
  content: "\f16b";
}
.fa-stack-overflow:before {
  content: "\f16c";
}
.fa-instagram:before {
  content: "\f16d";
}
.fa-flickr:before {
  content: "\f16e";
}
.fa-adn:before {
  content: "\f170";
}
.fa-bitbucket:before {
  content: "\f171";
}
.fa-bitbucket-square:before {
  content: "\f172";
}
.fa-tumblr:before {
  content: "\f173";
}
.fa-tumblr-square:before {
  content: "\f174";
}
.fa-long-arrow-down:before {
  content: "\f175";
}
.fa-long-arrow-up:before {
  content: "\f176";
}
.fa-long-arrow-left:before {
  content: "\f177";
}
.fa-long-arrow-right:before {
  content: "\f178";
}
.fa-apple:before {
  content: "\f179";
}
.fa-windows:before {
  content: "\f17a";
}
.fa-android:before {
  content: "\f17b";
}
.fa-linux:before {
  content: "\f17c";
}
.fa-dribbble:before {
  content: "\f17d";
}
.fa-skype:before {
  content: "\f17e";
}
.fa-foursquare:before {
  content: "\f180";
}
.fa-trello:before {
  content: "\f181";
}
.fa-female:before {
  content: "\f182";
}
.fa-male:before {
  content: "\f183";
}
.fa-gittip:before {
  content: "\f184";
}
.fa-sun-o:before {
  content: "\f185";
}
.fa-moon-o:before {
  content: "\f186";
}
.fa-archive:before {
  content: "\f187";
}
.fa-bug:before {
  content: "\f188";
}
.fa-vk:before {
  content: "\f189";
}
.fa-weibo:before {
  content: "\f18a";
}
.fa-renren:before {
  content: "\f18b";
}
.fa-pagelines:before {
  content: "\f18c";
}
.fa-stack-exchange:before {
  content: "\f18d";
}
.fa-arrow-circle-o-right:before {
  content: "\f18e";
}
.fa-arrow-circle-o-left:before {
  content: "\f190";
}
.fa-toggle-left:before,
.fa-caret-square-o-left:before {
  content: "\f191";
}
.fa-dot-circle-o:before {
  content: "\f192";
}
.fa-wheelchair:before {
  content: "\f193";
}
.fa-vimeo-square:before {
  content: "\f194";
}
.fa-turkish-lira:before,
.fa-try:before {
  content: "\f195";
}
.fa-plus-square-o:before {
  content: "\f196";
}
.wl-carousel {
  overflow: hidden;
  width: 100%;
  position: relative;
  border: transparent 1px solid !important;
}
.wl-carousel.active {
  border-top: #ccc 1px solid !important;
  border-bottom: #ccc 1px solid !important;
}
.wl-carousel .wl-panes {
  position: relative;
  overflow: hidden;
  left: 0;
  -webkit-transition-property: left;
          transition-property: left;
  -webkit-transition-duration: 0.3s;
          transition-duration: 0.3s;
  -webkit-transition-timing-function: linear;
          transition-timing-function: linear;
}
.wl-carousel .wl-panes .wl-carousel-item {
  float: left;
  margin: 0;
  padding: 0.6em 0.3em;
}
.wl-carousel img {
  display: block;
  width: 100%;
  max-width: 100%;
}
.wl-carousel .wl-carousel-arrows {
  position: absolute;
  text-align: center;
  font-weight: bold;
  padding: 0em 0.3em;
  right: 0;
  bottom: 0.6em;
}
.wl-carousel .wl-carousel-arrows.active {
  border: #ccc 1px solid !important;
}
.wl-carousel .wl-carousel-arrows:hover {
  color: #2ea2cc !important;
}
.wl-carousel .wl-carousel-arrows .wl-angle {
  font-size: 18px !important;
  color: inherit;
  cursor: pointer;
}
.wl-carousel .wl-carousel-arrows .wl-angle.left {
  font-family: FontAwesome;
  font-style: normal;
  font-weight: normal;
  line-height: 14px;
  -webkit-font-smoothing: antialiased;
  -moz-osx-font-smoothing: grayscale;
  font-size: 14px;
  padding: 0px 3px;
}
.wl-carousel .wl-carousel-arrows .wl-angle.left:before {
  content: "\f0d9";
}
.wl-carousel .wl-carousel-arrows .wl-angle.right {
  font-family: FontAwesome;
  font-style: normal;
  font-weight: normal;
  line-height: 14px;
  -webkit-font-smoothing: antialiased;
  -moz-osx-font-smoothing: grayscale;
  font-size: 14px;
  padding: 0px 3px;
}
.wl-carousel .wl-carousel-arrows .wl-angle.right:before {
  content: "\f0da";
}
.wl-card {
  font-size: 0.8em;
}
.wl-card .wl-card-image {
  position: relative;
  overflow: hidden;
  padding-top: 50%;
}
.wl-card .wl-card-image.wl-square {
  padding-top: 100%;
}
.wl-card .wl-card-image span,
.wl-card .wl-card-image img {
  position: absolute;
  margin: auto;
  top: 0;
  left: 0;
  right: 0;
  bottom: 0;
}
.wl-card .wl-card-title {
  padding: 0.6em;
  position: relative;
  font-size: 14px;
  line-height: 16px;
}
.wl-card .wl-card-title a {
  text-decoration: none;
  border-bottom: none;
}
.wl-card .wl-card-header {
  padding: 0.6em;
  position: relative;
}
.wl-card .wl-card-header a {
  text-decoration: none;
  border-bottom: none;
}
.wl-selected-items-wrapper {
  position: relative;
  overflow: hidden;
}
.wl-selected-item {
  text-align: center;
  float: left;
  -webkit-border-radius: 0 3px 3px 0;
  border-radius: 0 3px 3px 0;
  padding: 3px 3px 3px 6px;
  margin: 3px 3px 0px 0px;
  font-size: 1em;
  line-height: 1.1em;
  color: #555;
  border: #ccc 1px solid;
  background-color: inherit !important;
  text-align: left;
}
.wl-selected-item.wl-person {
  border-left: #ff0000 5px solid;
}
.wl-selected-item.wl-place {
  border-left: #ff9a2e 5px solid;
}
.wl-selected-item.wl-thing {
  border-left: #0073aa 5px solid;
}
.wl-selected-item.wl-creative-work {
  border-left: #f9f81e 5px solid;
}
.wl-selected-item.wl-event {
  border-left: #642994 5px solid;
}
.wl-selected-item.wl-organization {
  border-left: #8fd22a 5px solid;
}
.wl-selected-item.wl-local-business {
  border-left: #8fd22a 5px solid;
}
.wl-selected-item .wl-deselect {
  font-family: FontAwesome;
  font-style: normal;
  font-weight: normal;
  line-height: 14px;
  -webkit-font-smoothing: antialiased;
  -moz-osx-font-smoothing: grayscale;
  font-size: 14px;
  padding: 0px 3px;
  font-size: 1.2em;
  color: #bbb;
}
.wl-selected-item .wl-deselect:before {
  content: "\f00d";
}
.wl-selected-item .wl-deselect:hover {
  color: #aa0000;
  cursor: pointer;
}
@media screen and (max-width: 460px) {
  .wl-facets-container {
    width: 100% !important;
  }
}
#wordlift-faceted-entity-search-widget {
  font-size: inherit;
  padding: 0em;
  margin: 0.8em 0;
}
#wordlift-faceted-entity-search-widget .wl-headline {
  position: relative;
  margin: 0.4em 0;
  font-weight: bold;
}
#wordlift-faceted-entity-search-widget .wl-headline i {
  position: absolute;
  right: 0;
  top: 0;
  font-size: inherit !important;
}
#wordlift-faceted-entity-search-widget .wl-headline .wl-toggle-on {
  opacity: 0.7;
  font-family: FontAwesome;
  font-style: normal;
  font-weight: normal;
  line-height: 14px;
  -webkit-font-smoothing: antialiased;
  -moz-osx-font-smoothing: grayscale;
  font-size: 14px;
  padding: 0px 3px;
}
#wordlift-faceted-entity-search-widget .wl-headline .wl-toggle-on:before {
  content: "\f0b0";
}
#wordlift-faceted-entity-search-widget .wl-headline .wl-toggle-off {
  font-family: FontAwesome;
  font-style: normal;
  font-weight: normal;
  line-height: 14px;
  -webkit-font-smoothing: antialiased;
  -moz-osx-font-smoothing: grayscale;
  font-size: 14px;
  padding: 0px 3px;
}
#wordlift-faceted-entity-search-widget .wl-headline .wl-toggle-off:before {
  content: "\f0b0";
}
#wordlift-faceted-entity-search-widget ul {
  margin: 0;
  padding: 0.6em;
  list-style-type: none;
}
#wordlift-faceted-entity-search-widget .wl-facets {
  margin: 0em;
  border-top: #ccc 1px solid;
  overflow: hidden;
}
#wordlift-faceted-entity-search-widget .wl-facets .wl-facets-container {
  width: 25%;
  float: left;
}
#wordlift-faceted-entity-search-widget .wl-facets .wl-facets-container h5 {
  text-transform: uppercase;
  padding: 0.3em 0 0 0;
  margin: 0;
  font-weight: bold;
}
#wordlift-faceted-entity-search-widget .wl-facets .wl-facets-container ul {
  padding: 0 0 0 0.2em;
  margin: 0.6em 0.3em;
  font-size: 12px;
  list-style: none;
  border-left: #ccc 1px dashed;
}
#wordlift-faceted-entity-search-widget .wl-facets .wl-facets-container li {
  padding: 0 0 0 1.5em;
  margin: 0em 0em 0.2em 0em;
  line-height: 1.2em;
  position: relative;
  color: #666;
}
#wordlift-faceted-entity-search-widget .wl-facets .wl-facets-container li:before {
  content: '';
}
#wordlift-faceted-entity-search-widget .wl-facets .wl-facets-container li .wl-checkbox {
  top: 0;
  left: 0;
  position: absolute;
  font-size: 10px !important;
  line-height: 12px !important;
  font-family: FontAwesome;
  font-style: normal;
  font-weight: normal;
  line-height: 14px;
  -webkit-font-smoothing: antialiased;
  -moz-osx-font-smoothing: grayscale;
  font-size: 14px;
  padding: 0px 3px;
}
#wordlift-faceted-entity-search-widget .wl-facets .wl-facets-container li .wl-checkbox:before {
  content: "\f10c";
}
#wordlift-faceted-entity-search-widget .wl-facets .wl-facets-container li .wl-checkbox.selected {
  font-family: FontAwesome;
  font-style: normal;
  font-weight: normal;
  line-height: 14px;
  -webkit-font-smoothing: antialiased;
  -moz-osx-font-smoothing: grayscale;
  font-size: 14px;
  padding: 0px 3px;
}
#wordlift-faceted-entity-search-widget .wl-facets .wl-facets-container li .wl-checkbox.selected:before {
  content: "\f05d";
}
#wordlift-faceted-entity-search-widget .wl-facets .wl-facets-container li .wl-label {
  text-transform: capitalize;
  cursor: pointer;
}
#wordlift-faceted-entity-search-widget .wl-facets .wl-facets-container li .wl-label.selected {
  font-weight: bold;
  color: #000;
}
#wordlift-faceted-entity-search-widget .wl-facets .wl-facets-container li .wl-type {
  font-size: inherit !important;
  padding: 0 1px !important;
}
#wordlift-faceted-entity-search-widget .wl-facets .wl-facets-container li .wl-type.wl-fs-creative-work {
  font-family: FontAwesome;
  font-style: normal;
  font-weight: normal;
  line-height: 14px;
  -webkit-font-smoothing: antialiased;
  -moz-osx-font-smoothing: grayscale;
  font-size: 14px;
  padding: 0px 3px;
}
#wordlift-faceted-entity-search-widget .wl-facets .wl-facets-container li .wl-type.wl-fs-creative-work:before {
  content: "\f0eb";
}
#wordlift-faceted-entity-search-widget .wl-facets .wl-facets-container li .wl-type.wl-fs-event {
  font-family: FontAwesome;
  font-style: normal;
  font-weight: normal;
  line-height: 14px;
  -webkit-font-smoothing: antialiased;
  -moz-osx-font-smoothing: grayscale;
  font-size: 14px;
  padding: 0px 3px;
}
#wordlift-faceted-entity-search-widget .wl-facets .wl-facets-container li .wl-type.wl-fs-event:before {
  content: "\f073";
}
#wordlift-faceted-entity-search-widget .wl-facets .wl-facets-container li .wl-type.wl-fs-organization {
  font-family: FontAwesome;
  font-style: normal;
  font-weight: normal;
  line-height: 14px;
  -webkit-font-smoothing: antialiased;
  -moz-osx-font-smoothing: grayscale;
  font-size: 14px;
  padding: 0px 3px;
}
#wordlift-faceted-entity-search-widget .wl-facets .wl-facets-container li .wl-type.wl-fs-organization:before {
  content: "\f0f7";
}
#wordlift-faceted-entity-search-widget .wl-facets .wl-facets-container li .wl-type.wl-fs-local-business {
  font-family: FontAwesome;
  font-style: normal;
  font-weight: normal;
  line-height: 14px;
  -webkit-font-smoothing: antialiased;
  -moz-osx-font-smoothing: grayscale;
  font-size: 14px;
  padding: 0px 3px;
}
#wordlift-faceted-entity-search-widget .wl-facets .wl-facets-container li .wl-type.wl-fs-local-business:before {
  content: "\f0f7";
}
#wordlift-faceted-entity-search-widget .wl-facets .wl-facets-container li .wl-type.wl-fs-person {
  font-family: FontAwesome;
  font-style: normal;
  font-weight: normal;
  line-height: 14px;
  -webkit-font-smoothing: antialiased;
  -moz-osx-font-smoothing: grayscale;
  font-size: 14px;
  padding: 0px 3px;
}
#wordlift-faceted-entity-search-widget .wl-facets .wl-facets-container li .wl-type.wl-fs-person:before {
  content: "\f007";
}
#wordlift-faceted-entity-search-widget .wl-facets .wl-facets-container li .wl-type.wl-fs-place {
  font-family: FontAwesome;
  font-style: normal;
  font-weight: normal;
  line-height: 14px;
  -webkit-font-smoothing: antialiased;
  -moz-osx-font-smoothing: grayscale;
  font-size: 14px;
  padding: 0px 3px;
}
#wordlift-faceted-entity-search-widget .wl-facets .wl-facets-container li .wl-type.wl-fs-place:before {
  content: "\f041";
}
#wordlift-faceted-entity-search-widget .wl-facets .wl-facets-container li .wl-type.wl-fs-thing {
  font-family: FontAwesome;
  font-style: normal;
  font-weight: normal;
  line-height: 14px;
  -webkit-font-smoothing: antialiased;
  -moz-osx-font-smoothing: grayscale;
  font-size: 14px;
  padding: 0px 3px;
}
#wordlift-faceted-entity-search-widget .wl-facets .wl-facets-container li .wl-type.wl-fs-thing:before {
  content: "\f016";
}
#wordlift-faceted-entity-search-widget .wl-facets .wl-facets-container li .wl-counter {
  cursor: pointer;
}
#wordlift-faceted-entity-search-widget .wl-posts {
  padding: 0em;
  margin: 0em;
}<|MERGE_RESOLUTION|>--- conflicted
+++ resolved
@@ -62,14 +62,9 @@
 }
 .fa-border {
   padding: .2em .25em .15em;
-<<<<<<< HEAD
-  border: solid 0.08em #eee;
+  border: solid 0.08em #eeeeee;
   -webkit-border-radius: .1em;
           border-radius: .1em;
-=======
-  border: solid 0.08em #eeeeee;
-  border-radius: .1em;
->>>>>>> 2de44de5
 }
 .pull-right {
   float: right;
