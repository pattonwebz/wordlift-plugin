--- conflicted
+++ resolved
@@ -113,10 +113,7 @@
 
 }
 
-<<<<<<< HEAD
 // Fix for https://github.com/insideout10/wordlift-plugin/issues/383
-=======
->>>>>>> 2de71337
 .wl-chord svg .label {
   text-anchor: initial;
 }