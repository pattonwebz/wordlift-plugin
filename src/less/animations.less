@wl-anime-global-time: all 200ms ease-out;

@wl-tab-anime-time: 8s;

@keyframes wl-tab-open-anime {
  0%   {
    height: 0%;
  }
  100% {
    height: 100%;
    background-color: pink;
  }
}

@keyframes wl-tab-close-anime {
  0%   { height: 100%; }
  100% { height: 0%; }
}


.wl-close {
  transition: @wl-anime-global-time;
}

.wl-open {
  transform: rotate(180deg);
  transition: @wl-anime-global-time;
}
<<<<<<< HEAD
.wl-tab-open {
  overflow: visible;
  animation: wl-tab-open-anime;
  animation-duration: @wl-tab-anime-time;
}

.wl-tab-close {
  height: 0 !important;
  margin: 0 !important;
  padding: 0 !important;
  overflow: hidden;
  animation: wl-tab-close-anime;
  animation-duration: @wl-tab-anime-time;
}
=======

.wl-global-wrap-open {
  display: block;
}
.wl-global-wrap-close {
  display: none;
}
>>>>>>> 2de44de5
<|MERGE_RESOLUTION|>--- conflicted
+++ resolved
@@ -26,7 +26,6 @@
   transform: rotate(180deg);
   transition: @wl-anime-global-time;
 }
-<<<<<<< HEAD
 .wl-tab-open {
   overflow: visible;
   animation: wl-tab-open-anime;
@@ -41,12 +40,10 @@
   animation: wl-tab-close-anime;
   animation-duration: @wl-tab-anime-time;
 }
-=======
 
 .wl-global-wrap-open {
   display: block;
 }
 .wl-global-wrap-close {
   display: none;
-}
->>>>>>> 2de44de5
+}