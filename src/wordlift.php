--- conflicted
+++ resolved
@@ -12,32 +12,6 @@
 // Include WordLift constants.
 require_once( 'wordlift_constants.php' );
 
-<<<<<<< HEAD
-// Create the *wl_write_log* function to allow logging to the debug.log file.
-function wl_write_log( $log )
-{
-
-    $handler = apply_filters( 'wl_write_log_handler', null );
-
-    if ( is_null( $handler ) ) {
-        wl_write_log_handler( $log );
-        return;
-    }
-
-    call_user_func( $handler, $log );
-
-}
-
-function wl_write_log_handler( $log ) {
-
-    if ( true === WP_DEBUG ) {
-        if ( is_array( $log ) || is_object( $log ) ) {
-            error_log( print_r( $log, true ) );
-        } else {
-            error_log( $log );
-        }
-    }
-=======
 /**
  * Log to the debug.log file.
  *
@@ -80,7 +54,6 @@
 			error_log( "[ $caller ] " . $log );
 		}
 	}
->>>>>>> 52f73528
 
 }
 
@@ -945,7 +918,6 @@
 /**
  * Install known types in WordPress.
  */
-<<<<<<< HEAD
 function wl_install_entity_type_data()
 {
     
@@ -1143,135 +1115,7 @@
         // Add custom metadata to the term.
         wl_entity_type_taxonomy_update_term( $result['term_id'], $term['css'], $term['uri'], $term['same_as'], $term['custom_fields'], $term['templates'], $term['export_fields'], $term['microdata_template'] );
     }
-=======
-function wl_install_entity_type_data() {
-
-	wl_write_log( 'wl_install_entity_type_data' );
-
-	// Ensure the custom type and the taxonomy are registered.
-	wl_entity_type_register();
-	wl_entity_type_taxonomy_register();
-
-	// Set the taxonomy data.
-	$terms = array(
-		'creative-work' => array(
-			'label'         => 'Creative Work',
-			'description'   => 'A creative work (or a Music Album).',
-			'css'           => 'wl-creative-work',
-			'uri'           => 'http://schema.org/CreativeWork',
-			'same_as'       => array(
-				'http://schema.org/MusicAlbum',
-				'http://schema.org/Product'
-			),
-			'custom_fields' => array(),
-			'export_fields' => array(),
-			'templates'     => array(
-				'subtitle' => '{{id}}'
-			),
-		),
-		'event'         => array(
-			'label'         => 'Event',
-			'description'   => 'An event.',
-			'css'           => 'wl-event',
-			'uri'           => 'http://schema.org/Event',
-			'same_as'       => array( 'http://dbpedia.org/ontology/Event' ),
-			'custom_fields' => array(
-				WL_CUSTOM_FIELD_CAL_DATE_START => 'startDate',
-				WL_CUSTOM_FIELD_CAL_DATE_END   => 'endDate'
-			),
-			'export_fields' => array(
-				WL_CUSTOM_FIELD_CAL_DATE_START => array(
-					'predicate' => 'http://schema.org/startDate',
-					'type'      => 'xsd:date'
-				),
-				WL_CUSTOM_FIELD_CAL_DATE_END   => array(
-					'predicate' => 'http://schema.org/endDate',
-					'type'      => 'xsd:date'
-				)
-			),
-			'templates'     => array(
-				'subtitle' => '{{id}}'
-			),
-
-		),
-		'organization'  => array(
-			'label'         => 'Organization',
-			'description'   => 'An organization, including a government or a newspaper.',
-			'css'           => 'wl-organization',
-			'uri'           => 'http://schema.org/Organization',
-			'same_as'       => array(
-				'http://rdf.freebase.com/ns/organization.organization',
-				'http://rdf.freebase.com/ns/government.government',
-				'http://schema.org/Newspaper'
-			),
-			'custom_fields' => array(),
-			'export_fields' => array(),
-			'templates'     => array(
-				'subtitle' => '{{id}}'
-			),
-		),
-		'person'        => array(
-			'label'         => 'Person',
-			'description'   => 'A person (or a music artist).',
-			'css'           => 'wl-person',
-			'uri'           => 'http://schema.org/Person',
-			'same_as'       => array(
-				'http://rdf.freebase.com/ns/people.person',
-				'http://rdf.freebase.com/ns/music.artist',
-				'http://dbpedia.org/class/yago/LivingPeople'
-			),
-			'custom_fields' => array(),
-			'export_fields' => array(),
-			'templates'     => array(
-				'subtitle' => '{{id}}'
-			),
-
-		),
-		'place'         => array(
-			'label'         => 'Place',
-			'description'   => 'A place.',
-			'css'           => 'wl-place',
-			'uri'           => 'http://schema.org/Place',
-			'same_as'       => array(
-				'http://rdf.freebase.com/ns/location.location',
-				'http://www.opengis.net/gml/_Feature'
-			),
-			'custom_fields' => array(),
-			'export_fields' => array(),
-			'templates'     => array(
-				'subtitle' => '{{id}}'
-			),
-		),
-		'thing'         => array(
-			'label'         => 'Thing',
-			'description'   => 'A generic thing (something that doesn\'t fit in the previous definitions.',
-			'css'           => 'wl-thing',
-			'uri'           => 'http://schema.org/Thing',
-			'same_as'       => array( '*' ), // set as default.
-			'custom_fields' => array(),
-			'export_fields' => array(),
-			'templates'     => array(
-				'subtitle' => '{{id}}'
-			),
-		)
-	);
-
-	foreach ( $terms as $slug => $term ) {
-
-		// Create the term.
-		$result = wp_insert_term( $term['label'], WL_ENTITY_TYPE_TAXONOMY_NAME, array(
-			'description' => $term['description'],
-			'slug'        => $slug
-		) );
-
-		if ( is_wp_error( $result ) ) {
-			wl_write_log( 'wl_install_entity_type_data [ ' . $result->get_error_message() . ' ]' );
-			continue;
-		}
-		// Add custom metadata to the term.
-		wl_entity_type_taxonomy_update_term( $result['term_id'], $term['css'], $term['uri'], $term['same_as'], $term['custom_fields'], $term['templates'], $term['export_fields'] );
-	}
->>>>>>> 52f73528
+
 }
 
 /**
@@ -1302,14 +1146,9 @@
 
 add_filter( 'plugins_url', 'wl_plugins_url', 10, 3 );
 
-<<<<<<< HEAD
-
 // TODO - Check installation
 add_action('activate_wordlift/wordlift.php', 'wl_install_entity_type_data');
 add_action('init', 'wl_install_entity_type_data');
-=======
-add_action( 'activate_wordlift/wordlift.php', 'wl_install_entity_type_data' );
->>>>>>> 52f73528
 
 require_once( 'libs/php-json-ld/jsonld.php' );
 
@@ -1332,20 +1171,13 @@
 require_once( 'modules/profiling/wordlift_profiling.php' );
 
 // Shortcodes
-<<<<<<< HEAD
-require_once('shortcodes/wordlift_shortcode_related_posts.php');
-require_once('shortcodes/wordlift_shortcode_chord.php');
-require_once('shortcodes/wordlift_shortcode_timeline.php');
-require_once('shortcodes/wordlift_shortcode_geomap.php');
-require_once('shortcodes/wordlift_shortcode_field.php');
-=======
 require_once( 'modules/entity_view/wordlift_entity_view.php' );
 require_once( 'modules/geo_widget/wordlift_geo_widget.php' );
 require_once( 'shortcodes/wordlift_shortcode_related_posts.php' );
 require_once( 'shortcodes/wordlift_shortcode_chord.php' );
 require_once( 'shortcodes/wordlift_shortcode_timeline.php' );
 require_once( 'shortcodes/wordlift_shortcode_geomap.php' );
->>>>>>> 52f73528
+require_once('shortcodes/wordlift_shortcode_field.php');
 
 // disable In-Depth Articles
 //require_once('wordlift_indepth_articles.php');
