<?php
/*
Plugin Name: WordLift
Plugin URI: http://wordlift.it
Description: Supercharge your WordPress Site with Smart Tagging and #Schemaorg support - a brand new way to write, organise and publish your contents to the Linked Data Cloud.
Version: 3.0.0-SNAPSHOT
Author: InSideOut10
Author URI: http://www.insideout.io
License: APL
*/


if (!function_exists('write_log')) {
    function write_log ( $log )  {
        if ( true === WP_DEBUG ) {
            if ( is_array( $log ) || is_object( $log ) ) {
                error_log( print_r( $log, true ) );
            } else {
                error_log( $log );
            }
        }
    }
}
/**
 * Get the URL of the specified physical file.
 * @param string $file The path to the file from the plugin root folder.
 * @return string The URL to the file.
 */
function wordlift_get_url($file)
{

    // if WordLift is set into development mode, then provide a static URL, as development is done with symbolic link.
    if (defined('WORDLIFT_DEVELOPMENT')) {
        return '/wp-content/plugins/wordlift' . $file;
    }

    // use standard WP methods in production mode.
    return plugins_url($file, __FILE__);
}

/**
 * Load stylesheets for the administrative interface.
 */
function wordlift_load_admin_css()
{
    wp_register_style('wordlift_wp_admin_css', wordlift_get_url('/css/wordlift-admin.min.css'), false, '1.0.0');
    wp_enqueue_style('wordlift_wp_admin_css');
}

add_action('admin_enqueue_scripts', 'wordlift_load_admin_css');

/**
 * Add buttons hook for the TinyMCE editor. This method is called by the WP init hook.
 */
function wordlift_buttonhooks()
{

    // Only add hooks when the current user has permissions AND is in Rich Text editor mode
    if ((current_user_can('edit_posts') || current_user_can('edit_pages')) && get_user_option('rich_editing')) {
        add_filter('mce_external_plugins', 'wordlift_register_tinymce_javascript');
        add_filter('mce_buttons',          'wordlift_register_buttons');
    }
}

/**
 * Register the TinyMCE buttons. This method is called by the WP mce_buttons hook.
 * @param array $buttons The existing buttons array.
 * @return array The modified buttons array.
 */
function wordlift_register_buttons($buttons)
{
    // push the wordlift button the array.
    array_push($buttons, 'wordlift');
    return $buttons;
}

/**
 * Load the TinyMCE plugin. This method is called by the WP mce_external_plugins hook.
 * @param array $plugin_array The existing plugins array.
 * @return array The modified plugins array.
 */
function wordlift_register_tinymce_javascript($plugin_array)
{
    // add the wordlift plugin.
    $plugin_array['wordlift'] = wordlift_get_url('/js/wordlift-tinymce-plugin.min.js');
    return $plugin_array;
}

// init process for button control
add_action('init', 'wordlift_buttonhooks');


// Ajax Admin Section

add_action('wp_ajax_wordlift_analyze', 'wordlift_ajax_analyze_action');

// Analyze a text
function wordlift_ajax_analyze_action()
{
    if ((current_user_can('edit_posts') || current_user_can('edit_pages')) && get_user_option('rich_editing')) {

        global $wpdb; // this is how you get access to the database

        $api_key = '5VnRvvkRyWCN5IWUPhrH7ahXfGCBV8N0197dbccf';
        $api_analysis_chain = 'wordlift';
        $api_url = "https://api.redlink.io/1.0-ALPHA/analysis/$api_analysis_chain/enhance?key=$api_key";

        $response = wp_remote_post($api_url, array(
                'method' => 'POST',
                'timeout' => 45,
                'redirection' => 5,
                'httpversion' => '1.0',
                'blocking' => true,
                'headers' => array(
                    'Accept' => 'application/json',
                    'Content-type' => 'text/plain',
                ),
                'body' => file_get_contents("php://input"),
                'cookies' => array()
            )
        );

        if ( is_wp_error( $response ) ) {
            $error_message = $response->get_error_message();
            echo "Something went wrong: $error_message";
            die();
        } else {
            echo $response['body'];
            die();
        }




    }
}


/**
 * Callback on post save
 */




add_action('save_post', 'wordlift_on_post_save_callback');

/**

 **/
function wordlift_on_post_save_callback($post_id) {
<<<<<<< HEAD
    
    write_log("Going to update post with ID ".$post_id);
 
   
    $client_id = 353;
    $dataset_id = 'wordlift';
    $post = get_post($post_id); 
    
    if ('entity' == $post->post_type) {
        return true;
    } 

    $redlink_post_url = "http://data.redlink.io/$client_id/$dataset_id/post/$post->ID";
    $sparql  = "\n<$redlink_post_url> rdfs:label '".$post->post_title."'."; 
    $sparql .= "\n<$redlink_post_url> a <http://schema.org/BlogPosting>."; 
    $sparql .= "\n<$redlink_post_url> schema:url <".get_permalink($post->ID).">."; 
    
=======

    write_log("Going to update post with ID".$post_id);

    $client_id = 353;
    $dataset_id = 'wordlift';
    $post = get_post($post_id);

    $sparql  = "\n<http://data.redlink.io/$client_id/$dataset_id/post/$post->ID> rdfs:label '".$post->post_title."'.";
    $sparql .= "\n<http://data.redlink.io/$client_id/$dataset_id/post/$post->ID> a <http://schema.org/BlogPosting>.";
    $sparql .= "\n<http://data.redlink.io/$client_id/$dataset_id/post/$post->ID> schema:url <".get_permalink($post->ID).">.";

>>>>>>> 8b5d10a7
    $doc = new DOMDocument();
    $doc->loadHTML($post->post_content);
    $tags = $doc->getElementsByTagName('span');

    foreach ($tags as $tag) {
<<<<<<< HEAD
    	if ($tag->attributes->getNamedItem('itemid')) {
    		
            $entity_attributes = array(
                'label' => $tag->nodeValue,
                'sameas' => $tag->attributes->getNamedItem('itemid')->value,
                'redlink_entity_url' => "http://data.redlink.io/$client_id/$dataset_id/resource/".end(explode('/', $tag->attributes->getNamedItem('itemid')->value)),                
                );
    		if($tag->attributes->getNamedItem('itemtype')) {
                $entity_attributes['type'] = $tag->attributes->getNamedItem('itemtype')->value;
            }
             
    		$sparql .= "\n\t<$redlink_post_url> dcterms:references <".$entity_attributes['redlink_entity_url'].">."; 
    		$sparql .= "\n\t<$redlink_entity_url> rdfs:label '".$entity_attributes['label']."'."; 
            // Support type are only schema.org ones: it could by null
            if($entity_attributes['type']) {
                $sparql .= "\n\t<$redlink_entity_url> a <$type>.";  		
            }
            $sparql .= "\n\t<$redlink_entity_url> owl:sameAs <".$entity_attributes['sameas'].">.";

            add_or_update_related_entity_post($entity_attributes); 
    						
    	}
=======
        if ($tag->attributes->getNamedItem('itemid')) {

            $label = $tag->nodeValue;
            $entity_slug = str_replace(' ', '_', $label);
            $same_as = $tag->attributes->getNamedItem('itemid')->value;
            $type = $tag->attributes->getNamedItem('itemtype')->value;
            $toxonomized_type = end(explode('/', $type));

            // args
            $args = array(
                'numberposts' => 1,
                'post_type' => 'entity',
                'meta_key' => 'entity_url',
                'meta_value' => "http://data.redlink.io/$client_id/$dataset_id/resource/$entity_slug"
            );

            // get results
            $the_query = new WP_Query( $args );
            $params = array(
                'post_name' => $entity_slug,
                'post_status' => 'draft',
                'post_type' => 'entity',
                'post_title' => $label,
                'post_content' => '',
                'post_excerpt' => '',
                'entity_url' => '',
                'tax_input' => array( 'entity_type' => array( $toxonomized_type ) ) ,
            );

            if ($the_query->post_count > 0) {
                $posts = $the_query->get_posts();
                $entity = $posts[0];
                $params['ID'] = $entity->ID;
            }
            // Push entity on wordpress side as a custom type post
            $new_post_id = wp_insert_post($params, false);
            if ($new_post_id > 0) {
                update_post_meta( $new_post_id, 'entity_url', "http://data.redlink.io/$client_id/$dataset_id/resource/$entity_slug" );
                update_post_meta( $new_post_id, 'entity_sameas', $same_as );
            }
            write_log();
            $sparql .= "\n\t";
            $sparql .= "\n\t<http://data.redlink.io/$client_id/$dataset_id/post/$post->ID> dcterms:references <http://data.redlink.io/$client_id/$dataset_id/resource/$entity_slug>.";
            $sparql .= "\n\t<http://data.redlink.io/$client_id/$dataset_id/resource/$entity_slug> rdfs:label '".$label."'.";
            $sparql .= "\n\t<http://data.redlink.io/$client_id/$dataset_id/resource/$entity_slug> a <$type>.";
            $sparql .= "\n\t<http://data.redlink.io/$client_id/$dataset_id/resource/$entity_slug> owl:sameAs <$same_as>.";

        }
>>>>>>> 8b5d10a7
    }

    $sparql_query = <<<EOT
PREFIX dcterms: <http://purl.org/dc/terms/>
PREFIX rdfs: <http://www.w3.org/2000/01/rdf-schema#>
PREFIX owl: <http://www.w3.org/2002/07/owl#>
PREFIX schema: <http://schema.org/>

INSERT DATA

{
	$sparql
}
EOT;

    $sparql_delete_query = <<<EOT
PREFIX dcterms: <http://purl.org/dc/terms/>
PREFIX rdfs: <http://www.w3.org/2000/01/rdf-schema#>
PREFIX owl: <http://www.w3.org/2002/07/owl#>
PREFIX schema: <http://schema.org/>

DELETE WHERE {
    <http://data.redlink.io/$client_id/$dataset_id/post/$post->ID> dcterms:references ?ref
}
EOT;
    wordlift_push_data_triple_store($sparql_delete_query);
    wordlift_push_data_triple_store($sparql_query);

}
function add_or_update_related_entity_post($attributes) {
    write_log($attributes);
    $params = array(
        'post_status' => 'draft',
        'post_type' => 'entity',
        'post_title' => $attributes['label'],
        'post_content' => '',
        'post_excerpt' => '', 
    );
    
    // Check if entity exists on wordpress database
    $the_query = new WP_Query( array(
        'numberposts' => 1,
        'post_type' => 'entity',
        'meta_key' => 'entity_url',
        'meta_value' => $attributes['redlink_entity_url']
        ) 
    );
    // If entity exists, adds entity ID to params:
    // wp_insert_post try to update an existing post if ID is specified
    if ($the_query->post_count > 0) {
       $posts = $the_query->get_posts(); 
       $entity = $posts[0];
       $params['ID'] = $entity->ID; 
    }
    // If type is defined, specifies entity_type taxonomy for the post

    if($attributes['type']) {
        $toxonomized_type = end(explode($attributes['type'],'/'));
        $params['tax_input'] = array( 
            'entity_type' => array( $toxonomized_type )
            );
    }
    // Create or update the post
    $post_id = wp_insert_post($params, false);
    // On success, add custom fields values
    if ($post_id > 0) { 
        update_post_meta( $post_id, 'entity_url', $attributes['redlink_entity_url'] );
        update_post_meta( $post_id, 'entity_sameas', $attributes['sameas'] );
    }

    return true; 
         
}

function wordlift_push_data_triple_store($sparql_query) {

    $api_key = '5VnRvvkRyWCN5IWUPhrH7ahXfGCBV8N0197dbccf';
    $api_analysis_chain = 'wordlift';
    $api_url = "https://api.redlink.io/1.0-ALPHA/data/$api_analysis_chain/sparql/update?key=$api_key";

    $response = wp_remote_post($api_url, array(
            'method' => 'POST',
            'timeout' => 45,
            'redirection' => 5,
            'httpversion' => '1.0',
            'blocking' => true,
            'headers' => array(
                'Content-type' => 'application/sparql-update',
            ),
            'body' => $sparql_query,
            'cookies' => array()
        )
    );

    if ( is_wp_error( $response ) ) {
        write_log("Something went wrong with sparql query\n\n$sparql_query\n\n$error_message");
        return false;
    } else {
        write_log("Sparql query done!!");
    }
    return true;
}
/**
 * Register additional scripts for the admin UI.
 */
function wordlift_admin_enqueue_scripts() {
    global $post;
    wp_enqueue_script( 'angularjs', wordlift_get_url('/bower_components/angular/angular.min.js') );
    wp_localize_script('angularjs', 'thePost', get_post($post->id, ARRAY_A));
}
add_action('admin_enqueue_scripts', 'wordlift_admin_enqueue_scripts');

// add editor related methods.
require_once('wordlift_editor.php');
// add configuratiokn-related methods.
require_once('wordlift_configuration.php');
// add the WordLift admin bar.
require_once('wordlift_admin_bar.php');
// add the WordLift admin menu. - the entity admin menu is handled as a custom post type.
//require_once('wordlift_admin_menu.php');
// add the WordLift entity custom type.
require_once('wordlift_entity_custom_type.php');
// filters the post content when saving posts.
require_once('wordlift_content_filter.php');

// load languages.
// TODO: the following call gives for granted that the plugin is in the wordlift directory,
//       we're currently doing this because wordlift is symbolic linked.
load_plugin_textdomain('wordlift', false, '/wordlift/languages' );<|MERGE_RESOLUTION|>--- conflicted
+++ resolved
@@ -149,9 +149,7 @@
 
  **/
 function wordlift_on_post_save_callback($post_id) {
-<<<<<<< HEAD
-    
-    write_log("Going to update post with ID ".$post_id);
+   write_log("Going to update post with ID ".$post_id);
  
    
     $client_id = 353;
@@ -167,25 +165,12 @@
     $sparql .= "\n<$redlink_post_url> a <http://schema.org/BlogPosting>."; 
     $sparql .= "\n<$redlink_post_url> schema:url <".get_permalink($post->ID).">."; 
     
-=======
-
-    write_log("Going to update post with ID".$post_id);
-
-    $client_id = 353;
-    $dataset_id = 'wordlift';
-    $post = get_post($post_id);
-
-    $sparql  = "\n<http://data.redlink.io/$client_id/$dataset_id/post/$post->ID> rdfs:label '".$post->post_title."'.";
-    $sparql .= "\n<http://data.redlink.io/$client_id/$dataset_id/post/$post->ID> a <http://schema.org/BlogPosting>.";
-    $sparql .= "\n<http://data.redlink.io/$client_id/$dataset_id/post/$post->ID> schema:url <".get_permalink($post->ID).">.";
-
->>>>>>> 8b5d10a7
     $doc = new DOMDocument();
     $doc->loadHTML($post->post_content);
     $tags = $doc->getElementsByTagName('span');
 
     foreach ($tags as $tag) {
-<<<<<<< HEAD
+
     	if ($tag->attributes->getNamedItem('itemid')) {
     		
             $entity_attributes = array(
@@ -208,56 +193,7 @@
             add_or_update_related_entity_post($entity_attributes); 
     						
     	}
-=======
-        if ($tag->attributes->getNamedItem('itemid')) {
-
-            $label = $tag->nodeValue;
-            $entity_slug = str_replace(' ', '_', $label);
-            $same_as = $tag->attributes->getNamedItem('itemid')->value;
-            $type = $tag->attributes->getNamedItem('itemtype')->value;
-            $toxonomized_type = end(explode('/', $type));
-
-            // args
-            $args = array(
-                'numberposts' => 1,
-                'post_type' => 'entity',
-                'meta_key' => 'entity_url',
-                'meta_value' => "http://data.redlink.io/$client_id/$dataset_id/resource/$entity_slug"
-            );
-
-            // get results
-            $the_query = new WP_Query( $args );
-            $params = array(
-                'post_name' => $entity_slug,
-                'post_status' => 'draft',
-                'post_type' => 'entity',
-                'post_title' => $label,
-                'post_content' => '',
-                'post_excerpt' => '',
-                'entity_url' => '',
-                'tax_input' => array( 'entity_type' => array( $toxonomized_type ) ) ,
-            );
-
-            if ($the_query->post_count > 0) {
-                $posts = $the_query->get_posts();
-                $entity = $posts[0];
-                $params['ID'] = $entity->ID;
-            }
-            // Push entity on wordpress side as a custom type post
-            $new_post_id = wp_insert_post($params, false);
-            if ($new_post_id > 0) {
-                update_post_meta( $new_post_id, 'entity_url', "http://data.redlink.io/$client_id/$dataset_id/resource/$entity_slug" );
-                update_post_meta( $new_post_id, 'entity_sameas', $same_as );
-            }
-            write_log();
-            $sparql .= "\n\t";
-            $sparql .= "\n\t<http://data.redlink.io/$client_id/$dataset_id/post/$post->ID> dcterms:references <http://data.redlink.io/$client_id/$dataset_id/resource/$entity_slug>.";
-            $sparql .= "\n\t<http://data.redlink.io/$client_id/$dataset_id/resource/$entity_slug> rdfs:label '".$label."'.";
-            $sparql .= "\n\t<http://data.redlink.io/$client_id/$dataset_id/resource/$entity_slug> a <$type>.";
-            $sparql .= "\n\t<http://data.redlink.io/$client_id/$dataset_id/resource/$entity_slug> owl:sameAs <$same_as>.";
-
-        }
->>>>>>> 8b5d10a7
+
     }
 
     $sparql_query = <<<EOT
