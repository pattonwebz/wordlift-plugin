--- conflicted
+++ resolved
@@ -15,11 +15,7 @@
  * Plugin Name:       WordLift
  * Plugin URI:        https://wordlift.io
  * Description:       WordLift brings the power of AI to organize content, attract new readers and get their attention. To activate the plugin ​<a href="https://wordlift.io/">visit our website</a>.
-<<<<<<< HEAD
  * Version:           3.15.0-dev
-=======
- * Version:           3.14.3
->>>>>>> 6c57f6f9
  * Author:            WordLift, Insideout10
  * Author URI:        https://wordlift.io
  * License:           GPL-2.0+
@@ -63,8 +59,8 @@
  *
  * @since 3.0.0
  *
- * @param string|array $log The log data.
- * @param string $caller The calling function.
+ * @param string|array $log    The log data.
+ * @param string       $caller The calling function.
  */
 function wl_write_log_handler( $log, $caller = null ) {
 
@@ -100,41 +96,6 @@
 
 	return str_ireplace( wl_configuration_get_key(), '<hidden>', $text );
 }
-
-///**
-// * Execute the SPARQL query from the buffer saved for the specified request id.
-// *
-// * @deprecated
-// *
-// * @param int $request_id The request ID.
-// */
-//function wl_execute_saved_sparql_update_query( $request_id ) {
-//
-//	$filename = WL_TEMP_DIR . $request_id . '.sparql';
-//
-//	// If the file doesn't exist, exit.
-//	if ( ! file_exists( $filename ) ) {
-//		wl_write_log( "wl_execute_saved_sparql_update_query : file doesn't exist [ filename :: $filename ]" );
-//
-//		return;
-//	}
-//
-//	wl_write_log( "wl_execute_saved_sparql_update_query [ filename :: $filename ]" );
-//
-//	// Get the query saved in the file.
-//	$query = file_get_contents( $filename );
-//
-//	// Execute the SPARQL query.
-//	rl_execute_sparql_update_query( $query, false );
-//
-//	// Reindex the triple store.
-//	wordlift_reindex_triple_store();
-//
-//	// Delete the temporary file.
-//	unlink( $filename );
-//}
-//
-//add_action( 'wl_execute_saved_sparql_update_query', 'wl_execute_saved_sparql_update_query', 10, 1 );
 
 /**
  * Enable microdata schema.org tagging.
@@ -158,12 +119,8 @@
 	}
 }
 
-// init process for button control
-//add_action( 'init', 'wordlift_buttonhooks' );
-
 // add allowed post tags.
 add_action( 'init', 'wordlift_allowed_post_tags' );
-
 
 /**
  * Register additional scripts for the admin UI.
@@ -199,8 +156,8 @@
 /**
  * Hooked to *wp_kses_allowed_html* filter, adds microdata attributes.
  *
- * @param array $allowedtags The array with the currently configured elements and attributes.
- * @param string $context The context.
+ * @param array  $allowedtags The array with the currently configured elements and attributes.
+ * @param string $context     The context.
  *
  * @return array An array which contains allowed microdata attributes.
  */
@@ -309,8 +266,8 @@
 /**
  * Get a SPARQL fragment with schema:image predicates.
  *
- * @param string $uri The URI subject of the statements.
- * @param int $post_id The post ID.
+ * @param string $uri     The URI subject of the statements.
+ * @param int    $post_id The post ID.
  *
  * @return string The SPARQL fragment.
  */
@@ -340,8 +297,8 @@
 /**
  * Get an attachment with the specified parent post ID and source URL.
  *
- * @param int $parent_post_id The parent post ID.
- * @param string $source_url The source URL.
+ * @param int    $parent_post_id The parent post ID.
+ * @param string $source_url     The source URL.
  *
  * @return WP_Post|null A post instance or null if not found.
  */
@@ -370,7 +327,7 @@
 /**
  * Set the source URL.
  *
- * @param int $post_id The post ID.
+ * @param int    $post_id    The post ID.
  * @param string $source_url The source URL.
  */
 function wl_set_source_url( $post_id, $source_url ) {
