<?php
/**
 * The plugin bootstrap file
 *
 * This file is read by WordPress to generate the plugin information in the plugin
 * admin area. This file also includes all of the dependencies used by the plugin,
 * registers the activation and deactivation functions, and defines a function
 * that starts the plugin.
 *
 * @link              https://wordlift.io
 * @since             1.0.0
 * @package           Wordlift
 *
 * @wordpress-plugin
 * Plugin Name:       WordLift
 * Plugin URI:        https://wordlift.io
 * Description:       WordLift brings the power of AI to organize content, attract new readers and get their attention. To activate the plugin <a href="https://wordlift.io/">visit our website</a>.
<<<<<<< HEAD
 * Version:           3.20.0-dev4
=======
 * Version:           3.19.6-rc1
>>>>>>> 9d894aba
 * Author:            WordLift, Insideout10
 * Author URI:        https://wordlift.io
 * License:           GPL-2.0+
 * License URI:       http://www.gnu.org/licenses/gpl-2.0.txt
 * Text Domain:       wordlift
 * Domain Path:       /languages
 */

// If this file is called directly, abort.
if ( ! defined( 'WPINC' ) ) {
	die;
}

// Include WordLift constants.
require_once( 'wordlift_constants.php' );

// Load modules.
require_once( 'modules/core/wordlift_core.php' );

/**
 * Log to the debug.log file.
 *
 * @deprecated use Wordlift_Log_Service::get_instance()->info( $log );
 *
 * @since      3.0.0
 *
 * @param string|mixed $log The log data.
 */
function wl_write_log( $log ) {

	Wordlift_Log_Service::get_instance()->debug( $log );

}

/**
 * Hide the WordLift Key from the provided text.
 *
 * @deprecated
 *
 * @since 3.0.0
 *
 * @param string $text A text that may potentially contain a WL key.
 *
 * @return string A text with the key hidden.
 */
function wl_write_log_hide_key( $text ) {

	return str_ireplace( wl_configuration_get_key(), '<hidden>', $text );
}

/**
 * Enable microdata schema.org tagging.
 * see http://vip.wordpress.com/documentation/register-additional-html-attributes-for-tinymce-and-wp-kses/
 */
function wordlift_allowed_post_tags() {
	global $allowedposttags;

	$tags           = array( 'span' );
	$new_attributes = array(
		'itemscope' => array(),
		'itemtype'  => array(),
		'itemprop'  => array(),
		'itemid'    => array(),
	);

	foreach ( $tags as $tag ) {
		if ( isset( $allowedposttags[ $tag ] ) && is_array( $allowedposttags[ $tag ] ) ) {
			$allowedposttags[ $tag ] = array_merge( $allowedposttags[ $tag ], $new_attributes );
		}
	}
}

// add allowed post tags.
add_action( 'init', 'wordlift_allowed_post_tags' );

/**
 * Register additional scripts for the admin UI.
 */
function wordlift_admin_enqueue_scripts() {

	// Added for compatibility with WordPress 3.9 (see http://make.wordpress.org/core/2014/04/16/jquery-ui-and-wpdialogs-in-wordpress-3-9/)
	wp_enqueue_script( 'wpdialogs' );
	wp_enqueue_style( 'wp-jquery-ui-dialog' );

	wp_enqueue_style( 'wordlift-reloaded', plugin_dir_url( __FILE__ ) . 'css/wordlift-reloaded.min.css' );

	wp_enqueue_script( 'jquery-ui-autocomplete' );

	/*
	 * Angular isn't loaded anymore separately, it is embedded in wordlift-reloaded.js.
	 *
	 * See https://github.com/insideout10/wordlift-plugin/issues/865.
	 *
	 * @since 3.19.6
	 */
//	$log = Wordlift_Log_Service::get_logger( 'wordlift_admin_enqueue_scripts' );
//	$log->trace( 'Registering admin scripts...' );
//
//	// We now register angular scripts and have dependent scripts (currently
//	// only the edit post page) depend on them, to avoid potential conflicts.
//	//
//	// See https://github.com/insideout10/wordlift-plugin/issues/691.
//	$result = wp_register_script( 'wl-angular', 'https://cdnjs.cloudflare.com/ajax/libs/angular.js/1.3.11/angular.min.js' )
//	          && wp_register_script( 'wl-angular-geolocation', plugin_dir_url( __FILE__ ) . 'bower_components/angularjs-geolocation/dist/angularjs-geolocation.min.js' )
//	          && wp_register_script( 'wl-angular-touch', 'https://cdnjs.cloudflare.com/ajax/libs/angular.js/1.3.11/angular-touch.min.js' )
//	          && wp_register_script( 'wl-angular-animate', 'https://cdnjs.cloudflare.com/ajax/libs/angular.js/1.3.11/angular-animate.min.js' );
//
//	$log->debug( 'Registering angular scripts was ' . ( $result ? 'successful.' : 'unsuccessful.' ) );

	// Disable auto-save for custom entity posts only
	if ( Wordlift_Entity_Service::TYPE_NAME === get_post_type() ) {
		wp_dequeue_script( 'autosave' );
	}

}

add_action( 'admin_enqueue_scripts', 'wordlift_admin_enqueue_scripts' );

// We shouldn't load the wordlift-ui.min.css stylesheet when not needed.
//
// @see https://github.com/insideout10/wordlift-plugin/issues/699
//function wl_enqueue_scripts() {
//	wp_enqueue_style( 'wordlift-ui', plugin_dir_url( __FILE__ ) . 'css/wordlift-ui.min.css' );
//}
//
//add_action( 'wp_enqueue_scripts', 'wl_enqueue_scripts' );

/**
 * Hooked to *wp_kses_allowed_html* filter, adds microdata attributes.
 *
 * @param array  $allowedtags The array with the currently configured elements and attributes.
 * @param string $context The context.
 *
 * @return array An array which contains allowed microdata attributes.
 */
function wordlift_allowed_html( $allowedtags, $context ) {

	if ( 'post' !== $context ) {
		return $allowedtags;
	}

	return array_merge_recursive( $allowedtags, array(
		'span' => array(
			'itemscope' => true,
			'itemtype'  => true,
			'itemid'    => true,
			'itemprop'  => true,
		),
	) );
}

add_filter( 'wp_kses_allowed_html', 'wordlift_allowed_html', 10, 2 );

/**
 * Get the coordinates for the specified post ID.
 *
 * @param int $post_id The post ID.
 *
 * @return array|null An array of coordinates or null.
 */
function wl_get_coordinates( $post_id ) {

	$latitude  = wl_schema_get_value( $post_id, 'latitude' );
	$longitude = wl_schema_get_value( $post_id, 'longitude' );

	// DO NOT set latitude/longitude to 0/0 as default values. It's a specific
	// place on the globe:"The zero/zero point of this system is located in the
	// Gulf of Guinea about 625 km (390 mi) south of Tema, Ghana."
	return array(
		'latitude'  => isset( $latitude[0] ) && is_numeric( $latitude[0] ) ? $latitude[0] : '',
		'longitude' => isset( $longitude[0] ) && is_numeric( $longitude[0] ) ? $longitude[0] : '',
	);
}

/**
 * Get all the images bound to a post.
 *
 * @deprecated use Wordlift_Storage_Factory::get_instance()->post_images()->get( $post_id )
 *
 * @param int $post_id The post ID.
 *
 * @return array An array of image URLs.
 */
function wl_get_image_urls( $post_id ) {

	return Wordlift_Storage_Factory::get_instance()
	                               ->post_images()
	                               ->get( $post_id );

//	// If there is a featured image it has the priority.
//	$featured_image_id = get_post_thumbnail_id( $post_id );
//	if ( is_numeric( $featured_image_id ) ) {
//		$image_url = wp_get_attachment_url( $featured_image_id );
//
//		return array( $image_url );
//	}
//
//	$images = get_children( array(
//		'post_parent'    => $post_id,
//		'post_type'      => 'attachment',
//		'post_mime_type' => 'image',
//	) );
//
//	// Return an empty array if no image is found.
//	if ( empty( $images ) ) {
//		return array();
//	}
//
//	// Prepare the return array.
//	$image_urls = array();
//
//	// Collect the URLs.
//	foreach ( $images as $attachment_id => $attachment ) {
//		$image_url = wp_get_attachment_url( $attachment_id );
//		// Ensure the URL isn't collected already.
//		if ( ! in_array( $image_url, $image_urls ) ) {
//			array_push( $image_urls, $image_url );
//		}
//	}
//
//	// wl_write_log( "wl_get_image_urls [ post id :: $post_id ][ image urls count :: " . count( $image_urls ) . " ]" );
//
//	return $image_urls;
}

/**
 * Get an attachment with the specified parent post ID and source URL.
 *
 * @param int    $parent_post_id The parent post ID.
 * @param string $source_url The source URL.
 *
 * @return WP_Post|null A post instance or null if not found.
 */
function wl_get_attachment_for_source_url( $parent_post_id, $source_url ) {

	// wl_write_log( "wl_get_attachment_for_source_url [ parent post id :: $parent_post_id ][ source url :: $source_url ]" );

	$posts = get_posts( array(
		'post_type'      => 'attachment',
		'posts_per_page' => 1,
		'post_status'    => 'any',
		'post_parent'    => $parent_post_id,
		'meta_key'       => 'wl_source_url',
		'meta_value'     => $source_url,
	) );

	// Return the found post.
	if ( 1 === count( $posts ) ) {
		return $posts[0];
	}

	// Return null.
	return null;
}

/**
 * Set the source URL.
 *
 * @param int    $post_id The post ID.
 * @param string $source_url The source URL.
 */
function wl_set_source_url( $post_id, $source_url ) {

	delete_post_meta( $post_id, 'wl_source_url' );
	add_post_meta( $post_id, 'wl_source_url', $source_url );
}

/**
 * Sanitizes an URI path by replacing the non allowed characters with an underscore.
 * @uses       sanitize_title() to manage not ASCII chars
 * @deprecated use Wordlift_Uri_Service::get_instance()->sanitize_path();
 * @see        https://codex.wordpress.org/Function_Reference/sanitize_title
 *
 * @param string $path The path to sanitize.
 * @param string $char The replacement character (by default an underscore).
 *
 * @return string The sanitized path.
 */
function wl_sanitize_uri_path( $path, $char = '_' ) {

	return Wordlift_Uri_Service::get_instance()->sanitize_path( $path, $char );
}

///**
// * Schedule the execution of SPARQL Update queries before the WordPress look ends.
// */
//function wl_shutdown() {
//
//	// Get the filename to the temporary SPARQL file.
//	$filename = WL_TEMP_DIR . WL_REQUEST_ID . '.sparql';
//
//	// If WordLift is buffering SPARQL queries, we're admins and a buffer exists, then schedule it.
//	if ( WL_ENABLE_SPARQL_UPDATE_QUERIES_BUFFERING && is_admin() && file_exists( $filename ) ) {
//
//		// The request ID.
//		$args = array( WL_REQUEST_ID );
//
//		// Schedule the execution of the SPARQL query with the request ID.
//		wp_schedule_single_event( time(), 'wl_execute_saved_sparql_update_query', $args );
//
//		// Check that the request is scheduled.
//		$timestamp = wp_next_scheduled( 'wl_execute_saved_sparql_update_query', $args );
//
//		// Spawn the cron.
//		spawn_cron();
//
//		wl_write_log( "wl_shutdown [ request id :: " . WL_REQUEST_ID . " ][ timestamp :: $timestamp ]" );
//	}
//}
//
//add_action( 'shutdown', 'wl_shutdown' );

/**
 * Replaces the *itemid* attributes URIs with the WordLift URIs.
 *
 * @param string $content The post content.
 *
 * @return string The updated post content.
 */
function wl_replace_item_id_with_uri( $content ) {

	$log = Wordlift_Log_Service::get_logger( 'wl_replace_item_id_with_uri' );
	$log->trace( 'Replacing item IDs with URIs...' );

	// Strip slashes, see https://core.trac.wordpress.org/ticket/21767
	$content = stripslashes( $content );

	// If any match are found.
	$matches = array();
	if ( 0 < preg_match_all( '/ itemid="([^"]+)"/i', $content, $matches, PREG_SET_ORDER ) ) {

		foreach ( $matches as $match ) {

			// Get the item ID.
			$item_id = $match[1];

			// Get the post bound to that item ID (looking both in the 'official' URI and in the 'same-as' .
			$post = Wordlift_Entity_Service::get_instance()
			                               ->get_entity_post_by_uri( $item_id );

			// If no entity is found, continue to the next one.
			if ( null === $post ) {
				continue;
			}

			// Get the URI for that post.
			$uri = wl_get_entity_uri( $post->ID );

			// wl_write_log( "wl_replace_item_id_with_uri [ item id :: $item_id ][ uri :: $uri ]" );

			// If the item ID and the URI differ, replace the item ID with the URI saved in WordPress.
			if ( $item_id !== $uri ) {
				$uri_e   = esc_html( $uri );
				$content = str_replace( " itemid=\"$item_id\"", " itemid=\"$uri_e\"", $content );
			}
		}
	}

	// Reapply slashes.
	$content = addslashes( $content );

	return $content;
}

add_filter( 'content_save_pre', 'wl_replace_item_id_with_uri', 1, 1 );

require_once( 'wordlift_entity_functions.php' );

// add editor related methods.
require_once( 'wordlift_editor.php' );

// add the WordLift entity custom type.
require_once( 'wordlift_entity_type.php' );

// add callbacks on post save to notify data changes from wp to redlink triple store
require_once( 'wordlift_to_redlink_data_push_callbacks.php' );

require_once( 'modules/configuration/wordlift_configuration_settings.php' );

// Load modules
require_once( 'modules/analyzer/wordlift_analyzer.php' );
require_once( 'modules/linked_data/wordlift_linked_data.php' );
require_once( 'modules/prefixes/wordlift_prefixes.php' );

// Shortcodes

require_once( 'modules/geo_widget/wordlift_geo_widget.php' );
require_once( 'shortcodes/wordlift_shortcode_chord.php' );
require_once( 'shortcodes/wordlift_shortcode_geomap.php' );
require_once( 'shortcodes/wordlift_shortcode_field.php' );
require_once( 'shortcodes/wordlift_shortcode_faceted_search.php' );
require_once( 'shortcodes/wordlift_shortcode_navigator.php' );

require_once( 'widgets/wordlift_widget_geo.php' );
require_once( 'widgets/class-wordlift-chord-widget.php' );
require_once( 'widgets/wordlift_widget_timeline.php' );

require_once( 'wordlift_redlink.php' );

// Add admin functions.
// TODO: find a way to make 'admin' UI tests work.
//if ( is_admin() ) {

require_once( 'admin/wordlift_admin.php' );
require_once( 'admin/wordlift_admin_edit_post.php' );
require_once( 'admin/wordlift_admin_save_post.php' );

// add the entities meta box.
require_once( 'admin/wordlift_admin_meta_box_entities.php' );

// add the entity creation AJAX.
require_once( 'admin/wordlift_admin_ajax_related_posts.php' );

// Load the wl_chord TinyMCE button and configuration dialog.
require_once( 'admin/wordlift_admin_shortcodes.php' );

/**
 * The code that runs during plugin activation.
 * This action is documented in includes/class-wordlift-activator.php
 */
function activate_wordlift() {

	$log = Wordlift_Log_Service::get_logger( 'activate_wordlift' );

	$log->info( 'Activating WordLift...' );

	require_once plugin_dir_path( __FILE__ ) . 'includes/class-wordlift-activator.php';
	Wordlift_Activator::activate();

	/**
	 * Tell the {@link Wordlift_Http_Api} class that we're activating, to let it run activation tasks.
	 *
	 * @see https://github.com/insideout10/wordlift-plugin/issues/820 related issue.
	 * @since 3.19.2
	 */
	Wordlift_Http_Api::activate();

	// Ensure the post type is registered before flushing the rewrite rules.
	Wordlift_Entity_Post_Type_Service::get_instance()->register();
	flush_rewrite_rules();

}

/**
 * The code that runs during plugin deactivation.
 * This action is documented in includes/class-wordlift-deactivator.php
 */
function deactivate_wordlift() {

	require_once plugin_dir_path( __FILE__ ) . 'includes/class-wordlift-deactivator.php';
	Wordlift_Deactivator::deactivate();
	Wordlift_Http_Api::deactivate();
	flush_rewrite_rules();

}

register_activation_hook( __FILE__, 'activate_wordlift' );
register_deactivation_hook( __FILE__, 'deactivate_wordlift' );

/**
 * The core plugin class that is used to define internationalization,
 * admin-specific hooks, and public-facing site hooks.
 */
require plugin_dir_path( __FILE__ ) . 'includes/class-wordlift.php';

/**
 * Begins execution of the plugin.
 *
 * Since everything within the plugin is registered via hooks,
 * then kicking off the plugin from this point in the file does
 * not affect the page life cycle.
 *
 * @since    1.0.0
 */
function run_wordlift() {

	$plugin = new Wordlift();
	$plugin->run();

}

run_wordlift();<|MERGE_RESOLUTION|>--- conflicted
+++ resolved
@@ -15,11 +15,7 @@
  * Plugin Name:       WordLift
  * Plugin URI:        https://wordlift.io
  * Description:       WordLift brings the power of AI to organize content, attract new readers and get their attention. To activate the plugin <a href="https://wordlift.io/">visit our website</a>.
-<<<<<<< HEAD
  * Version:           3.20.0-dev4
-=======
- * Version:           3.19.6-rc1
->>>>>>> 9d894aba
  * Author:            WordLift, Insideout10
  * Author URI:        https://wordlift.io
  * License:           GPL-2.0+
