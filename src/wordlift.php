--- conflicted
+++ resolved
@@ -3,15 +3,7 @@
 Plugin Name: WordLift
 Plugin URI: http://wordlift.it
 Description: Supercharge your WordPress Site with Smart Tagging and #Schemaorg support - a brand new way to write, organise and publish your contents to the Linked Data Cloud.
-<<<<<<< HEAD
-<<<<<<< HEAD
 Version: 3.1.1-dev
-=======
-Version: 3.0.3
->>>>>>> master
-=======
-Version: 3.0.4
->>>>>>> eaf7c507
 Author: InsideOut10
 Author URI: http://www.insideout.io
 License: APL
