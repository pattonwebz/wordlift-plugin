--- conflicted
+++ resolved
@@ -1103,11 +1103,7 @@
       }
 
       # Prepare span wrapper for the new text annotation
-<<<<<<< HEAD
-      textAnnotationSpan = "<span id=\"#{textAnnotation.id}\" class=\"textannotation unlinked selected\" contenteditable=\"false\">#{ed.selection.getContent()}</span>"
-=======
-      textAnnotationSpan = "<span id=\"#{textAnnotation.id}\" class=\"textannotation selected\">#{ed.selection.getContent()}</span>#{INVISIBLE_CHAR}"
->>>>>>> 2b7cfab5
+      textAnnotationSpan = "<span id=\"#{textAnnotation.id}\" class=\"textannotation unlinked selected\">#{ed.selection.getContent()}</span>#{INVISIBLE_CHAR}"
       # Update the content within the editor
       ed.selection.setContent textAnnotationSpan 
       
