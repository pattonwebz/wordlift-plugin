(function() {
  var $, Traslator, container, injector,
    indexOf = [].indexOf || function(item) { for (var i = 0, l = this.length; i < l; i++) { if (i in this && this[i] === item) return i; } return -1; };

  Traslator = (function() {
    var decodeHtml;

    Traslator.prototype._htmlPositions = [];

    Traslator.prototype._textPositions = [];

    Traslator.prototype._html = '';

    Traslator.prototype._text = '';

    decodeHtml = function(html) {
      var txt;
      txt = document.createElement("textarea");
      txt.innerHTML = html;
      return txt.value;
    };

    Traslator.create = function(html) {
      var traslator;
      traslator = new Traslator(html);
      traslator.parse();
      return traslator;
    };

    function Traslator(html) {
      this._html = html;
    }

    Traslator.prototype.parse = function() {
      var htmlElem, htmlLength, htmlPost, htmlPre, htmlProcessed, match, pattern, ref, textLength, textPost, textPre;
      this._htmlPositions = [];
      this._textPositions = [];
      this._text = '';
      pattern = /([^&<>]*)(&[^&;]*;|<[^>]*>)([^&<>]*)/gim;
      textLength = 0;
      htmlLength = 0;
      while (match = pattern.exec(this._html)) {
        htmlPre = match[1];
        htmlElem = match[2];
        htmlPost = match[3];
        textPre = htmlPre + ((ref = htmlElem.toLowerCase()) === '</p>' || ref === '</li>' ? '\n\n' : '');
        textPost = htmlPost;
        textLength += textPre.length;
        if (/^&[^&;]*;$/gim.test(htmlElem)) {
          textLength += 1;
        }
        htmlLength += htmlPre.length + htmlElem.length;
        this._htmlPositions.push(htmlLength);
        this._textPositions.push(textLength);
        textLength += textPost.length;
        htmlLength += htmlPost.length;
        htmlProcessed = '';
        if (/^&[^&;]*;$/gim.test(htmlElem)) {
          htmlProcessed = decodeHtml(htmlElem);
        }
        this._text += textPre + htmlProcessed + textPost;
      }
      if ('' === this._text && '' !== this._html) {
        this._text = new String(this._html);
      }
      if (0 === this._textPositions.length || 0 !== this._textPositions[0]) {
        this._htmlPositions.unshift(0);
        return this._textPositions.unshift(0);
      }
    };

    Traslator.prototype.text2html = function(pos) {
      var htmlPos, i, j, ref, textPos;
      htmlPos = 0;
      textPos = 0;
      for (i = j = 0, ref = this._textPositions.length; 0 <= ref ? j < ref : j > ref; i = 0 <= ref ? ++j : --j) {
        if (pos < this._textPositions[i]) {
          break;
        }
        htmlPos = this._htmlPositions[i];
        textPos = this._textPositions[i];
      }
      return htmlPos + pos - textPos;
    };

    Traslator.prototype.html2text = function(pos) {
      var htmlPos, i, j, ref, textPos;
      if (pos < this._htmlPositions[0]) {
        return 0;
      }
      htmlPos = 0;
      textPos = 0;
      for (i = j = 0, ref = this._htmlPositions.length; 0 <= ref ? j < ref : j > ref; i = 0 <= ref ? ++j : --j) {
        if (pos < this._htmlPositions[i]) {
          break;
        }
        htmlPos = this._htmlPositions[i];
        textPos = this._textPositions[i];
      }
      return textPos + pos - htmlPos;
    };

    Traslator.prototype.insertHtml = function(fragment, pos) {
      var htmlPos;
      htmlPos = this.text2html(pos.text);
      this._html = this._html.substring(0, htmlPos) + fragment + this._html.substring(htmlPos);
      return this.parse();
    };

    Traslator.prototype.getHtml = function() {
      return this._html;
    };

    Traslator.prototype.getText = function() {
      return this._text;
    };

    return Traslator;

  })();

  window.Traslator = Traslator;

  angular.module('wordlift.utils.directives', []).directive('wlSrc', [
    '$window', '$log', function($window, $log) {
      return {
        restrict: 'A',
        priority: 99,
        link: function($scope, $element, $attrs, $ctrl) {
          return $element.bind('error', function() {
            if ($attrs.src !== $attrs.wlSrc) {
              $log.warn("Error on " + $attrs.src + "! Going to fallback on " + $attrs.wlSrc);
              return $attrs.$set('src', $attrs.wlSrc);
            }
          });
        }
      };
    }
  ]);

  angular.module('wordlift.ui.carousel', []).directive('wlCarousel', [
    '$window', '$log', function($window, $log) {
      return {
        restrict: 'A',
        scope: true,
        transclude: true,
        template: "<div class=\"wl-carousel\" ng-show=\"panes.length > 0\">\n  <div class=\"wl-panes\" ng-style=\"{ width: panesWidth, left: position }\" ng-transclude ng-swipe-right=\"next()\"></div>\n  <div class=\"wl-carousel-arrow wl-prev\" ng-click=\"prev()\" ng-show=\"currentPaneIndex > 0\">\n    <i class=\"wl-angle-left\" />\n  </div>\n  <div class=\"wl-carousel-arrow wl-next\" ng-click=\"next()\" ng-show=\"isNextArrowVisible()\">\n    <i class=\"wl-angle-right\" />\n  </div>\n</div>",
        controller: function($scope, $element, $attrs) {
          var ctrl, w;
          w = angular.element($window);
          $scope.visibleElements = function() {
            if ($element.width() > 460) {
              return 3;
            }
            if ($element.width() > 1024) {
              return 5;
            }
            return 1;
          };
          $scope.setItemWidth = function() {
            return $element.width() / $scope.visibleElements();
          };
          $scope.itemWidth = $scope.setItemWidth();
          $scope.panesWidth = void 0;
          $scope.panes = [];
          $scope.position = 0;
          $scope.currentPaneIndex = 0;
          $scope.isNextArrowVisible = function() {
            return ($scope.panes.length - $scope.currentPaneIndex) > $scope.visibleElements();
          };
          $scope.next = function() {
            $scope.position = $scope.position - $scope.itemWidth;
            return $scope.currentPaneIndex = $scope.currentPaneIndex + 1;
          };
          $scope.prev = function() {
            $scope.position = $scope.position + $scope.itemWidth;
            return $scope.currentPaneIndex = $scope.currentPaneIndex - 1;
          };
          $scope.setPanesWrapperWidth = function() {
            $scope.panesWidth = $scope.panes.length * $scope.itemWidth;
            $scope.position = 0;
            return $scope.currentPaneIndex = 0;
          };
          w.bind('resize', function() {
            var j, len, pane, ref;
            $scope.itemWidth = $scope.setItemWidth();
            $scope.setPanesWrapperWidth();
            ref = $scope.panes;
            for (j = 0, len = ref.length; j < len; j++) {
              pane = ref[j];
              pane.scope.setWidth($scope.itemWidth);
            }
            return $scope.$apply();
          });
          ctrl = this;
          ctrl.registerPane = function(scope, element) {
            var pane;
            scope.setWidth($scope.itemWidth);
            pane = {
              'scope': scope,
              'element': element
            };
            $scope.panes.push(pane);
            return $scope.setPanesWrapperWidth();
          };
          return ctrl.unregisterPane = function(scope) {
            var index, j, len, pane, ref, unregisterPaneIndex;
            unregisterPaneIndex = void 0;
            ref = $scope.panes;
            for (index = j = 0, len = ref.length; j < len; index = ++j) {
              pane = ref[index];
              if (pane.scope.$id === scope.$id) {
                unregisterPaneIndex = index;
              }
            }
            $scope.panes.splice(unregisterPaneIndex, 1);
            return $scope.setPanesWrapperWidth();
          };
        }
      };
    }
  ]).directive('wlCarouselPane', [
    '$log', function($log) {
      return {
        require: '^wlCarousel',
        restrict: 'EA',
        transclude: true,
        template: "<div ng-transclude></div>",
        link: function($scope, $element, $attrs, $ctrl) {
          $log.debug("Going to add carousel pane with id " + $scope.$id + " to carousel");
          $element.addClass("wl-carousel-item");
          $scope.setWidth = function(size) {
            return $element.css('width', size + "px");
          };
          $scope.$on('$destroy', function() {
            $log.debug("Destroy " + $scope.$id);
            return $ctrl.unregisterPane($scope);
          });
          return $ctrl.registerPane($scope, $element);
        }
      };
    }
  ]);

  angular.module('wordlift.editpost.widget.controllers.EditPostWidgetController', ['wordlift.editpost.widget.services.AnalysisService', 'wordlift.editpost.widget.services.EditorService', 'wordlift.editpost.widget.providers.ConfigurationProvider']).filter('filterEntitiesByTypesAndRelevance', [
    'configuration', '$log', function(configuration, $log) {
      return function(items, types) {
        var annotations_count, entity, filtered, id, ref, treshold;
        filtered = [];
        if (items == null) {
          return filtered;
        }
        treshold = Math.floor(((1 / 120) * Object.keys(items).length) + 0.75);
        for (id in items) {
          entity = items[id];
          if (ref = entity.mainType, indexOf.call(types, ref) >= 0) {
            annotations_count = Object.keys(entity.annotations).length;
            if (annotations_count === 0) {
              continue;
            }
            if (annotations_count > treshold && entity.confidence === 1) {
              filtered.push(entity);
              continue;
            }
            if (entity.occurrences.length > 0) {
              filtered.push(entity);
              continue;
            }
            if (entity.id.startsWith(configuration.datasetUri)) {
              filtered.push(entity);
            }
          }
        }
        return filtered;
      };
    }
  ]).filter('filterEntitiesByTypes', [
    '$log', function($log) {
      return function(items, types) {
        var entity, filtered, id, ref;
        filtered = [];
        for (id in items) {
          entity = items[id];
          if (ref = entity.mainType, indexOf.call(types, ref) >= 0) {
            filtered.push(entity);
          }
        }
        return filtered;
      };
    }
  ]).filter('isEntitySelected', [
    '$log', function($log) {
      return function(items) {
        var entity, filtered, id;
        filtered = [];
        for (id in items) {
          entity = items[id];
          if (entity.occurrences.length > 0) {
            filtered.push(entity);
          }
        }
        return filtered;
      };
    }
  ]).controller('EditPostWidgetController', [
    'RelatedPostDataRetrieverService', 'EditorService', 'AnalysisService', 'configuration', '$log', '$scope', '$rootScope', '$compile', function(RelatedPostDataRetrieverService, EditorService, AnalysisService, configuration, $log, $scope, $rootScope, $compile) {
      var box, j, len, ref;
      $scope.isRunning = false;
      $scope.analysis = void 0;
      $scope.relatedPosts = void 0;
      $scope.newEntity = AnalysisService.createEntity();
      $scope.selectedEntities = {};
      $scope.annotation = void 0;
      $scope.boxes = [];
      $scope.images = {};
      $scope.isThereASelection = false;
      $scope.configuration = configuration;
      $scope.errors = [];
      RelatedPostDataRetrieverService.load(Object.keys($scope.configuration.entities));
      $rootScope.$on("analysisFailed", function(event, errorMsg) {
        return $scope.addError(errorMsg);
      });
      $rootScope.$on("analysisServiceStatusUpdated", function(event, newStatus) {
        $scope.isRunning = newStatus;
        return EditorService.updateContentEditableStatus(!newStatus);
      });
      $rootScope.$watch('selectionStatus', function() {
        return $scope.isThereASelection = $rootScope.selectionStatus;
      });
      ref = $scope.configuration.classificationBoxes;
      for (j = 0, len = ref.length; j < len; j++) {
        box = ref[j];
        $scope.selectedEntities[box.id] = {};
      }
      $scope.addError = function(errorMsg) {
        return $scope.errors.unshift({
          type: 'error',
          msg: errorMsg
        });
      };
      $scope.createTextAnnotationFromCurrentSelection = function() {
        return EditorService.createTextAnnotationFromCurrentSelection();
      };
      $scope.selectAnnotation = function(annotationId) {
        return EditorService.selectAnnotation(annotationId);
      };
      $scope.hasAnalysis = function() {
        return $scope.analysis != null;
      };
      $scope.isEntitySelected = function(entity, box) {
        return $scope.selectedEntities[box.id][entity.id] != null;
      };
      $scope.isLinkedToCurrentAnnotation = function(entity) {
        var ref1;
        return (ref1 = $scope.annotation, indexOf.call(entity.occurrences, ref1) >= 0);
      };
      $scope.addNewEntityToAnalysis = function(scope) {
        var annotation;
        if ($scope.newEntity.sameAs) {
          $scope.newEntity.sameAs = [$scope.newEntity.sameAs];
        }
        delete $scope.newEntity.suggestedSameAs;
        $scope.analysis.entities[$scope.newEntity.id] = $scope.newEntity;
        annotation = $scope.analysis.annotations[$scope.annotation];
        annotation.entityMatches.push({
          entityId: $scope.newEntity.id,
          confidence: 1
        });
        $scope.analysis.entities[$scope.newEntity.id].annotations[annotation.id] = annotation;
        $scope.analysis.annotations[$scope.annotation].entities[$scope.newEntity.id] = $scope.newEntity;
        return $scope.onSelectedEntityTile($scope.analysis.entities[$scope.newEntity.id], scope);
      };
      $scope.$on("updateOccurencesForEntity", function(event, entityId, occurrences) {
        var entities, ref1, results;
        $log.debug("Occurrences " + occurrences.length + " for " + entityId);
        $scope.analysis.entities[entityId].occurrences = occurrences;
        if (occurrences.length === 0) {
          ref1 = $scope.selectedEntities;
          results = [];
          for (box in ref1) {
            entities = ref1[box];
            results.push(delete $scope.selectedEntities[box][entityId]);
          }
          return results;
        }
      });
      $scope.$watch("annotation", function(newAnnotationId) {
        var annotation;
        $log.debug("Current annotation id changed to " + newAnnotationId);
        if ($scope.isRunning) {
          return;
        }
        if (newAnnotationId == null) {
          return;
        }
        $scope.newEntity = AnalysisService.createEntity();
        annotation = $scope.analysis.annotations[newAnnotationId];
        $scope.newEntity.label = annotation.text;
        return AnalysisService.getSuggestedSameAs(annotation.text);
      });
      $scope.$on("textAnnotationClicked", function(event, annotationId) {
        var id, ref1, results;
        $scope.annotation = annotationId;
        ref1 = $scope.boxes;
        results = [];
        for (id in ref1) {
          box = ref1[id];
          results.push(box.addEntityFormIsVisible = false);
        }
        return results;
      });
      $scope.$on("textAnnotationAdded", function(event, annotation) {
        $log.debug("added a new annotation with Id " + annotation.id);
        $scope.analysis.annotations[annotation.id] = annotation;
        return $scope.annotation = annotation.id;
      });
      $scope.$on("sameAsRetrieved", function(event, sameAs) {
        return $scope.newEntity.suggestedSameAs = sameAs;
      });
      $scope.$on("relatedPostsLoaded", function(event, posts) {
        return $scope.relatedPosts = posts;
      });
      $scope.$on("analysisPerformed", function(event, analysis) {
        var entity, entityId, k, len1, ref1, results, uri;
        $scope.analysis = analysis;
        ref1 = $scope.configuration.classificationBoxes;
        results = [];
        for (k = 0, len1 = ref1.length; k < len1; k++) {
          box = ref1[k];
          results.push((function() {
            var l, len2, ref2, results1;
            ref2 = box.selectedEntities;
            results1 = [];
            for (l = 0, len2 = ref2.length; l < len2; l++) {
              entityId = ref2[l];
              if (entity = analysis.entities[entityId]) {
                if (entity.occurrences.length === 0) {
                  $log.warn("Entity " + entityId + " selected as " + box.label + " without valid occurences!");
                  continue;
                }
                $scope.selectedEntities[box.id][entityId] = analysis.entities[entityId];
                results1.push((function() {
                  var len3, m, ref3, results2;
                  ref3 = entity.images;
                  results2 = [];
                  for (m = 0, len3 = ref3.length; m < len3; m++) {
                    uri = ref3[m];
                    results2.push($scope.images[uri] = entity.label);
                  }
                  return results2;
                })());
              } else {
                results1.push($log.warn("Entity with id " + entityId + " should be linked to " + box.id + " but is missing"));
              }
            }
            return results1;
          })());
        }
        return results;
      });
      $scope.updateRelatedPosts = function() {
        var entities, entity, entityIds, id, ref1;
        $log.debug("Going to update related posts box ...");
        entityIds = [];
        ref1 = $scope.selectedEntities;
        for (box in ref1) {
          entities = ref1[box];
          for (id in entities) {
            entity = entities[id];
            entityIds.push(id);
          }
        }
        return RelatedPostDataRetrieverService.load(entityIds);
      };
      return $scope.onSelectedEntityTile = function(entity, scope) {
        var k, l, len1, len2, ref1, ref2, uri;
        $log.debug("Entity tile selected for entity " + entity.id + " within '" + scope.id + "' scope");
        $log.debug(entity);
        $log.debug(scope);
        if ($scope.selectedEntities[scope.id][entity.id] == null) {
          $scope.selectedEntities[scope.id][entity.id] = entity;
          ref1 = entity.images;
          for (k = 0, len1 = ref1.length; k < len1; k++) {
            uri = ref1[k];
            $scope.images[uri] = entity.label;
          }
          $scope.$emit("entitySelected", entity, $scope.annotation);
          $scope.selectAnnotation(void 0);
        } else {
          ref2 = entity.images;
          for (l = 0, len2 = ref2.length; l < len2; l++) {
            uri = ref2[l];
            delete $scope.images[uri];
          }
          $scope.$emit("entityDeselected", entity, $scope.annotation);
        }
        return $scope.updateRelatedPosts();
      };
    }
  ]);

  angular.module('wordlift.editpost.widget.directives.wlClassificationBox', []).directive('wlClassificationBox', [
    '$log', function($log) {
      return {
        restrict: 'E',
        scope: true,
        transclude: true,
        template: "<div class=\"classification-box\">\n	<div class=\"box-header\">\n          <h5 class=\"label\">\n            {{box.label}}\n            <span ng-hide=\"addEntityFormIsVisible\" ng-click=\"openAddEntityForm()\" class=\"button\" ng-class=\"{ 'button-primary selected' : hasAnalysis(), 'preview' : !hasAnalysis() }\">Add entity</span>\n          </h5>\n          <wl-entity-form ng-show=\"addEntityFormIsVisible\" entity=\"newEntity\" box=\"box\" on-submit=\"closeAddEntityForm()\"></wl-entity-form>\n          <div class=\"wl-selected-items-wrapper\">\n            <span ng-class=\"'wl-' + entity.mainType\" ng-repeat=\"(id, entity) in selectedEntities[box.id]\" class=\"wl-selected-item\">\n              {{ entity.label}}\n              <i class=\"wl-deselect\" ng-click=\"onSelectedEntityTile(entity, box)\"></i>\n            </span>\n          </div>\n        </div>\n  			<div class=\"box-tiles\">\n          <div ng-transclude></div>\n  		  </div>\n      </div>	",
        link: function($scope, $element, $attrs, $ctrl) {
          $scope.addEntityFormIsVisible = false;
          $scope.openAddEntityForm = function() {
            if (!$scope.isThereASelection && ($scope.annotation == null)) {
              $scope.addError("Select a text or an existing annotation in order to create a new entity.");
              return;
            }
            $scope.addEntityFormIsVisible = true;
            if ($scope.annotation != null) {
              $log.debug("There is a current annotation already. Nothing to do");
              return;
            }
            return $scope.createTextAnnotationFromCurrentSelection();
          };
          $scope.closeAddEntityForm = function() {
            $scope.addEntityFormIsVisible = false;
            return $scope.addNewEntityToAnalysis($scope.box);
          };
          return $scope.hasSelectedEntities = function() {
            return Object.keys($scope.selectedEntities[$scope.box.id]).length > 0;
          };
        },
        controller: function($scope, $element, $attrs) {
          var ctrl;
          $scope.tiles = [];
          $scope.boxes[$scope.box.id] = $scope;
          ctrl = this;
          ctrl.addTile = function(tile) {
            return $scope.tiles.push(tile);
          };
          return ctrl.closeTiles = function() {
            var j, len, ref, results, tile;
            ref = $scope.tiles;
            results = [];
            for (j = 0, len = ref.length; j < len; j++) {
              tile = ref[j];
              results.push(tile.close());
            }
            return results;
          };
        }
      };
    }
  ]);

  angular.module('wordlift.editpost.widget.directives.wlEntityForm', []).directive('wlEntityForm', [
    'configuration', '$window', '$log', function(configuration, $window, $log) {
      return {
        restrict: 'E',
        scope: {
          entity: '=',
          onSubmit: '&',
          box: '='
        },
        template: "<div name=\"wordlift\" class=\"wl-entity-form\">\n<div ng-show=\"entity.images.length > 0\">\n    <img ng-src=\"{{entity.images[0]}}\" wl-src=\"{{configuration.defaultThumbnailPath}}\" />\n</div>\n<div>\n    <label class=\"wl-required\">Entity label</label>\n    <input type=\"text\" ng-model=\"entity.label\" ng-disabled=\"checkEntityId(entity.id)\" />\n</div>\n<div ng-hide=\"isInternal()\">\n    <label class=\"wl-required\">Entity type</label>\n    <select ng-hide=\"hasOccurences()\" ng-model=\"entity.mainType\" ng-options=\"type.id as type.name for type in supportedTypes\" ></select>\n    <input ng-show=\"hasOccurences()\" type=\"text\" ng-value=\"getCurrentTypeUri()\" disabled=\"true\" />\n</div>\n<div>\n    <label class=\"wl-required\">Entity Description</label>\n    <textarea ng-model=\"entity.description\" rows=\"6\" ng-disabled=\"isInternal()\"></textarea>\n</div>\n<div ng-hide=\"isInternal()\">\n    <label ng-show=\"checkEntityId(entity.id)\" class=\"wl-required\">Entity Id</label>\n    <input ng-show=\"checkEntityId(entity.id)\" type=\"text\" ng-model=\"entity.id\" disabled=\"true\" />\n</div>\n<div ng-hide=\"isInternal()\">\n    <label>Entity Same as</label>\n    <input type=\"text\" ng-model=\"entity.sameAs\" />\n    <div ng-show=\"entity.suggestedSameAs.length > 0\" class=\"wl-suggested-sameas-wrapper\">\n      <h5>same as suggestions</h5>\n      <div ng-click=\"setSameAs(sameAs)\" ng-class=\"{ 'active': entity.sameAs == sameAs }\" class=\"wl-sameas\" ng-repeat=\"sameAs in entity.suggestedSameAs\">{{sameAs}}</div>\n    </div>\n</div>\n<div ng-hide=\"isInternal()\" class=\"wl-buttons-wrapper\">\n  <span class=\"button button-primary\" ng-click=\"onSubmit()\">Add</span>\n</div>\n<div ng-show=\"isInternal()\" class=\"wl-buttons-wrapper\">\n  <span class=\"button button-primary\" ng-click=\"linkTo('lod')\">View Linked Data<i class=\"wl-link\"></i></span>\n  <span class=\"button button-primary\" ng-click=\"linkTo('edit')\">Edit<i class=\"wl-link\"></i></span>\n</div>\n</div>",
        link: function($scope, $element, $attrs, $ctrl) {
          var availableTypes, j, len, ref, type;
          $scope.configuration = configuration;
          $scope.getCurrentTypeUri = function() {
            var j, len, ref, type;
            ref = configuration.types;
            for (j = 0, len = ref.length; j < len; j++) {
              type = ref[j];
              if (type.css === ("wl-" + $scope.entity.mainType)) {
                return type.uri;
              }
            }
          };
          $scope.isInternal = function() {
            if ($scope.entity.id.startsWith(configuration.datasetUri)) {
              return true;
            }
            return false;
          };
          $scope.linkTo = function(linkType) {
            return $window.location.href = ajaxurl + '?action=wordlift_redirect&uri=' + $window.encodeURIComponent($scope.entity.id) + "&to=" + linkType;
          };
          $scope.hasOccurences = function() {
            return $scope.entity.occurrences.length > 0;
          };
          $scope.setSameAs = function(uri) {
            return $scope.entity.sameAs = uri;
          };
          $scope.checkEntityId = function(uri) {
            return /^(f|ht)tps?:\/\//i.test(uri);
          };
          availableTypes = [];
          ref = configuration.types;
          for (j = 0, len = ref.length; j < len; j++) {
            type = ref[j];
            availableTypes[type.css.replace('wl-', '')] = type.uri;
          }
          $scope.supportedTypes = (function() {
            var k, len1, ref1, results;
            ref1 = configuration.types;
            results = [];
            for (k = 0, len1 = ref1.length; k < len1; k++) {
              type = ref1[k];
              results.push({
                id: type.css.replace('wl-', ''),
                name: type.uri
              });
            }
            return results;
          })();
          if ($scope.box) {
            return $scope.supportedTypes = (function() {
              var k, len1, ref1, results;
              ref1 = $scope.box.registeredTypes;
              results = [];
              for (k = 0, len1 = ref1.length; k < len1; k++) {
                type = ref1[k];
                results.push({
                  id: type,
                  name: availableTypes[type]
                });
              }
              return results;
            })();
          }
        }
      };
    }
  ]);

  angular.module('wordlift.editpost.widget.directives.wlEntityTile', []).directive('wlEntityTile', [
    'configuration', '$log', function(configuration, $log) {
      return {
        require: '^wlClassificationBox',
        restrict: 'E',
        scope: {
          entity: '=',
          isSelected: '=',
          onEntitySelect: '&'
        },
        template: "<div ng-class=\"'wl-' + entity.mainType\" class=\"entity\">\n        <div class=\"entity-header\">\n    \n          <i ng-click=\"onEntitySelect()\" ng-hide=\"annotation\" ng-class=\"{ 'wl-selected' : isSelected, 'wl-unselected' : !isSelected }\"></i>\n          <i ng-click=\"onEntitySelect()\" class=\"type\"></i>\n          <span class=\"label\" ng-click=\"onEntitySelect()\">{{entity.label}}</span>\n\n          <small ng-show=\"entity.occurrences.length > 0\">({{entity.occurrences.length}})</small>\n          <span ng-show=\"isInternal()\">*</span>  \n          <i ng-class=\"{ 'wl-more': isOpened == false, 'wl-less': isOpened == true }\" ng-click=\"toggle()\"></i>\n  </div>\n        <div class=\"details\" ng-show=\"isOpened\">\n          <wl-entity-form entity=\"entity\" on-submit=\"toggle()\"></wl-entity-form>\n        </div>\n</div>",
        link: function($scope, $element, $attrs, $boxCtrl) {
          $boxCtrl.addTile($scope);
          $scope.isOpened = false;
          $scope.isInternal = function() {
            if ($scope.entity.id.startsWith(configuration.datasetUri)) {
              return true;
            }
            return false;
          };
          $scope.open = function() {
            return $scope.isOpened = true;
          };
          $scope.close = function() {
            return $scope.isOpened = false;
          };
          return $scope.toggle = function() {
            if (!$scope.isOpened) {
              $boxCtrl.closeTiles();
            }
            return $scope.isOpened = !$scope.isOpened;
          };
        }
      };
    }
  ]);

  angular.module('wordlift.editpost.widget.directives.wlEntityInputBox', []).directive('wlEntityInputBox', function() {
    return {
      restrict: 'E',
      scope: {
        entity: '='
      },
      template: "        <div>\n\n          <input type='text' name='wl_entities[{{entity.id}}][uri]' value='{{entity.id}}'>\n          <input type='text' name='wl_entities[{{entity.id}}][label]' value='{{entity.label}}'>\n          <textarea name='wl_entities[{{entity.id}}][description]'>{{entity.description}}</textarea>\n          <input type='text' name='wl_entities[{{entity.id}}][main_type]' value='wl-{{entity.mainType}}'>\n\n          <input ng-repeat=\"type in entity.types\" type='text'\n          	name='wl_entities[{{entity.id}}][type][]' value='{{type}}' />\n          <input ng-repeat=\"image in entity.images\" type='text'\n            name='wl_entities[{{entity.id}}][image][]' value='{{image}}' />\n          <input ng-repeat=\"sameAs in entity.sameAs\" type='text'\n            name='wl_entities[{{entity.id}}][sameas][]' value='{{sameAs}}' />\n          \n          <div ng-repeat=\"(property, values) in entity.properties\">\n            <input ng-repeat=\"propertyValue in values\" type='text'\n              name='wl_entities[{{entity.id}}][properties][{{property}}][]' value='{{propertyValue}}' />\n          </div>\n         \n</div>"
    };
  });

  angular.module('wordlift.editpost.widget.services.AnalysisService', []).service('AnalysisService', [
    'configuration', '$log', '$http', '$rootScope', function(configuration, $log, $http, $rootScope) {
      var box, extend, findAnnotation, j, k, len, len1, merge, ref, ref1, service, type, uniqueId;
      uniqueId = function(length) {
        var id;
        if (length == null) {
          length = 8;
        }
        id = '';
        while (id.length < length) {
          id += Math.random().toString(36).substr(2);
        }
        return id.substr(0, length);
      };
      merge = function(options, overrides) {
        return extend(extend({}, options), overrides);
      };
      extend = function(object, properties) {
        var key, val;
        for (key in properties) {
          val = properties[key];
          object[key] = val;
        }
        return object;
      };
      findAnnotation = function(annotations, start, end) {
        var annotation, id;
        for (id in annotations) {
          annotation = annotations[id];
          if (annotation.start === start && annotation.end === end) {
            return annotation;
          }
        }
      };
      service = {
        _isRunning: false,
        _currentAnalysis: void 0,
        _supportedTypes: [],
        _defaultType: "thing"
      };
      service.cleanAnnotations = function(analysis, positions) {
        var annotation, annotationId, annotationRange, isOverlapping, j, k, len, pos, ref, ref1, ref2, results;
        if (positions == null) {
          positions = [];
        }
        ref = analysis.annotations;
        for (annotationId in ref) {
          annotation = ref[annotationId];
          if (annotation.start > 0 && annotation.end > annotation.start) {
            annotationRange = (function() {
              results = [];
              for (var j = ref1 = annotation.start, ref2 = annotation.end; ref1 <= ref2 ? j <= ref2 : j >= ref2; ref1 <= ref2 ? j++ : j--){ results.push(j); }
              return results;
            }).apply(this);
            isOverlapping = false;
            for (k = 0, len = annotationRange.length; k < len; k++) {
              pos = annotationRange[k];
              if (indexOf.call(positions, pos) >= 0) {
                isOverlapping = true;
              }
              break;
            }
            if (isOverlapping) {
              $log.warn("Annotation with id: " + annotationId + " start: " + annotation.start + " end: " + annotation.end + " overlaps an existing annotation");
              $log.debug(annotation);
              this.deleteAnnotation(analysis, annotationId);
            } else {
              positions = positions.concat(annotationRange);
            }
          }
        }
        return analysis;
      };
      ref = configuration.classificationBoxes;
      for (j = 0, len = ref.length; j < len; j++) {
        box = ref[j];
        ref1 = box.registeredTypes;
        for (k = 0, len1 = ref1.length; k < len1; k++) {
          type = ref1[k];
          if (indexOf.call(service._supportedTypes, type) < 0) {
            service._supportedTypes.push(type);
          }
        }
      }
      service.createEntity = function(params) {
        var defaults;
        if (params == null) {
          params = {};
        }
        defaults = {
          id: 'local-entity-' + uniqueId(32),
          label: '',
          description: '',
          mainType: 'thing',
          types: [],
          images: [],
          confidence: 1,
          occurrences: [],
          annotations: {}
        };
        return merge(defaults, params);
      };
      service.deleteAnnotation = function(analysis, annotationId) {
        var ea, index, l, len2, ref2;
        $log.warn("Going to remove overlapping annotation with id " + annotationId);
        if (analysis.annotations[annotationId] != null) {
          ref2 = analysis.annotations[annotationId].entityMatches;
          for (index = l = 0, len2 = ref2.length; l < len2; index = ++l) {
            ea = ref2[index];
            delete analysis.entities[ea.entityId].annotations[annotationId];
          }
          delete analysis.annotations[annotationId];
        }
        return analysis;
      };
      service.createAnnotation = function(params) {
        var defaults;
        if (params == null) {
          params = {};
        }
        defaults = {
          id: 'urn:local-text-annotation-' + uniqueId(32),
          text: '',
          start: 0,
          end: 0,
          entities: [],
          entityMatches: []
        };
        return merge(defaults, params);
      };
      service.parse = function(data) {
        var annotation, annotationId, ea, em, entity, id, index, l, len2, len3, localEntity, local_confidence, m, ref10, ref11, ref2, ref3, ref4, ref5, ref6, ref7, ref8, ref9;
        ref2 = configuration.entities;
        for (id in ref2) {
          localEntity = ref2[id];
          data.entities[id] = localEntity;
        }
        ref3 = data.entities;
        for (id in ref3) {
          entity = ref3[id];
          if (!entity.label) {
            $log.warn("Label missing for entity " + id);
          }
          if (!entity.description) {
            $log.warn("Description missing for entity " + id);
          }
          if (!entity.sameAs) {
            $log.warn("sameAs missing for entity " + id);
            entity.sameAs = [];
            if ((ref4 = configuration.entities[id]) != null) {
              ref4.sameAs = [];
            }
            $log.debug("Schema.org sameAs overridden for entity " + id);
          }
          if (ref5 = entity.mainType, indexOf.call(this._supportedTypes, ref5) < 0) {
            $log.warn("Schema.org type " + entity.mainType + " for entity " + id + " is not supported from current classification boxes configuration");
            entity.mainType = this._defaultType;
            if ((ref6 = configuration.entities[id]) != null) {
              ref6.mainType = this._defaultType;
            }
            $log.debug("Schema.org type overridden for entity " + id);
          }
          entity.id = id;
          entity.occurrences = [];
          entity.annotations = {};
          entity.confidence = 1;
        }
        ref7 = data.annotations;
        for (id in ref7) {
          annotation = ref7[id];
          annotation.id = id;
          annotation.entities = {};
          ref8 = annotation.entityMatches;
          for (index = l = 0, len2 = ref8.length; l < len2; index = ++l) {
            ea = ref8[index];
            if (!data.entities[ea.entityId].label) {
              data.entities[ea.entityId].label = annotation.text;
              $log.debug("Missing label retrived from related annotation for entity " + ea.entityId);
            }
            data.entities[ea.entityId].annotations[id] = annotation;
            data.annotations[id].entities[ea.entityId] = data.entities[ea.entityId];
          }
        }
        ref9 = data.entities;
        for (id in ref9) {
          entity = ref9[id];
          ref10 = data.annotations;
          for (annotationId in ref10) {
            annotation = ref10[annotationId];
            local_confidence = 1;
            ref11 = annotation.entityMatches;
            for (m = 0, len3 = ref11.length; m < len3; m++) {
              em = ref11[m];
              if ((em.entityId != null) && em.entityId === id) {
                local_confidence = em.confidence;
              }
            }
            entity.confidence = entity.confidence * local_confidence;
          }
        }
        return data;
      };
      service.getSuggestedSameAs = function(content) {
        var promise;
        return promise = this._innerPerform(content).then(function(response) {
          var entity, id, ref2, suggestions;
          suggestions = [];
          ref2 = response.data.entities;
          for (id in ref2) {
            entity = ref2[id];
            if (id.startsWith('http')) {
              suggestions.push(id);
            }
          }
          return $rootScope.$broadcast("sameAsRetrieved", suggestions);
        });
      };
      service._innerPerform = function(content) {
        $log.info("Start to performing analysis");
        return $http({
          method: 'post',
          url: ajaxurl + '?action=wordlift_analyze',
          data: content
        });
      };
      service._updateStatus = function(status) {
        service._isRunning = status;
        return $rootScope.$broadcast("analysisServiceStatusUpdated", status);
      };
      service.perform = function(content) {
        var promise;
        if (service._currentAnalysis) {
          $log.warn("Analysis already runned! Nothing to do ...");
          return;
        }
        service._updateStatus(true);
        promise = this._innerPerform(content);
        promise.then(function(response) {
          service._currentAnalysis = response.data;
          return $rootScope.$broadcast("analysisPerformed", service.parse(response.data));
        });
        promise["catch"](function(response) {
          $log.error(response.data);
          return $rootScope.$broadcast("analysisFailed", response.data);
        });
        return promise["finally"](function(response) {
          return service._updateStatus(false);
        });
      };
      service.preselect = function(analysis, annotations) {
        var annotation, e, entity, id, l, len2, ref2, ref3, results, textAnnotation;
        $log.debug("Going to perform annotations preselection");
        results = [];
        for (l = 0, len2 = annotations.length; l < len2; l++) {
          annotation = annotations[l];
          if (annotation.start === annotation.end) {
            $log.warn("There is a broken empty annotation for entityId " + annotation.uri);
            continue;
          }
          textAnnotation = findAnnotation(analysis.annotations, annotation.start, annotation.end);
          if (textAnnotation == null) {
            $log.warn("Annotation " + annotation.start + ":" + annotation.end + " for entityId " + annotation.uri + " misses in the analysis");
            textAnnotation = this.createAnnotation({
              start: annotation.start,
              end: annotation.end,
              text: annotation.label
            });
            analysis.annotations[textAnnotation.id] = textAnnotation;
          }
          entity = analysis.entities[annotation.uri];
          ref2 = configuration.entities;
          for (id in ref2) {
            e = ref2[id];
            if (ref3 = annotation.uri, indexOf.call(e.sameAs, ref3) >= 0) {
              entity = analysis.entities[e.id];
            }
          }
          if (entity == null) {
            $log.warn("Entity with uri " + annotation.uri + " is missing both in analysis results and in local storage");
            continue;
          }
          analysis.entities[entity.id].occurrences.push(textAnnotation.id);
          if (analysis.entities[entity.id].annotations[textAnnotation.id] == null) {
            analysis.entities[entity.id].annotations[textAnnotation.id] = textAnnotation;
            analysis.annotations[textAnnotation.id].entityMatches.push({
              entityId: entity.id,
              confidence: 1
            });
            results.push(analysis.annotations[textAnnotation.id].entities[entity.id] = analysis.entities[entity.id]);
          } else {
            results.push(void 0);
          }
        }
        return results;
      };
      return service;
    }
  ]);

  angular.module('wordlift.editpost.widget.services.EditorService', ['wordlift.editpost.widget.services.AnalysisService']).service('EditorService', [
<<<<<<< HEAD
    'configuration', 'AnalysisService', '$log', '$http', '$rootScope', function(configuration, AnalysisService, $log, $http, $rootScope) {
      var currentOccurencesForEntity, dedisambiguate, disambiguate, editor, findEntities, findPositions, service;
=======
    'AnalysisService', '$log', '$http', '$rootScope', function(AnalysisService, $log, $http, $rootScope) {
      var INVISIBLE_CHAR, currentOccurencesForEntity, dedisambiguate, disambiguate, editor, findEntities, findPositions, service;
      INVISIBLE_CHAR = '\uFEFF';
>>>>>>> 2b7cfab5
      findEntities = function(html) {
        var annotation, match, pattern, results, traslator;
        traslator = Traslator.create(html);
        pattern = /<(\w+)[^>]*\sitemid="([^"]+)"[^>]*>([^<]*)<\/\1>/gim;
        results = [];
        while (match = pattern.exec(html)) {
          annotation = {
            start: traslator.html2text(match.index),
            end: traslator.html2text(match.index + match[0].length),
            uri: match[2],
            label: match[3]
          };
          results.push(annotation);
        }
        return results;
      };
      findPositions = function(entities) {
        var entityAnnotation, j, k, len, positions, ref, ref1, results;
        positions = [];
        for (j = 0, len = entities.length; j < len; j++) {
          entityAnnotation = entities[j];
          positions = positions.concat((function() {
            results = [];
            for (var k = ref = entityAnnotation.start, ref1 = entityAnnotation.end; ref <= ref1 ? k <= ref1 : k >= ref1; ref <= ref1 ? k++ : k--){ results.push(k); }
            return results;
          }).apply(this));
        }
        return positions;
      };
      editor = function() {
        return tinyMCE.get('content');
      };
      disambiguate = function(annotation, entity) {
        var discardedItemId, ed, j, len, ref, type;
        ed = editor();
        ed.dom.addClass(annotation.id, "disambiguated");
        ref = configuration.types;
        for (j = 0, len = ref.length; j < len; j++) {
          type = ref[j];
          ed.dom.removeClass(annotation.id, type.css);
        }
        ed.dom.removeClass(annotation.id, "unlinked");
        ed.dom.addClass(annotation.id, "wl-" + entity.mainType);
        discardedItemId = ed.dom.getAttrib(annotation.id, "itemid");
        ed.dom.setAttrib(annotation.id, "itemid", entity.id);
        return discardedItemId;
      };
      dedisambiguate = function(annotation, entity) {
        var discardedItemId, ed;
        ed = editor();
        ed.dom.removeClass(annotation.id, "disambiguated");
        ed.dom.removeClass(annotation.id, "wl-" + entity.mainType);
        discardedItemId = ed.dom.getAttrib(annotation.id, "itemid");
        ed.dom.setAttrib(annotation.id, "itemid", "");
        return discardedItemId;
      };
      currentOccurencesForEntity = function(entityId) {
        var annotation, annotations, ed, itemId, j, len, occurrences;
        ed = editor();
        occurrences = [];
        if (entityId === "") {
          return occurrences;
        }
        annotations = ed.dom.select("span.textannotation");
        for (j = 0, len = annotations.length; j < len; j++) {
          annotation = annotations[j];
          itemId = ed.dom.getAttrib(annotation.id, "itemid");
          if (itemId === entityId) {
            occurrences.push(annotation.id);
          }
        }
        return occurrences;
      };
      $rootScope.$on("analysisPerformed", function(event, analysis) {
        if ((analysis != null) && (analysis.annotations != null)) {
          return service.embedAnalysis(analysis);
        }
      });
      $rootScope.$on("entitySelected", function(event, entity, annotationId) {
        var annotation, discarded, entityId, id, j, len, occurrences, ref;
        discarded = [];
        if (annotationId != null) {
          discarded.push(disambiguate(entity.annotations[annotationId], entity));
        } else {
          ref = entity.annotations;
          for (id in ref) {
            annotation = ref[id];
            discarded.push(disambiguate(annotation, entity));
          }
        }
        for (j = 0, len = discarded.length; j < len; j++) {
          entityId = discarded[j];
          if (entityId) {
            occurrences = currentOccurencesForEntity(entityId);
            $rootScope.$broadcast("updateOccurencesForEntity", entityId, occurrences);
          }
        }
        occurrences = currentOccurencesForEntity(entity.id);
        return $rootScope.$broadcast("updateOccurencesForEntity", entity.id, occurrences);
      });
      $rootScope.$on("entityDeselected", function(event, entity, annotationId) {
        var annotation, discarded, entityId, id, j, len, occurrences, ref;
        discarded = [];
        if (annotationId != null) {
          dedisambiguate(entity.annotations[annotationId], entity);
        } else {
          ref = entity.annotations;
          for (id in ref) {
            annotation = ref[id];
            dedisambiguate(annotation, entity);
          }
        }
        for (j = 0, len = discarded.length; j < len; j++) {
          entityId = discarded[j];
          if (entityId) {
            occurrences = currentOccurencesForEntity(entityId);
            $rootScope.$broadcast("updateOccurencesForEntity", entityId, occurrences);
          }
        }
        occurrences = currentOccurencesForEntity(entity.id);
        return $rootScope.$broadcast("updateOccurencesForEntity", entity.id, occurrences);
      });
      service = {
        hasSelection: function() {
          var ed, pattern;
          ed = editor();
          if (ed != null) {
            if (ed.selection.isCollapsed()) {
              return false;
            }
            pattern = /<([\/]*[a-z]+)[^<]*>/;
            if (pattern.test(ed.selection.getContent())) {
              $log.warn("The selection overlaps html code");
              return false;
            }
            return true;
          }
          return false;
        },
        isEditor: function(editor) {
          var ed;
          ed = editor();
          return ed.id === editor.id;
        },
        updateContentEditableStatus: function(status) {
          var ed;
          ed = editor();
          return ed.getBody().setAttribute('contenteditable', status);
        },
        createTextAnnotationFromCurrentSelection: function() {
          var content, ed, htmlPosition, text, textAnnotation, textAnnotationSpan, textPosition, traslator;
          ed = editor();
          if (ed.selection.isCollapsed()) {
            $log.warn("Invalid selection! The text annotation cannot be created");
            return;
          }
          text = "" + (ed.selection.getSel());
          textAnnotation = AnalysisService.createAnnotation({
            text: text
          });
<<<<<<< HEAD
          textAnnotationSpan = "<span id=\"" + textAnnotation.id + "\" class=\"textannotation unlinked selected\" contenteditable=\"false\">" + (ed.selection.getContent()) + "</span>";
=======
          textAnnotationSpan = "<span id=\"" + textAnnotation.id + "\" class=\"textannotation selected\">" + (ed.selection.getContent()) + "</span>" + INVISIBLE_CHAR;
>>>>>>> 2b7cfab5
          ed.selection.setContent(textAnnotationSpan);
          content = ed.getContent({
            format: 'raw'
          });
          traslator = Traslator.create(content);
          htmlPosition = content.indexOf(textAnnotationSpan);
          textPosition = traslator.html2text(htmlPosition);
          textAnnotation.start = textPosition;
          textAnnotation.end = textAnnotation.start + text.length;
          return $rootScope.$broadcast('textAnnotationAdded', textAnnotation);
        },
        selectAnnotation: function(annotationId) {
          var annotation, ed, j, len, ref;
          ed = editor();
          ref = ed.dom.select("span.textannotation");
          for (j = 0, len = ref.length; j < len; j++) {
            annotation = ref[j];
            ed.dom.removeClass(annotation.id, "selected");
          }
          $rootScope.$broadcast('textAnnotationClicked', void 0);
          if (ed.dom.hasClass(annotationId, "textannotation")) {
            ed.dom.addClass(annotationId, "selected");
            return $rootScope.$broadcast('textAnnotationClicked', annotationId);
          }
        },
        embedAnalysis: (function(_this) {
          return function(analysis) {
            var annotation, annotationId, ed, element, em, entities, entity, html, isDirty, j, len, ref, ref1, traslator;
            ed = editor();
            html = ed.getContent({
              format: 'raw'
            });
            entities = findEntities(html);
            AnalysisService.cleanAnnotations(analysis, findPositions(entities));
            AnalysisService.preselect(analysis, entities);
            while (html.match(/<(\w+)[^>]*\sclass="textannotation[^"]*"[^>]*>([^<]+)<\/\1>/gim, '$2')) {
              html = html.replace(/<(\w+)[^>]*\sclass="textannotation[^"]*"[^>]*>([^<]*)<\/\1>/gim, '$2');
            }
            traslator = Traslator.create(html);
            ref = analysis.annotations;
            for (annotationId in ref) {
              annotation = ref[annotationId];
              if (annotation.entityMatches.length === 0) {
                $log.warn("Annotation " + annotation.text + " [" + annotation.start + ":" + annotation.end + "] with id " + annotation.id + " has no entity matches!");
                continue;
              }
              element = "<span id=\"" + annotationId + "\" class=\"textannotation";
              ref1 = annotation.entityMatches;
              for (j = 0, len = ref1.length; j < len; j++) {
                em = ref1[j];
                entity = analysis.entities[em.entityId];
                if (indexOf.call(entity.occurrences, annotationId) >= 0) {
                  element += " disambiguated wl-" + entity.mainType + "\" itemid=\"" + entity.id;
                }
              }
              element += "\">";
              traslator.insertHtml(element, {
                text: annotation.start
              });
              traslator.insertHtml('</span>', {
                text: annotation.end
              });
            }
            html = traslator.getHtml();
            html = html.replace(/<\/span>/gim, "</span>" + INVISIBLE_CHAR);
            $rootScope.$broadcast("analysisEmbedded");
            isDirty = ed.isDirty();
            ed.setContent(html, {
              format: 'raw'
            });
            return ed.isNotDirty = !isDirty;
          };
        })(this)
      };
      return service;
    }
  ]);

  angular.module('wordlift.editpost.widget.services.RelatedPostDataRetrieverService', []).service('RelatedPostDataRetrieverService', [
    'configuration', '$log', '$http', '$rootScope', function(configuration, $log, $http, $rootScope) {
      var service;
      service = {};
      service.load = function(entityIds) {
        var uri;
        if (entityIds == null) {
          entityIds = [];
        }
        uri = "admin-ajax.php?action=wordlift_related_posts&post_id=" + configuration.currentPostId;
        $log.debug("Going to find related posts");
        $log.debug(entityIds);
        return $http({
          method: 'post',
          url: uri,
          data: entityIds
        }).success(function(data) {
          $log.debug(data);
          return $rootScope.$broadcast("relatedPostsLoaded", data);
        }).error(function(data, status) {
          return $log.warn("Error loading related posts");
        });
      };
      return service;
    }
  ]);

  angular.module('wordlift.editpost.widget.providers.ConfigurationProvider', []).provider("configuration", function() {
    var _configuration, provider;
    _configuration = void 0;
    provider = {
      setConfiguration: function(configuration) {
        return _configuration = configuration;
      },
      $get: function() {
        return _configuration;
      }
    };
    return provider;
  });

  $ = jQuery;

  angular.module('wordlift.editpost.widget', ['wordlift.ui.carousel', 'wordlift.utils.directives', 'wordlift.editpost.widget.providers.ConfigurationProvider', 'wordlift.editpost.widget.controllers.EditPostWidgetController', 'wordlift.editpost.widget.directives.wlClassificationBox', 'wordlift.editpost.widget.directives.wlEntityForm', 'wordlift.editpost.widget.directives.wlEntityTile', 'wordlift.editpost.widget.directives.wlEntityInputBox', 'wordlift.editpost.widget.services.AnalysisService', 'wordlift.editpost.widget.services.EditorService', 'wordlift.editpost.widget.services.RelatedPostDataRetrieverService']).config(function(configurationProvider) {
    return configurationProvider.setConfiguration(window.wordlift);
  });

  $(container = $("<div id=\"wordlift-edit-post-wrapper\" ng-controller=\"EditPostWidgetController\">\n	\n      <div class=\"wl-error\" ng-repeat=\"item in errors\">\n        <span class=\"wl-msg\">{{ item.msg }}</span>\n      </div>\n\n      <h3 class=\"wl-widget-headline\">\n        <span>Semantic tagging</span>\n        <span ng-show=\"isRunning\" class=\"wl-spinner\"></span>\n      </h3>\n      \n      <div ng-show=\"annotation\">\n        <h4 class=\"wl-annotation-label\">\n          <i class=\"wl-annotation-label-icon\"></i>\n          {{ analysis.annotations[ annotation ].text }} \n          <small>[ {{ analysis.annotations[ annotation ].start }}, {{ analysis.annotations[ annotation ].end }} ]</small>\n          <i class=\"wl-annotation-label-remove-icon\" ng-click=\"selectAnnotation(undefined)\"></i>\n        </h4>\n      </div>\n\n      <wl-classification-box ng-repeat=\"box in configuration.classificationBoxes\">\n        <div ng-hide=\"annotation\" class=\"wl-without-annotation\">\n          <wl-entity-tile is-selected=\"isEntitySelected(entity, box)\" on-entity-select=\"onSelectedEntityTile(entity, box)\" entity=\"entity\" ng-repeat=\"entity in analysis.entities | filterEntitiesByTypesAndRelevance:box.registeredTypes\"></wl-entity>\n        </div>  \n        <div ng-show=\"annotation\" class=\"wl-with-annotation\">\n          <wl-entity-tile is-selected=\"isLinkedToCurrentAnnotation(entity)\" on-entity-select=\"onSelectedEntityTile(entity, box)\" entity=\"entity\" ng-repeat=\"entity in analysis.annotations[annotation].entities | filterEntitiesByTypes:box.registeredTypes\"\" ></wl-entity>\n        </div>  \n      </wl-classification-box>\n\n      <h3 class=\"wl-widget-headline\"><span>Suggested images</span></h3>\n      <div wl-carousel>\n        <div ng-repeat=\"(image, label) in images\" class=\"wl-card\" wl-carousel-pane>\n          <img ng-src=\"{{image}}\" wl-src=\"{{configuration.defaultThumbnailPath}}\" />\n        </div>\n      </div>\n\n      <h3 class=\"wl-widget-headline\"><span>Related posts</span></h3>\n      <div wl-carousel>\n        <div ng-repeat=\"post in relatedPosts\" class=\"wl-card\" wl-carousel-pane>\n          <img ng-src=\"{{post.thumbnail}}\" wl-src=\"{{configuration.defaultThumbnailPath}}\" />\n          <div class=\"wl-card-title\">\n            <a ng-href=\"{{post.link}}\">{{post.post_title}}</a>\n          </div>\n        </div>\n      </div>\n      \n      <div class=\"wl-entity-input-boxes\">\n        <wl-entity-input-box annotation=\"annotation\" entity=\"entity\" ng-repeat=\"entity in analysis.entities | isEntitySelected\"></wl-entity-input-box>\n        <div ng-repeat=\"(box, entities) in selectedEntities\">\n          <input type='text' name='wl_boxes[{{box}}][]' value='{{id}}' ng-repeat=\"(id, entity) in entities\">\n        </div> \n      </div>   \n    </div>").appendTo('#wordlift-edit-post-outer-wrapper'), injector = angular.bootstrap($('#wordlift-edit-post-wrapper'), ['wordlift.editpost.widget']), tinymce.PluginManager.add('wordlift', function(editor, url) {
    var fireEvent;
    if (editor.id !== "content") {
      return;
    }
    fireEvent = function(editor, eventName, callback) {
      switch (tinymce.majorVersion) {
        case '4':
          return editor.on(eventName, callback);
        case '3':
          return editor["on" + eventName].add(callback);
      }
    };
    injector.invoke([
      'EditorService', '$rootScope', '$log', function(EditorService, $rootScope, $log) {
        var j, len, method, originalMethod, ref, results;
        ref = ['setMarkers', 'toViews'];
        results = [];
        for (j = 0, len = ref.length; j < len; j++) {
          method = ref[j];
          if (wp.mce.views[method] != null) {
            originalMethod = wp.mce.views[method];
            $log.warn("Override wp.mce.views method " + method + "() to prevent shortcodes rendering");
            wp.mce.views[method] = function(content) {
              return content;
            };
            $rootScope.$on("analysisEmbedded", function(event) {
              $log.info("Going to restore wp.mce.views method " + method + "()");
              return wp.mce.views[method] = originalMethod;
            });
            $rootScope.$on("analysisFailed", function(event) {
              $log.info("Going to restore wp.mce.views method " + method + "()");
              return wp.mce.views[method] = originalMethod;
            });
            break;
          } else {
            results.push(void 0);
          }
        }
        return results;
      }
    ]);
    fireEvent(editor, "LoadContent", function(e) {
      return injector.invoke([
        'AnalysisService', 'EditorService', '$rootScope', '$log', function(AnalysisService, EditorService, $rootScope, $log) {
          return $rootScope.$apply(function() {
            var html, text;
            html = editor.getContent({
              format: 'raw'
            });
            text = Traslator.create(html).getText();
            if (text.match(/[a-zA-Z0-9]+/)) {
              EditorService.updateContentEditableStatus(false);
              return AnalysisService.perform(text);
            } else {
              return $log.warn("Blank content: nothing to do!");
            }
          });
        }
      ]);
    });
    fireEvent(editor, "NodeChange", function(e) {
      return injector.invoke([
        'AnalysisService', 'EditorService', '$rootScope', '$log', function(AnalysisService, EditorService, $rootScope, $log) {
          if (AnalysisService._currentAnalysis) {
            $rootScope.$apply(function() {
              return $rootScope.selectionStatus = EditorService.hasSelection();
            });
          }
          return true;
        }
      ]);
    });
    return fireEvent(editor, "Click", function(e) {
      return injector.invoke([
        'AnalysisService', 'EditorService', '$rootScope', '$log', function(AnalysisService, EditorService, $rootScope, $log) {
          if (AnalysisService._currentAnalysis) {
            $rootScope.$apply(function() {
              return EditorService.selectAnnotation(e.target.id);
            });
          }
          return true;
        }
      ]);
    });
  }));

}).call(this);

//# sourceMappingURL=wordlift-reloaded.js.map<|MERGE_RESOLUTION|>--- conflicted
+++ resolved
@@ -978,14 +978,9 @@
   ]);
 
   angular.module('wordlift.editpost.widget.services.EditorService', ['wordlift.editpost.widget.services.AnalysisService']).service('EditorService', [
-<<<<<<< HEAD
     'configuration', 'AnalysisService', '$log', '$http', '$rootScope', function(configuration, AnalysisService, $log, $http, $rootScope) {
-      var currentOccurencesForEntity, dedisambiguate, disambiguate, editor, findEntities, findPositions, service;
-=======
-    'AnalysisService', '$log', '$http', '$rootScope', function(AnalysisService, $log, $http, $rootScope) {
       var INVISIBLE_CHAR, currentOccurencesForEntity, dedisambiguate, disambiguate, editor, findEntities, findPositions, service;
       INVISIBLE_CHAR = '\uFEFF';
->>>>>>> 2b7cfab5
       findEntities = function(html) {
         var annotation, match, pattern, results, traslator;
         traslator = Traslator.create(html);
@@ -1146,11 +1141,7 @@
           textAnnotation = AnalysisService.createAnnotation({
             text: text
           });
-<<<<<<< HEAD
-          textAnnotationSpan = "<span id=\"" + textAnnotation.id + "\" class=\"textannotation unlinked selected\" contenteditable=\"false\">" + (ed.selection.getContent()) + "</span>";
-=======
-          textAnnotationSpan = "<span id=\"" + textAnnotation.id + "\" class=\"textannotation selected\">" + (ed.selection.getContent()) + "</span>" + INVISIBLE_CHAR;
->>>>>>> 2b7cfab5
+          textAnnotationSpan = "<span id=\"" + textAnnotation.id + "\" class=\"textannotation unlinked selected\">" + (ed.selection.getContent()) + "</span>" + INVISIBLE_CHAR;
           ed.selection.setContent(textAnnotationSpan);
           content = ed.getContent({
             format: 'raw'
