(function() {
  var $, Traslator, container, injector, spinner,
    indexOf = [].indexOf || function(item) { for (var i = 0, l = this.length; i < l; i++) { if (i in this && this[i] === item) return i; } return -1; };

  Traslator = (function() {
    var decodeHtml;

    Traslator.prototype._htmlPositions = [];

    Traslator.prototype._textPositions = [];

    Traslator.prototype._htmlFragments = [];

    Traslator.prototype._html = '';

    Traslator.prototype._text = '';

    decodeHtml = function(html) {
      var txt;
      txt = document.createElement("textarea");
      txt.innerHTML = html;
      return txt.value;
    };

    Traslator.create = function(html) {
      var traslator;
      traslator = new Traslator(html);
      traslator.parse();
      return traslator;
    };

    Traslator.version = '1.0.0';

    function Traslator(html) {
      this._html = html;
    }

    Traslator.prototype.parse = function() {
      var htmlElem, htmlLength, htmlPost, htmlPre, htmlProcessed, match, pattern, ref, textLength, textPost, textPre;
      this._htmlPositions = [];
      this._textPositions = [];
      this._htmlFragments = [];
      this._text = '';
      pattern = /((?:&(?![#\w]))*[^&<>]*)(&[^&;]*;|<[!\/]?(?:[\w-]+|\[cdata\[.*?]])(?: [\w_-]+(?:="[^"]*")?)*[^>]*>)([^&<>]*)/gim;
      textLength = 0;
      htmlLength = 0;
      while ((match = pattern.exec(this._html)) != null) {
        htmlPre = match[1];
        htmlElem = match[2];
        htmlPost = match[3];
        textPre = htmlPre + ((ref = htmlElem.toLowerCase()) === '</p>' || ref === '</li>' ? '\n\n' : '');
        textPost = htmlPost;
        textLength += textPre.length;
        if (/^&[^&;]*;$/gim.test(htmlElem)) {
          textLength += 1;
        }
        htmlLength += htmlPre.length;
        if (htmlElem.startsWith('<br')) {
          this._htmlPositions.push(htmlLength);
          this._textPositions.push(textLength);
          this._htmlFragments.push(htmlElem);
        }
        htmlLength += htmlElem.length;
        this._htmlPositions.push(htmlLength);
        this._textPositions.push(textLength);
        this._htmlFragments.push(htmlElem);
        textLength += textPost.length;
        htmlLength += htmlPost.length;
        htmlProcessed = '';
        if (/^&[^&;]*;$/gim.test(htmlElem)) {
          htmlProcessed = decodeHtml(htmlElem);
        }
        this._text += textPre + htmlProcessed + textPost;
      }
      if ('' === this._text && !pattern.match(this._html)) {
        this._text = new String(this._html);
      }
      if (0 === this._textPositions.length || 0 !== this._textPositions[0]) {
        this._htmlPositions.unshift(0);
        return this._textPositions.unshift(0);
      }
    };

    Traslator.prototype.text2html = function(pos) {
      var htmlPos, i, j, ref, textPos;
      htmlPos = 0;
      textPos = 0;
      for (i = j = 0, ref = this._textPositions.length; 0 <= ref ? j < ref : j > ref; i = 0 <= ref ? ++j : --j) {
        if (pos < this._textPositions[i]) {
          break;
        }
        htmlPos = this._htmlPositions[i];
        textPos = this._textPositions[i];
        if (pos === this._textPositions[i] && this._htmlFragments[i].startsWith('<br')) {
          break;
        }
      }
      return htmlPos + pos - textPos;
    };

    Traslator.prototype.html2text = function(pos) {
      var htmlPos, i, j, ref, textPos;
      if (pos < this._htmlPositions[0]) {
        return 0;
      }
      htmlPos = 0;
      textPos = 0;
      for (i = j = 0, ref = this._htmlPositions.length; 0 <= ref ? j < ref : j > ref; i = 0 <= ref ? ++j : --j) {
        if (pos < this._htmlPositions[i]) {
          break;
        }
        htmlPos = this._htmlPositions[i];
        textPos = this._textPositions[i];
      }
      return textPos + pos - htmlPos;
    };

    Traslator.prototype.insertHtml = function(fragment, pos) {
      var htmlPos;
      htmlPos = this.text2html(pos.text);
      this._html = this._html.substring(0, htmlPos) + fragment + this._html.substring(htmlPos);
      return this.parse();
    };

    Traslator.prototype.getHtml = function() {
      return this._html;
    };

    Traslator.prototype.getText = function() {
      return this._text;
    };

    return Traslator;

  })();

  window.Traslator = Traslator;

  angular.module('wordlift.utils.directives', []).directive('wlOnError', [
    '$parse', '$window', '$log', function($parse, $window, $log) {
      return {
        restrict: 'A',
        compile: function($element, $attrs) {
          return function(scope, element) {
            var fn;
            fn = $parse($attrs.wlOnError);
            return element.on('error', function(event) {
              var callback;
              callback = function() {
                return fn(scope, {
                  $event: event
                });
              };
              return scope.$apply(callback);
            });
          };
        }
      };
    }
  ]).directive('wlFallback', [
    '$window', '$log', function($window, $log) {
      return {
        restrict: 'A',
        priority: 99,
        link: function($scope, $element, $attrs, $ctrl) {
          return $element.bind('error', function() {
            if ($attrs.src !== $attrs.wlFallback) {
              $log.warn("Error on " + $attrs.src + "! Going to fallback on " + $attrs.wlFallback);
              return $attrs.$set('src', $attrs.wlFallback);
            }
          });
        }
      };
    }
  ]).directive('wlHideAfter', [
    '$timeout', '$log', function($timeout, $log) {
      return {
        restrict: 'A',
        link: function($scope, $element, $attrs, $ctrl) {
          var delay;
          delay = +$attrs.wlHideAfter;
          return $timeout(function() {
            $log.debug("Remove msg after " + delay + " ms");
            return $element.hide();
          }, delay);
        }
      };
    }
  ]).directive('wlClipboard', [
    '$timeout', '$document', '$log', function($timeout, $document, $log) {
      return {
        restrict: 'E',
        scope: {
          text: '=',
          onCopied: '&'
        },
        transclude: true,
        template: "<span \n  class=\"wl-widget-post-link\" \n  ng-class=\"{'wl-widget-post-link-copied' : $copied}\"\n  ng-click=\"copyToClipboard()\">\n  <ng-transclude></ng-transclude>\n  <input type=\"text\" ng-value=\"text\" />\n</span>",
        link: function($scope, $element, $attrs, $ctrl) {
          $scope.$copied = false;
          $scope.node = $element.find('input');
          $scope.node.css('position', 'absolute');
          $scope.node.css('left', '-10000px');
          return $scope.copyToClipboard = function() {
            var selection;
            try {
              $document[0].body.style.webkitUserSelect = 'initial';
              selection = $document[0].getSelection();
              selection.removeAllRanges();
              $scope.node.select();
              if (!$document[0].execCommand('copy')) {
                $log.warn("Error on clipboard copy for " + text);
              }
              selection.removeAllRanges();
              $scope.$copied = true;
              $timeout(function() {
                $log.debug("Going to reset $copied status");
                return $scope.$copied = false;
              }, 3000);
              if (angular.isFunction($scope.onCopied)) {
                return $scope.$evalAsync($scope.onCopied());
              }
            } finally {
              $document[0].body.style.webkitUserSelect = '';
            }
          };
        }
      };
    }
  ]);

  angular.module('wordlift.ui.carousel', ['ngTouch']).directive('wlCarousel', [
    '$window', '$log', function($window, $log) {
      return {
        restrict: 'A',
        scope: true,
        transclude: true,
        template: "<div class=\"wl-carousel\" ng-class=\"{ 'active' : areControlsVisible }\" ng-show=\"panes.length > 0\" ng-mouseover=\"showControls()\" ng-mouseleave=\"hideControls()\">\n  <div class=\"wl-panes\" ng-style=\"{ width: panesWidth, left: position }\" ng-transclude ng-swipe-left=\"next()\" ng-swipe-right=\"prev()\" ></div>\n  <div class=\"wl-carousel-arrows\" ng-show=\"areControlsVisible\" ng-class=\"{ 'active' : isActive() }\">\n    <i class=\"wl-angle left\" ng-click=\"prev()\" ng-show=\"isPrevArrowVisible()\" />\n    <i class=\"wl-angle right\" ng-click=\"next()\" ng-show=\"isNextArrowVisible()\" />\n  </div>\n</div>",
        controller: [
          '$scope', '$element', '$attrs', '$log', function($scope, $element, $attrs, $log) {
            var ctrl, resizeFn, w;
            w = angular.element($window);
            $scope.setItemWidth = function() {
              return $element.width() / $scope.visibleElements();
            };
            $scope.showControls = function() {
              return $scope.areControlsVisible = true;
            };
            $scope.hideControls = function() {
              return $scope.areControlsVisible = false;
            };
            $scope.visibleElements = function() {
              if ($element.width() > 460) {
                return 4;
              }
              return 1;
            };
            $scope.isActive = function() {
              return $scope.isPrevArrowVisible() || $scope.isNextArrowVisible();
            };
            $scope.isPrevArrowVisible = function() {
              return $scope.currentPaneIndex > 0;
            };
            $scope.isNextArrowVisible = function() {
              return ($scope.panes.length - $scope.currentPaneIndex) > $scope.visibleElements();
            };
            $scope.next = function() {
              if (($scope.currentPaneIndex + $scope.visibleElements() + 1) > $scope.panes.length) {
                return;
              }
              $scope.position = $scope.position - $scope.itemWidth;
              return $scope.currentPaneIndex = $scope.currentPaneIndex + 1;
            };
            $scope.prev = function() {
              if ($scope.currentPaneIndex === 0) {
                return;
              }
              $scope.position = $scope.position + $scope.itemWidth;
              return $scope.currentPaneIndex = $scope.currentPaneIndex - 1;
            };
            $scope.setPanesWrapperWidth = function() {
              $scope.panesWidth = $scope.panes.length * $scope.itemWidth;
              $scope.position = 0;
              return $scope.currentPaneIndex = 0;
            };
            $scope.itemWidth = $scope.setItemWidth();
            $scope.panesWidth = void 0;
            $scope.panes = [];
            $scope.position = 0;
            $scope.currentPaneIndex = 0;
            $scope.areControlsVisible = false;
            resizeFn = function() {
              var j, len, pane, ref;
              $scope.itemWidth = $scope.setItemWidth();
              $scope.setPanesWrapperWidth();
              ref = $scope.panes;
              for (j = 0, len = ref.length; j < len; j++) {
                pane = ref[j];
                pane.scope.setWidth($scope.itemWidth);
              }
              return $scope.$apply();
            };
            w.bind('resize', function() {
              return resizeFn;
            });
            w.bind('load', function() {
              return resizeFn;
            });
            ctrl = this;
            ctrl.registerPane = function(scope, element, first) {
              var pane;
              scope.setWidth($scope.itemWidth);
              pane = {
                'scope': scope,
                'element': element
              };
              $scope.panes.push(pane);
              return $scope.setPanesWrapperWidth();
            };
            return ctrl.unregisterPane = function(scope) {
              var index, j, len, pane, ref, unregisterPaneIndex;
              unregisterPaneIndex = void 0;
              ref = $scope.panes;
              for (index = j = 0, len = ref.length; j < len; index = ++j) {
                pane = ref[index];
                if (pane.scope.$id === scope.$id) {
                  unregisterPaneIndex = index;
                }
              }
              $scope.panes.splice(unregisterPaneIndex, 1);
              return $scope.setPanesWrapperWidth();
            };
          }
        ]
      };
    }
  ]).directive('wlCarouselPane', [
    '$log', function($log) {
      return {
        require: '^wlCarousel',
        restrict: 'EA',
        scope: {
          wlFirstPane: '='
        },
        transclude: true,
        template: "<div ng-transclude></div>",
        link: function($scope, $element, $attrs, $ctrl) {
          $element.addClass("wl-carousel-item");
          $scope.isFirst = $scope.wlFirstPane || false;
          $scope.setWidth = function(size) {
            return $element.css('width', size + "px");
          };
          $scope.$on('$destroy', function() {
            $log.debug("Destroy " + $scope.$id);
            return $ctrl.unregisterPane($scope);
          });
          return $ctrl.registerPane($scope, $element, $scope.isFirst);
        }
      };
    }
  ]);

  angular.module('wordlift.editpost.widget.controllers.EditPostWidgetController', ['wordlift.editpost.widget.services.AnalysisService', 'wordlift.editpost.widget.services.EditorService', 'wordlift.editpost.widget.services.GeoLocationService', 'wordlift.editpost.widget.providers.ConfigurationProvider']).filter('filterEntitiesByTypesAndRelevance', [
    'configuration', '$log', function(configuration, $log) {
      return function(items, types) {
        var entity, filtered, id, ref, treshold;
        filtered = [];
        if (items == null) {
          return filtered;
        }
        treshold = Math.floor(((1 / 120) * Object.keys(items).length) + 0.75);
        for (id in items) {
          entity = items[id];
          if (ref = entity.mainType, indexOf.call(types, ref) >= 0) {
            filtered.push(entity);
          }
        }
        return filtered;
      };
    }
  ]).filter('filterTruncate', [
    '$log', function($log) {
      return function(input, words) {
        var inputWords;
        if (isNaN(words)) {
          return input;
        }
        if (words <= 0) {
          return '';
        }
        if (input) {
          inputWords = input.split(/\s+/);
          if (inputWords.length > words) {
            input = inputWords.slice(0, words).join(' ') + '…';
          }
        }
        return input;
      };
    }
  ]).filter('filterSplitInRows', [
    '$log', function($log) {
      return function(arrayLength) {
        var arr, j, ref, results1;
        if (arrayLength) {
          arrayLength = Math.ceil(arrayLength);
          arr = (function() {
            results1 = [];
            for (var j = 0, ref = arrayLength - 1; 0 <= ref ? j <= ref : j >= ref; 0 <= ref ? j++ : j--){ results1.push(j); }
            return results1;
          }).apply(this);
          return arr;
        }
      };
    }
  ]).filter('filterEntitiesByTypes', [
    '$log', function($log) {
      return function(items, types) {
        var entity, filtered, id, ref;
        filtered = [];
        for (id in items) {
          entity = items[id];
          if (ref = entity.mainType, indexOf.call(types, ref) >= 0) {
            filtered.push(entity);
          }
        }
        return filtered;
      };
    }
  ]).filter('isEntitySelected', [
    '$log', function($log) {
      return function(items) {
        var entity, filtered, id;
        filtered = [];
        for (id in items) {
          entity = items[id];
          if (entity.occurrences.length > 0) {
            filtered.push(entity);
          }
        }
        return filtered;
      };
    }
  ]).controller('EditPostWidgetController', [
    'GeoLocationService', 'RelatedPostDataRetrieverService', 'EditorService', 'AnalysisService', 'configuration', '$log', '$scope', '$rootScope', function(GeoLocationService, RelatedPostDataRetrieverService, EditorService, AnalysisService, configuration, $log, $scope, $rootScope) {
      var box, j, len, ref;
      $scope.isRunning = false;
      $scope.isGeolocationRunning = false;
      $scope.analysis = void 0;
      $scope.relatedPosts = void 0;
      $scope.currentEntity = void 0;
      $scope.currentEntityType = void 0;
      $scope.canCreateEntities = AnalysisService.canCreateEntities;
      $scope.setCurrentEntity = function(entity, entityType) {
        var annotation;
        $scope.currentEntity = entity;
        $scope.currentEntityType = entityType;
        switch (entityType) {
          case 'entity':
            return $log.debug("An existing entity. Nothing to do");
          default:
            $log.debug("A new entity");
            $scope.currentEntity = AnalysisService.createEntity();
            if (!$scope.isThereASelection && ($scope.annotation == null)) {
              $scope.addMsg('Select a text or an existing annotation in order to create a new entity. Text selections are valid only if they do not overlap other existing annotation', 'error');
              $scope.unsetCurrentEntity();
              return;
            }
            if ($scope.annotation != null) {
              annotation = $scope.analysis.annotations[$scope.annotation];
              $scope.currentEntity.label = annotation.text;
              return;
            }
            return EditorService.createTextAnnotationFromCurrentSelection();
        }
      };
      $scope.unsetCurrentEntity = function() {
        $scope.currentEntity = void 0;
        return $scope.currentEntityType = void 0;
      };
      $scope.storeCurrentEntity = function() {
        if (!$scope.currentEntity.mainType) {
          $scope.addMsg('Select an entity type.', 'error');
          return;
        }
        switch ($scope.currentEntityType) {
          case 'entity':
            $scope.analysis.entities[$scope.currentEntity.id] = $scope.currentEntity;
            $scope.addMsg('The entity was updated!', 'positive');
            break;
          default:
            $log.debug('Unset a new entity');
            $scope.addNewEntityToAnalysis();
            $scope.addMsg('The entity was created!', 'positive');
        }
        $scope.unsetCurrentEntity();
        return wp.wordlift.trigger('analysis.result', $scope.analysis);
      };
      $scope.selectedEntities = {};
      $scope.currentSection = void 0;
      $scope.toggleCurrentSection = function(section) {
        if ($scope.currentSection === section) {
          return $scope.currentSection = void 0;
        } else {
          return $scope.currentSection = section;
        }
      };
      $scope.isCurrentSection = function(section) {
        return $scope.currentSection === section;
      };
      $scope.suggestedPlaces = void 0;
      $scope.publishedPlace = configuration.publishedPlace;
      $scope.topic = void 0;
      if (configuration.publishedPlace != null) {
        $scope.suggestedPlaces = {};
        $scope.suggestedPlaces[configuration.publishedPlace.id] = configuration.publishedPlace;
      }
      $scope.annotation = void 0;
      $scope.boxes = [];
      $scope.images = [];
      $scope.isThereASelection = false;
      $scope.configuration = configuration;
      $scope.messages = [];
      RelatedPostDataRetrieverService.load(Object.keys($scope.configuration.entities));
      $rootScope.$on("analysisFailed", function(event, errorMsg) {
        $scope.analysisFailed = true;
        return $scope.addMsg(errorMsg, 'error');
      });
      $rootScope.$on("analysisServiceStatusUpdated", function(event, newStatus) {
        $scope.isRunning = newStatus;
        return EditorService.updateContentEditableStatus(!newStatus);
      });
      $rootScope.$watch('selectionStatus', function() {
        return $scope.isThereASelection = $rootScope.selectionStatus;
      });
      ref = $scope.configuration.classificationBoxes;
      for (j = 0, len = ref.length; j < len; j++) {
        box = ref[j];
        $scope.selectedEntities[box.id] = {};
      }
      $scope.removeMsg = function(index) {
        return $scope.messages.splice(index, 1);
      };
      $scope.addMsg = function(msg, level) {
        return $scope.messages.unshift({
          level: level,
          text: msg
        });
      };
      $scope.selectAnnotation = function(annotationId) {
        return EditorService.selectAnnotation(annotationId);
      };
      $scope.hasAnalysis = function() {
        return $scope.analysis != null;
      };
      $scope.isEntitySelected = function(entity, box) {
        return $scope.selectedEntities[box.id][entity.id] != null;
      };
      $scope.isLinkedToCurrentAnnotation = function(entity) {
        var ref1;
        return (ref1 = $scope.annotation, indexOf.call(entity.occurrences, ref1) >= 0);
      };
      $scope.addNewEntityToAnalysis = function() {
        var annotation;
        delete $scope.currentEntity.suggestedSameAs;
        $scope.analysis.entities[$scope.currentEntity.id] = $scope.currentEntity;
        annotation = $scope.analysis.annotations[$scope.annotation];
        annotation.entityMatches.push({
          entityId: $scope.currentEntity.id,
          confidence: 1
        });
        $scope.analysis.entities[$scope.currentEntity.id].annotations[annotation.id] = annotation;
        $scope.analysis.annotations[$scope.annotation].entities[$scope.currentEntity.id] = $scope.currentEntity;
        return $scope.onSelectedEntityTile($scope.analysis.entities[$scope.currentEntity.id]);
      };
      $scope.$on("updateOccurencesForEntity", function(event, entityId, occurrences) {
        var entities, ref1, results1;
        $log.debug("Updating " + occurrences.length + " occurrence(s) for " + entityId + "...");
        $scope.analysis.entities[entityId].occurrences = occurrences;
        wp.wordlift.trigger('updateOccurrencesForEntity', {
          entityId: entityId,
          occurrences: occurrences
        });
        if (occurrences.length === 0) {
          ref1 = $scope.selectedEntities;
          results1 = [];
          for (box in ref1) {
            entities = ref1[box];
            results1.push(delete $scope.selectedEntities[box][entityId]);
          }
          return results1;
        }
      });
      $scope.$watch("annotation", function(newAnnotationId) {
        var annotation;
        $log.debug("Current annotation id changed to " + newAnnotationId);
        wp.wordlift.trigger('annotation', newAnnotationId);
        if ($scope.isRunning) {
          return;
        }
        if (newAnnotationId == null) {
          return;
        }
        if ($scope.currentEntity != null) {
          annotation = $scope.analysis.annotations[newAnnotationId];
          $scope.currentEntity.label = annotation.text;
          return AnalysisService.getSuggestedSameAs(annotation.text);
        }
      });
      $scope.$on("textAnnotationClicked", function(event, annotationId) {
        $scope.annotation = annotationId;
        return $scope.unsetCurrentEntity();
      });
      $scope.$on("textAnnotationAdded", function(event, annotation) {
        $log.debug("added a new annotation with Id " + annotation.id);
        $scope.analysis.annotations[annotation.id] = annotation;
        return $scope.annotation = annotation.id;
      });
      $scope.$on("sameAsRetrieved", function(event, sameAs) {
        return $scope.currentEntity.suggestedSameAs = sameAs;
      });
      $scope.$on("relatedPostsLoaded", function(event, posts) {
        return $scope.relatedPosts = posts;
      });
      $scope.$on("analysisPerformed", function(event, analysis) {
        var entities, entity, entityId, image, k, l, len1, len2, len3, len4, m, n, ref1, ref2, ref3, ref4, topic;
        $log.info("An analysis has been performed.");
        $scope.analysis = analysis;
        if ($scope.configuration.topic != null) {
          $log.info("Preselecting topics...");
          ref1 = analysis.topics;
          for (k = 0, len1 = ref1.length; k < len1; k++) {
            topic = ref1[k];
            if (ref2 = topic.id, indexOf.call($scope.configuration.topic.sameAs, ref2) >= 0) {
              $scope.topic = topic;
            }
          }
        }
        ref3 = $scope.configuration.classificationBoxes;
        for (l = 0, len2 = ref3.length; l < len2; l++) {
          box = ref3[l];
          entities = box.selectedEntities;
          for (m = 0, len3 = entities.length; m < len3; m++) {
            entityId = entities[m];
            if (entity = analysis.entities[entityId]) {
              if (entity.occurrences.length === 0) {
                $log.warn("Entity " + entityId + " selected as " + box.label + " without valid occurrences!", entity);
                continue;
              }
              $scope.selectedEntities[box.id][entityId] = analysis.entities[entityId];
              ref4 = entity.images;
              for (n = 0, len4 = ref4.length; n < len4; n++) {
                image = ref4[n];
                if (indexOf.call($scope.images, image) < 0) {
                  $scope.images.push(image);
                }
              }
            } else {
              $log.warn("Entity with id " + entityId + " should be linked to " + box.id + " but is missing");
            }
          }
        }
        return $scope.currentSection = 'content-classification';
      });
      $scope.updateRelatedPosts = function() {
        var entities, entity, entityIds, id, ref1;
        $log.debug("Going to update related posts box ...");
        entityIds = [];
        ref1 = $scope.selectedEntities;
        for (box in ref1) {
          entities = ref1[box];
          for (id in entities) {
            entity = entities[id];
            entityIds.push(id);
          }
        }
        return RelatedPostDataRetrieverService.load(entityIds);
      };
      $scope.onSelectedEntityTile = function(entity) {
        var action, image, k, len1, ref1, ref2, scopeId;
        action = 'entitySelected';
        if ($scope.annotation != null) {
          if (ref1 = $scope.annotation, indexOf.call(entity.occurrences, ref1) >= 0) {
            action = 'entityDeselected';
          }
        } else {
          if (entity.occurrences.length > 0) {
            action = 'entityDeselected';
          }
        }
        scopeId = configuration.getCategoryForType(entity.mainType);
        $log.debug("Action '" + action + "' on entity " + entity.id + " within " + scopeId + " scope");
        if (action === 'entitySelected') {
          $scope.selectedEntities[scopeId][entity.id] = entity;
          ref2 = entity.images;
          for (k = 0, len1 = ref2.length; k < len1; k++) {
            image = ref2[k];
            if (indexOf.call($scope.images, image) < 0) {
              $scope.images.push(image);
            }
          }
        } else {
          $scope.images = $scope.images.filter(function(img) {
            return indexOf.call(entity.images, img) < 0;
          });
        }
        $scope.$emit(action, entity, $scope.annotation);
        wp.wordlift.trigger(action, {
          entity: entity,
          annotation: $scope.annotation
        });
        $scope.updateRelatedPosts();
        return $scope.selectAnnotation(void 0);
      };
      $scope.isGeoLocationAllowed = function() {
        return GeoLocationService.isAllowed();
      };
      $scope.getLocation = function() {
        $scope.isGeolocationRunning = true;
        $rootScope.$broadcast('geoLocationStatusUpdated', $scope.isGeolocationRunning);
        return GeoLocationService.getLocation();
      };
      $scope.isPublishedPlace = function(entity) {
        var ref1;
        return entity.id === ((ref1 = $scope.publishedPlace) != null ? ref1.id : void 0);
      };
      $scope.hasPublishedPlace = function() {
        return ($scope.publishedPlace != null) || ($scope.suggestedPlaces != null);
      };
      $scope.onPublishedPlaceSelected = function(entity) {
        var ref1;
        if (((ref1 = $scope.publishedPlace) != null ? ref1.id : void 0) === entity.id) {
          $scope.publishedPlace = void 0;
          $scope.suggestedPlaces = void 0;
          return;
        }
        return $scope.publishedPlace = entity;
      };
      $scope.$on("currentUserLocalityDetected", function(event, match, locality) {
        $log.debug("Looking for entities matching " + match + " for locality " + locality);
        return AnalysisService._innerPerform(match).then(function(response) {
          var entity, id, ref1;
          $scope.suggestedPlaces = {};
          ref1 = response.data.entities;
          for (id in ref1) {
            entity = ref1[id];
            if ('place' === entity.mainType && locality === entity.label) {
              entity.id = id;
              $scope.onPublishedPlaceSelected(entity);
            }
          }
          $scope.isGeolocationRunning = false;
          return $rootScope.$broadcast('geoLocationStatusUpdated', $scope.isGeolocationRunning);
        });
      });
      $scope.$on("geoLocationError", function(event, msg) {
        $scope.addMsg("Sorry. Looks like something went wrong and WordLift cannot detect your current position. Make sure the ​location services​ of your browser are turned on.", 'error');
        $scope.isGeolocationRunning = false;
        return $rootScope.$broadcast('geoLocationStatusUpdated', $scope.isGeolocationRunning);
      });
      $scope.isTopic = function(topic) {
        var ref1;
        return topic.id === ((ref1 = $scope.topic) != null ? ref1.id : void 0);
      };
      return $scope.onTopicSelected = function(topic) {
        var ref1;
        if (((ref1 = $scope.topic) != null ? ref1.id : void 0) === topic.id) {
          $scope.topic = void 0;
          return;
        }
        return $scope.topic = topic;
      };
    }
  ]);

  angular.module('wordlift.editpost.widget.directives.wlClassificationBox', []).directive('wlClassificationBox', [
    'configuration', '$log', function(configuration, $log) {
      return {
        restrict: 'E',
        scope: true,
        transclude: true,
        templateUrl: function() {
          return configuration.defaultWordLiftPath + 'templates/wordlift-widget-be/wordlift-directive-classification-box.html';
        },
        link: function($scope, $element, $attrs, $ctrl) {
          $scope.hasSelectedEntities = function() {
            return Object.keys($scope.selectedEntities[$scope.box.id]).length > 0;
          };
          return wp.wordlift.trigger('wlClassificationBox.loaded', $scope);
        },
        controller: function($scope, $element, $attrs) {
          var ctrl;
          $scope.tiles = [];
          $scope.boxes[$scope.box.id] = $scope;
          ctrl = this;
          ctrl.addTile = function(tile) {
            return $scope.tiles.push(tile);
          };
          return ctrl.closeTiles = function() {
            var j, len, ref, results1, tile;
            ref = $scope.tiles;
            results1 = [];
            for (j = 0, len = ref.length; j < len; j++) {
              tile = ref[j];
              results1.push(tile.isOpened = false);
            }
            return results1;
          };
        }
      };
    }
  ]);

  angular.module('wordlift.editpost.widget.directives.wlEntityList', []).directive('wlEntityList', [
    '$log', function($log) {
      return {
        restrict: 'A',
        link: function() {
          return wp.wordlift.trigger('wlEntityList.loaded');
        }
      };
    }
  ]);

  angular.module('wordlift.editpost.widget.directives.wlEntityForm', []).directive('wlEntityForm', [
    'configuration', '$window', '$log', function(configuration, $window, $log) {
      return {
        restrict: 'E',
        scope: {
          entity: '=',
          onSubmit: '&',
          onReset: '&',
          box: '='
        },
        templateUrl: function() {
<<<<<<< HEAD
          return configuration.defaultWordLiftPath + 'templates/wordlift-widget-be/wordlift-directive-entity-form.html?ver=3.19.3-rc3';
=======
          return configuration.defaultWordLiftPath + 'templates/wordlift-widget-be/wordlift-directive-entity-form.html?ver=3.19.4';
>>>>>>> 3a4eff6f
        },
        link: function($scope, $element, $attrs, $ctrl) {
          $scope.configuration = configuration;
          $scope.currentCategory = void 0;
          $scope.$watch('entity.id', function(entityId) {
            var category, ref;
            if (entityId != null) {
              $log.debug("Entity updated to " + entityId);
              category = configuration.getCategoryForType((ref = $scope.entity) != null ? ref.mainType : void 0);
              $log.debug("Going to update current category to " + category);
              return $scope.currentCategory = category;
            }
          });
          $scope.onSubmitWrapper = function(e) {
            e.preventDefault();
            return $scope.onSubmit();
          };
          $scope.onResetWrapper = function(e) {
            e.preventDefault();
            return $scope.onReset();
          };
          $scope.setCurrentCategory = function(categoryId) {
            var types;
            $scope.currentCategory = categoryId;
            types = configuration.getTypesForCategoryId(categoryId);
            $log.debug("Going to check types");
            $log.debug(types);
            if (types.length === 1) {
              return $scope.setType(types[0]);
            }
          };
          $scope.unsetCurrentCategory = function() {
            var ref;
            $scope.currentCategory = void 0;
            return (ref = $scope.entity) != null ? ref.mainType = void 0 : void 0;
          };
          $scope.isSameAsOf = function(sameAs) {
            var ref;
            return ref = sameAs.id, indexOf.call($scope.entity.sameAs, ref) >= 0;
          };
          $scope.addSameAs = function(sameAs) {
            var index, ref, ref1, ref2, ref3;
            if (!((ref = $scope.entity) != null ? ref.sameAs : void 0)) {
              if ((ref1 = $scope.entity) != null) {
                ref1.sameAs = [];
              }
            }
            if (ref2 = sameAs.id, indexOf.call($scope.entity.sameAs, ref2) >= 0) {
              index = $scope.entity.sameAs.indexOf(sameAs.id);
              return $scope.entity.sameAs.splice(index, 1);
            } else {
              return (ref3 = $scope.entity) != null ? ref3.sameAs.push(sameAs.id) : void 0;
            }
          };
          $scope.setType = function(entityType) {
            var ref, ref1;
            if (entityType === ((ref = $scope.entity) != null ? ref.mainType : void 0)) {
              return;
            }
            return (ref1 = $scope.entity) != null ? ref1.mainType = entityType : void 0;
          };
          $scope.isCurrentType = function(entityType) {
            var ref;
            return ((ref = $scope.entity) != null ? ref.mainType : void 0) === entityType;
          };
          $scope.getAvailableTypes = function() {
            return configuration.getTypesForCategoryId($scope.currentCategory);
          };
          $scope.removeCurrentImage = function(index) {
            var removed;
            removed = $scope.entity.images.splice(index, 1);
            return $log.warn("Removed " + removed + " from entity " + $scope.entity.id + " images collection");
          };
          $scope.linkToEdit = function(e) {
            e.preventDefault();
            return $window.location.href = ajaxurl + '?action=wordlift_redirect&uri=' + $window.encodeURIComponent($scope.entity.id) + "&to=edit";
          };
          $scope.hasOccurences = function() {
            var ref;
            return ((ref = $scope.entity.occurrences) != null ? ref.length : void 0) > 0;
          };
          $scope.setSameAs = function(uri) {
            return $scope.entity.sameAs = uri;
          };
          $scope.isInternal = function() {
            var ref;
            return configuration.isInternal((ref = $scope.entity) != null ? ref.id : void 0);
          };
          return $scope.isNew = function(uri) {
            var ref;
            return !/^(f|ht)tps?:\/\//i.test((ref = $scope.entity) != null ? ref.id : void 0);
          };
        }
      };
    }
  ]);

  angular.module('wordlift.editpost.widget.directives.wlEntityTile', []).directive('wlEntityTile', [
    'configuration', '$log', function(configuration, $log) {
      return {
        require: '?^wlClassificationBox',
        restrict: 'E',
        scope: {
          entity: '=',
          isSelected: '=',
          showConfidence: '=',
          onSelect: '&',
          onMore: '&'
        },
        templateUrl: function() {
          return configuration.defaultWordLiftPath + 'templates/wordlift-widget-be/wordlift-directive-entity-tile.html';
        },
        link: function($scope, $element, $attrs, $boxCtrl) {
          $scope.configuration = configuration;
          if ($boxCtrl != null) {
            $boxCtrl.addTile($scope);
          }
          $scope.isOpened = false;
          $scope.isInternal = function() {
            if ($scope.entity.id.startsWith(configuration.datasetUri)) {
              return true;
            }
            return false;
          };
          return $scope.toggle = function() {
            if (!$scope.isOpened) {
              if ($boxCtrl != null) {
                $boxCtrl.closeTiles();
              }
            }
            return $scope.isOpened = !$scope.isOpened;
          };
        }
      };
    }
  ]);

  angular.module('wordlift.editpost.widget.directives.wlEntityInputBox', []).directive('wlEntityInputBox', [
    'configuration', '$log', function(configuration, $log) {
      return {
        restrict: 'E',
        scope: {
          entity: '='
        },
        templateUrl: function() {
<<<<<<< HEAD
          return configuration.defaultWordLiftPath + 'templates/wordlift-widget-be/wordlift-directive-entity-input-box.html?ver=3.19.3-rc3';
=======
          return configuration.defaultWordLiftPath + 'templates/wordlift-widget-be/wordlift-directive-entity-input-box.html?ver=3.19.4';
>>>>>>> 3a4eff6f
        }
      };
    }
  ]);

  angular.module('wordlift.editpost.widget.services.EditorAdapter', ['wordlift.editpost.widget.services.EditorAdapter']).service('EditorAdapter', [
    '$log', function($log) {
      var service;
      service = {
        getEditor: function(id) {
          var ref;
          if (id == null) {
            id = (ref = window['wlSettings']['default_editor_id']) != null ? ref : 'content';
          }
          return tinyMCE.get(id);
        },
        getHTML: function(id) {
          var ref;
          if (id == null) {
            id = (ref = window['wlSettings']['default_editor_id']) != null ? ref : 'content';
          }
          return service.getEditor(id).getContent({
            format: 'raw'
          });
        }
      };
      return service;
    }
  ]);

  angular.module('wordlift.editpost.widget.services.AnnotationParser', []).service('AnnotationParser', [
    '$log', function($log) {
      var service;
      service = {
        parse: function(html) {
          var annotation, match, pattern, results1, traslator;
          traslator = Traslator.create(html);
          pattern = /<(\w+)[^>]*\sitemid="([^"]+)"[^>]*>([^<]*)<\/\1>/gim;
          results1 = [];
          while (match = pattern.exec(html)) {
            annotation = {
              start: traslator.html2text(match.index),
              end: traslator.html2text(match.index + match[0].length),
              uri: match[2],
              label: match[3]
            };
            results1.push(annotation);
          }
          return results1;
        }
      };
      return service;
    }
  ]);

  angular.module('wordlift.editpost.widget.services.AnalysisService', ['wordlift.editpost.widget.services.AnnotationParser', 'wordlift.editpost.widget.services.EditorAdapter']).service('AnalysisService', [
    'AnnotationParser', 'EditorAdapter', 'configuration', '$log', '$http', '$rootScope', function(AnnotationParser, EditorAdapter, configuration, $log, $http, $rootScope) {
      var box, extend, findAnnotation, j, k, len, len1, merge, ref, ref1, service, type, uniqueId;
      uniqueId = function(length) {
        var id;
        if (length == null) {
          length = 8;
        }
        id = '';
        while (id.length < length) {
          id += Math.random().toString(36).substr(2);
        }
        return id.substr(0, length);
      };
      merge = function(options, overrides) {
        return extend(extend({}, options), overrides);
      };
      extend = function(object, properties) {
        var key, val;
        for (key in properties) {
          val = properties[key];
          object[key] = val;
        }
        return object;
      };
      findAnnotation = function(annotations, start, end) {
        var annotation, id;
        for (id in annotations) {
          annotation = annotations[id];
          if (annotation.start === start && annotation.end === end) {
            return annotation;
          }
        }
      };
      service = {
        _isRunning: false,
        _currentAnalysis: void 0,
        _supportedTypes: [],
        _defaultType: "thing"
      };
      service.cleanAnnotations = function(analysis, positions) {
        var annotation, annotationId, annotationRange, isOverlapping, j, k, len, pos, ref, ref1, ref2, results1;
        if (positions == null) {
          positions = [];
        }
        ref = analysis.annotations;
        for (annotationId in ref) {
          annotation = ref[annotationId];
          if (annotation.start > 0 && annotation.end > annotation.start) {
            annotationRange = (function() {
              results1 = [];
              for (var j = ref1 = annotation.start, ref2 = annotation.end; ref1 <= ref2 ? j <= ref2 : j >= ref2; ref1 <= ref2 ? j++ : j--){ results1.push(j); }
              return results1;
            }).apply(this);
            isOverlapping = false;
            for (k = 0, len = annotationRange.length; k < len; k++) {
              pos = annotationRange[k];
              if (indexOf.call(positions, pos) >= 0) {
                isOverlapping = true;
              }
              break;
            }
            if (isOverlapping) {
              $log.warn("Annotation with id: " + annotationId + " start: " + annotation.start + " end: " + annotation.end + " overlaps an existing annotation");
              this.deleteAnnotation(analysis, annotationId);
            } else {
              positions = positions.concat(annotationRange);
            }
          }
        }
        return analysis;
      };
      ref = configuration.classificationBoxes;
      for (j = 0, len = ref.length; j < len; j++) {
        box = ref[j];
        ref1 = box.registeredTypes;
        for (k = 0, len1 = ref1.length; k < len1; k++) {
          type = ref1[k];
          if (indexOf.call(service._supportedTypes, type) < 0) {
            service._supportedTypes.push(type);
          }
        }
      }
      service.createEntity = function(params) {
        var defaults;
        if (params == null) {
          params = {};
        }
        defaults = {
          id: 'local-entity-' + uniqueId(32),
          label: '',
          description: '',
          mainType: '',
          types: [],
          images: [],
          confidence: 1,
          occurrences: [],
          annotations: {}
        };
        return merge(defaults, params);
      };
      service.deleteAnnotation = function(analysis, annotationId) {
        var ea, index, l, len2, ref2;
        $log.warn("Going to remove overlapping annotation with id " + annotationId);
        if (analysis.annotations[annotationId] != null) {
          ref2 = analysis.annotations[annotationId].entityMatches;
          for (index = l = 0, len2 = ref2.length; l < len2; index = ++l) {
            ea = ref2[index];
            delete analysis.entities[ea.entityId].annotations[annotationId];
          }
          delete analysis.annotations[annotationId];
        }
        return analysis;
      };
      service.createAnnotation = function(params) {
        var defaults;
        if (params == null) {
          params = {};
        }
        defaults = {
          id: 'urn:local-text-annotation-' + uniqueId(32),
          text: '',
          start: 0,
          end: 0,
          entities: [],
          entityMatches: []
        };
        return merge(defaults, params);
      };
      service.parse = function(data) {
        var annotation, annotationId, dt, ea, em, entity, id, index, l, len2, len3, localEntity, local_confidence, m, ref10, ref11, ref2, ref3, ref4, ref5, ref6, ref7, ref8, ref9;
        dt = this._defaultType;
        if (data.topics != null) {
          data.topics = data.topics.map(function(topic) {
            topic.id = topic.uri;
            topic.occurrences = [];
            topic.mainType = dt;
            return topic;
          });
        }
        $log.debug("Found " + (Object.keys(configuration.entities).length) + " entities in configuration...", configuration);
        ref2 = configuration.entities;
        for (id in ref2) {
          localEntity = ref2[id];
          data.entities[id] = localEntity;
        }
        ref3 = data.entities;
        for (id in ref3) {
          entity = ref3[id];
          if (configuration.currentPostUri === id) {
            delete data.entities[id];
            continue;
          }
          if (!entity.label) {
            $log.warn("Label missing for entity " + id);
          }
          if (!entity.description) {
            $log.warn("Description missing for entity " + id);
          }
          if (!entity.sameAs) {
            $log.warn("sameAs missing for entity " + id);
            entity.sameAs = [];
            if ((ref4 = configuration.entities[id]) != null) {
              ref4.sameAs = [];
            }
            $log.debug("Schema.org sameAs overridden for entity " + id);
          }
          if (ref5 = entity.mainType, indexOf.call(this._supportedTypes, ref5) < 0) {
            $log.warn("Schema.org type " + entity.mainType + " for entity " + id + " is not supported from current classification boxes configuration");
            entity.mainType = this._defaultType;
            if ((ref6 = configuration.entities[id]) != null) {
              ref6.mainType = this._defaultType;
            }
            $log.debug("Schema.org type overridden for entity " + id);
          }
          entity.id = id;
          entity.occurrences = [];
          entity.annotations = {};
        }
        ref7 = data.annotations;
        for (id in ref7) {
          annotation = ref7[id];
          annotation.id = id;
          annotation.entities = {};
          data.annotations[id].entityMatches = (function() {
            var l, len2, ref8, results1;
            ref8 = annotation.entityMatches;
            results1 = [];
            for (l = 0, len2 = ref8.length; l < len2; l++) {
              ea = ref8[l];
              if (ea.entityId in data.entities) {
                results1.push(ea);
              }
            }
            return results1;
          })();
          if (0 === data.annotations[id].entityMatches.length) {
            delete data.annotations[id];
            continue;
          }
          ref8 = data.annotations[id].entityMatches;
          for (index = l = 0, len2 = ref8.length; l < len2; index = ++l) {
            ea = ref8[index];
            if (!data.entities[ea.entityId].label) {
              data.entities[ea.entityId].label = annotation.text;
              $log.debug("Missing label retrieved from related annotation for entity " + ea.entityId);
            }
            data.entities[ea.entityId].annotations[id] = annotation;
            data.annotations[id].entities[ea.entityId] = data.entities[ea.entityId];
          }
        }
        ref9 = data.entities;
        for (id in ref9) {
          entity = ref9[id];
          ref10 = data.annotations;
          for (annotationId in ref10) {
            annotation = ref10[annotationId];
            local_confidence = 1;
            ref11 = annotation.entityMatches;
            for (m = 0, len3 = ref11.length; m < len3; m++) {
              em = ref11[m];
              if ((em.entityId != null) && em.entityId === id) {
                local_confidence = em.confidence;
              }
            }
            entity.confidence = entity.confidence * local_confidence;
          }
        }
        return data;
      };
      service.getSuggestedSameAs = function(content) {
        var entity, id, matches, promise, ref2, suggestions;
        promise = this._innerPerform(content).then(function(response) {});
        suggestions = [];
        ref2 = response.data.entities;
        for (id in ref2) {
          entity = ref2[id];
          if (matches = id.match(/^https?\:\/\/([^\/?#]+)(?:[\/?#]|$)/i)) {
            suggestions.push({
              id: id,
              label: entity.label,
              mainType: entity.mainType,
              source: matches[1]
            });
          }
        }
        $log.debug(suggestions);
        return $rootScope.$broadcast("sameAsRetrieved", suggestions);
      };
      service._innerPerform = function(content, annotations) {
        var args;
        if (annotations == null) {
          annotations = [];
        }
        args = {
          method: 'post',
          url: ajaxurl + '?action=wordlift_analyze'
        };
        args.headers = {
          'Content-Type': 'application/json'
        };
        args.data = {
          content: content,
          annotations: annotations,
          contentType: 'text/html',
          version: Traslator.version
        };
        if ((typeof wlSettings !== "undefined" && wlSettings !== null)) {
          if ((wlSettings.language != null)) {
            args.data.contentLanguage = wlSettings.language;
          }
          if ((wlSettings.itemId != null)) {
            args.data.exclude = [wlSettings.itemId];
          }
          if (this.canCreateEntities) {
            args.data.scope = 'all';
          } else {
            args.data.scope = 'local';
          }
        }
        return $http(args);
      };
      service._updateStatus = function(status) {
        service._isRunning = status;
        return $rootScope.$broadcast("analysisServiceStatusUpdated", status);
      };
      service.perform = function(content) {
        var annotations, promise;
        if (service._currentAnalysis) {
          $log.warn("Analysis already run! Nothing to do ...");
          service._updateStatus(false);
          return;
        }
        service._updateStatus(true);
        annotations = AnnotationParser.parse(EditorAdapter.getHTML());
        $log.debug('Requesting analysis...');
        promise = this._innerPerform(content, annotations);
        promise.then(function(response) {
          var result;
          if ((response.data.success != null) && !response.data.success) {
            $rootScope.$broadcast("analysisFailed", response.data.data.message);
            return;
          }
          service._currentAnalysis = response.data;
          result = service.parse(response.data);
          $rootScope.$broadcast("analysisPerformed", result);
          return wp.wordlift.trigger('analysis.result', result);
        });
        promise["catch"](function(response) {
          $log.error(response.data);
          return $rootScope.$broadcast("analysisFailed", response.data);
        });
        return promise["finally"](function(response) {
          return service._updateStatus(false);
        });
      };
      service.preselect = function(analysis, annotations) {
        var annotation, e, entity, id, l, len2, ref2, ref3, results1, textAnnotation;
        $log.debug("Selecting " + annotations.length + " entity annotation(s)...");
        results1 = [];
        for (l = 0, len2 = annotations.length; l < len2; l++) {
          annotation = annotations[l];
          if (annotation.start === annotation.end) {
            $log.warn("There is a broken empty annotation for entityId " + annotation.uri);
            continue;
          }
          textAnnotation = findAnnotation(analysis.annotations, annotation.start, annotation.end);
          if (textAnnotation == null) {
            $log.warn("Text annotation " + annotation.start + ":" + annotation.end + " for entityId " + annotation.uri + " misses in the analysis");
            textAnnotation = this.createAnnotation({
              start: annotation.start,
              end: annotation.end,
              text: annotation.label,
              cssClass: annotation.cssClass != null ? annotation.cssClass : void 0
            });
            analysis.annotations[textAnnotation.id] = textAnnotation;
          }
          entity = analysis.entities[annotation.uri];
          ref2 = configuration.entities;
          for (id in ref2) {
            e = ref2[id];
            if (ref3 = annotation.uri, indexOf.call(e.sameAs, ref3) >= 0) {
              entity = analysis.entities[e.id];
            }
          }
          if (entity == null) {
            $log.warn("Entity with uri " + annotation.uri + " is missing both in analysis results and in local storage");
            continue;
          }
          analysis.entities[entity.id].occurrences.push(textAnnotation.id);
          if (analysis.entities[entity.id].annotations[textAnnotation.id] == null) {
            analysis.entities[entity.id].annotations[textAnnotation.id] = textAnnotation;
            analysis.annotations[textAnnotation.id].entityMatches.push({
              entityId: entity.id,
              confidence: 1
            });
            results1.push(analysis.annotations[textAnnotation.id].entities[entity.id] = analysis.entities[entity.id]);
          } else {
            results1.push(void 0);
          }
        }
        return results1;
      };
      service.canCreateEntities = (wlSettings['can_create_entities'] != null) && 'yes' === wlSettings['can_create_entities'];
      return service;
    }
  ]);

  angular.module('wordlift.editpost.widget.services.EditorService', ['wordlift.editpost.widget.services.EditorAdapter', 'wordlift.editpost.widget.services.AnalysisService']).service('EditorService', [
    'configuration', 'AnalysisService', 'EditorAdapter', '$log', '$http', '$rootScope', function(configuration, AnalysisService, EditorAdapter, $log, $http, $rootScope) {
      var INVISIBLE_CHAR, currentOccurrencesForEntity, dedisambiguate, disambiguate, editor, findEntities, findPositions, service;
      INVISIBLE_CHAR = '\uFEFF';
      findEntities = function(html) {
        var annotation, match, pattern, results1, traslator;
        traslator = Traslator.create(html);
        pattern = /<(\w+)[^>]*\sclass="([^"]+)"\s+(?:id="[^"]+"\s+)?itemid="([^"]+)"[^>]*>([^<]*)<\/\1>/gim;
        results1 = [];
        while (match = pattern.exec(html)) {
          annotation = {
            start: traslator.html2text(match.index),
            end: traslator.html2text(match.index + match[0].length),
            uri: match[3],
            label: match[4],
            cssClass: match[2]
          };
          results1.push(annotation);
        }
        return results1;
      };
      findPositions = function(entities) {
        var entityAnnotation, j, k, len, positions, ref, ref1, results1;
        positions = [];
        for (j = 0, len = entities.length; j < len; j++) {
          entityAnnotation = entities[j];
          positions = positions.concat((function() {
            results1 = [];
            for (var k = ref = entityAnnotation.start, ref1 = entityAnnotation.end; ref <= ref1 ? k <= ref1 : k >= ref1; ref <= ref1 ? k++ : k--){ results1.push(k); }
            return results1;
          }).apply(this));
        }
        return positions;
      };
      editor = function() {
        return tinyMCE.get('content');
      };
      disambiguate = function(annotationId, entity) {
        var discardedItemId, ed, j, len, ref, type;
        ed = EditorAdapter.getEditor();
        ed.dom.addClass(annotationId, "disambiguated");
        ref = configuration.types;
        for (j = 0, len = ref.length; j < len; j++) {
          type = ref[j];
          ed.dom.removeClass(annotationId, type.css);
        }
        ed.dom.removeClass(annotationId, "unlinked");
        ed.dom.addClass(annotationId, "wl-" + entity.mainType);
        discardedItemId = ed.dom.getAttrib(annotationId, "itemid");
        ed.dom.setAttrib(annotationId, "itemid", entity.id);
        return discardedItemId;
      };
      dedisambiguate = function(annotationId, entity) {
        var discardedItemId, ed;
        ed = EditorAdapter.getEditor();
        ed.dom.removeClass(annotationId, "disambiguated");
        ed.dom.removeClass(annotationId, "wl-" + entity.mainType);
        discardedItemId = ed.dom.getAttrib(annotationId, "itemid");
        ed.dom.setAttrib(annotationId, "itemid", "");
        return discardedItemId;
      };
      currentOccurrencesForEntity = function(entityId) {
        var annotation, annotations, ed, itemId, j, len, occurrences;
        $log.info("Calculating occurrences for entity " + entityId + "...");
        ed = EditorAdapter.getEditor();
        occurrences = [];
        if (entityId === "") {
          return occurrences;
        }
        annotations = ed.dom.select("span.textannotation");
        $log.info("Found " + annotations.length + " annotation(s) for entity " + entityId + ".");
        for (j = 0, len = annotations.length; j < len; j++) {
          annotation = annotations[j];
          itemId = ed.dom.getAttrib(annotation.id, "itemid");
          if (itemId === entityId) {
            occurrences.push(annotation.id);
          }
        }
        return occurrences;
      };
      $rootScope.$on("analysisPerformed", function(event, analysis) {
        if ((analysis != null) && (analysis.annotations != null)) {
          return service.embedAnalysis(analysis);
        }
      });
      $rootScope.$on("entitySelected", function(event, entity, annotationId) {
        var annotation, discarded, entityId, id, j, len, occurrences, ref;
        discarded = [];
        if (annotationId != null) {
          discarded.push(disambiguate(annotationId, entity));
        } else {
          ref = entity.annotations;
          for (id in ref) {
            annotation = ref[id];
            discarded.push(disambiguate(annotation.id, entity));
          }
        }
        for (j = 0, len = discarded.length; j < len; j++) {
          entityId = discarded[j];
          if (entityId) {
            occurrences = currentOccurrencesForEntity(entityId);
            $rootScope.$broadcast("updateOccurencesForEntity", entityId, occurrences);
          }
        }
        occurrences = currentOccurrencesForEntity(entity.id);
        return $rootScope.$broadcast("updateOccurencesForEntity", entity.id, occurrences);
      });
      $rootScope.$on("entityDeselected", function(event, entity, annotationId) {
        var annotation, id, occurrences, ref;
        if (annotationId != null) {
          dedisambiguate(annotationId, entity);
        } else {
          ref = entity.annotations;
          for (id in ref) {
            annotation = ref[id];
            dedisambiguate(annotation.id, entity);
          }
        }
        occurrences = currentOccurrencesForEntity(entity.id);
        return $rootScope.$broadcast("updateOccurencesForEntity", entity.id, occurrences);
      });
      service = {
        hasSelection: function() {
          var ed;
          ed = EditorAdapter.getEditor();
          if (ed != null) {
            if (ed.selection.isCollapsed()) {
              return false;
            }
            return true;
          }
          return false;
        },
        isEditor: function(editor) {
          var ed;
          ed = EditorAdapter.getEditor();
          return ed.id === editor.id;
        },
        updateContentEditableStatus: function(status) {
          var ed;
          ed = EditorAdapter.getEditor();
          return ed.getBody().setAttribute('contenteditable', status);
        },
        createTextAnnotationFromCurrentSelection: function() {
          var content, ed, htmlPosition, text, textAnnotation, textAnnotationSpan, textPosition, traslator;
          ed = EditorAdapter.getEditor();
          if (ed.selection.isCollapsed()) {
            $log.warn("Invalid selection! The text annotation cannot be created");
            return;
          }
          text = "" + (ed.selection.getSel());
          textAnnotation = AnalysisService.createAnnotation({
            text: text
          });
          textAnnotationSpan = "<span id=\"" + textAnnotation.id + "\" class=\"textannotation unlinked selected\">" + (ed.selection.getContent()) + "</span>" + INVISIBLE_CHAR;
          ed.selection.setContent(textAnnotationSpan);
          content = EditorAdapter.getHTML();
          traslator = Traslator.create(content);
          htmlPosition = content.indexOf(textAnnotationSpan);
          textPosition = traslator.html2text(htmlPosition);
          textAnnotation.start = textPosition;
          textAnnotation.end = textAnnotation.start + text.length;
          return $rootScope.$broadcast('textAnnotationAdded', textAnnotation);
        },
        selectAnnotation: function(annotationId) {
          var annotation, ed, j, len, ref;
          ed = EditorAdapter.getEditor();
          ref = ed.dom.select("span.textannotation");
          for (j = 0, len = ref.length; j < len; j++) {
            annotation = ref[j];
            ed.dom.removeClass(annotation.id, "selected");
          }
          $rootScope.$broadcast('textAnnotationClicked', void 0);
          if (ed.dom.hasClass(annotationId, "textannotation")) {
            ed.dom.addClass(annotationId, "selected");
            return $rootScope.$broadcast('textAnnotationClicked', annotationId);
          }
        },
        embedAnalysis: (function(_this) {
          return function(analysis) {
            var annotation, annotationId, ed, element, em, entities, entity, html, isDirty, j, len, ref, ref1, ref2, ref3, traslator;
            ed = EditorAdapter.getEditor();
            html = EditorAdapter.getHTML();
            entities = findEntities(html);
            AnalysisService.cleanAnnotations(analysis, findPositions(entities));
            AnalysisService.preselect(analysis, entities);
            while (html.match(/<(\w+)[^>]*\sclass="textannotation[^"]*"[^>]*>([^<]+)<\/\1>/gim, '$2')) {
              html = html.replace(/<(\w+)[^>]*\sclass="textannotation[^"]*"[^>]*>([^<]*)<\/\1>/gim, '$2');
            }
            traslator = Traslator.create(html);
            ref = analysis.annotations;
            for (annotationId in ref) {
              annotation = ref[annotationId];
              if (annotation.entityMatches.length === 0) {
                $log.warn("Annotation " + annotation.text + " [" + annotation.start + ":" + annotation.end + "] with id " + annotation.id + " has no entity matches!");
                continue;
              }
              element = "<span id=\"" + annotationId + "\" class=\"textannotation";
              if (-1 < ((ref1 = annotation.cssClass) != null ? ref1.indexOf('wl-no-link') : void 0)) {
                element += ' wl-no-link';
              }
              if (-1 < ((ref2 = annotation.cssClass) != null ? ref2.indexOf('wl-link') : void 0)) {
                element += ' wl-link';
              }
              ref3 = annotation.entityMatches;
              for (j = 0, len = ref3.length; j < len; j++) {
                em = ref3[j];
                entity = analysis.entities[em.entityId];
                if (indexOf.call(entity.occurrences, annotationId) >= 0) {
                  element += " disambiguated wl-" + entity.mainType + "\" itemid=\"" + entity.id;
                }
              }
              element += "\">";
              traslator.insertHtml(element, {
                text: annotation.start
              });
              traslator.insertHtml('</span>', {
                text: annotation.end
              });
            }
            html = traslator.getHtml();
            html = html.replace(/<\/span>/gim, "</span>" + INVISIBLE_CHAR);
            $rootScope.$broadcast("analysisEmbedded");
            isDirty = ed.isDirty();
            ed.setContent(html, {
              format: 'raw'
            });
            return ed.isNotDirty = !isDirty;
          };
        })(this)
      };
      return service;
    }
  ]);

  angular.module('wordlift.editpost.widget.services.RelatedPostDataRetrieverService', []).service('RelatedPostDataRetrieverService', [
    'configuration', '$log', '$http', '$rootScope', function(configuration, $log, $http, $rootScope) {
      var service;
      service = {};
      service.load = function(entityIds) {
        var uri;
        if (entityIds == null) {
          entityIds = [];
        }
        uri = "admin-ajax.php?action=wordlift_related_posts&post_id=" + configuration.currentPostId;
        return $http({
          method: 'post',
          url: uri,
          data: entityIds
        }).success(function(data) {
          return $rootScope.$broadcast("relatedPostsLoaded", data);
        }).error(function(data, status) {
          return $log.warn("Error loading related posts");
        });
      };
      return service;
    }
  ]);

  angular.module('wordlift.editpost.widget.services.GeoLocationService', ['geolocation']).service('GeoLocationService', [
    'configuration', 'geolocation', '$log', '$rootScope', '$document', '$q', '$timeout', '$window', function(configuration, geolocation, $log, $rootScope, $document, $q, $timeout, $window) {
      var GOOGLE_MAPS_API_ENDPOINT, GOOGLE_MAPS_KEY, GOOGLE_MAPS_LEVEL, currentBrowser, loadGoogleAPI, service;
      GOOGLE_MAPS_LEVEL = 'locality';
      GOOGLE_MAPS_KEY = 'AIzaSyAhsajbqNVd7ABlkZvskWIPdiX6M3OaaNM';
      GOOGLE_MAPS_API_ENDPOINT = "https://maps.googleapis.com/maps/api/js?language=" + configuration.currentLanguage + "&key=" + GOOGLE_MAPS_KEY;
      $rootScope.$on('error', function(event, msg) {
        $log.warn("Geolocation error: " + msg);
        return $rootScope.$broadcast('geoLocationError', msg);
      });
      this.googleApiLoaded = false;
      this.googleApiPromise = void 0;
      loadGoogleAPI = function() {
        var callback, deferred, element;
        if (this.googleApiPromise != null) {
          return this.googleApiPromise;
        }
        deferred = $q.defer();
        element = $document[0].createElement('script');
        element.src = GOOGLE_MAPS_API_ENDPOINT;
        $document[0].body.appendChild(element);
        callback = function(e) {
          var ref;
          if (element.readyState && ((ref = element.readyState) !== 'complete' && ref !== 'loaded')) {
            return;
          }
          return $timeout(function() {
            return deferred.resolve(e);
          });
        };
        element.onload = callback;
        element.onreadystatechange = callback;
        element.onerror = function(e) {
          return $timeout(function() {
            return deferred.reject(e);
          });
        };
        this.googleApiPromise = deferred.promise;
        return this.googleApiPromise;
      };
      currentBrowser = function() {
        var browsers, key, userAgent;
        userAgent = $window.navigator.userAgent;
        browsers = {
          chrome: /chrome/i,
          safari: /safari/i,
          firefox: /firefox/i,
          ie: /internet explorer/i
        };
        for (key in browsers) {
          if (browsers[key].test(userAgent)) {
            return key;
          }
        }
        return 'unknown';
      };
      service = {};
      service.isAllowed = function() {
        if (currentBrowser() === 'chrome') {
          return $window.location.protocol === 'https:';
        }
        return true;
      };
      service.getLocation = function() {
        return geolocation.getLocation().then(function(data) {
          $log.debug("Detected position: latitude " + data.coords.latitude + ", longitude " + data.coords.longitude);
          return loadGoogleAPI().then(function() {
            var geocoder;
            geocoder = new google.maps.Geocoder();
            return geocoder.geocode({
              'location': {
                'lat': data.coords.latitude,
                'lng': data.coords.longitude
              }
            }, function(results, status) {
              var ac, j, k, len, len1, ref, result;
              if (status === google.maps.GeocoderStatus.OK) {
                for (j = 0, len = results.length; j < len; j++) {
                  result = results[j];
                  if (indexOf.call(result.types, GOOGLE_MAPS_LEVEL) >= 0) {
                    ref = result.address_components;
                    for (k = 0, len1 = ref.length; k < len1; k++) {
                      ac = ref[k];
                      if (indexOf.call(ac.types, GOOGLE_MAPS_LEVEL) >= 0) {
                        $rootScope.$broadcast("currentUserLocalityDetected", result.formatted_address, ac.long_name);
                        return;
                      }
                    }
                  }
                }
              }
            });
          });
        });
      };
      return service;
    }
  ]);

  angular.module('wordlift.editpost.widget.providers.ConfigurationProvider', []).provider("configuration", function() {
    var _configuration, provider;
    _configuration = void 0;
    provider = {
      setConfiguration: function(configuration) {
        _configuration = configuration;
        _configuration.getCategoryForType = function(entityType) {
          var category, j, len, ref;
          if (!entityType) {
            return void 0;
          }
          ref = this.classificationBoxes;
          for (j = 0, len = ref.length; j < len; j++) {
            category = ref[j];
            if (indexOf.call(category.registeredTypes, entityType) >= 0) {
              return category.id;
            }
          }
        };
        _configuration.getTypesForCategoryId = function(categoryId) {
          var category, j, len, ref;
          if (!categoryId) {
            return [];
          }
          ref = this.classificationBoxes;
          for (j = 0, len = ref.length; j < len; j++) {
            category = ref[j];
            if (categoryId === category.id) {
              return category.registeredTypes;
            }
          }
        };
        _configuration.isInternal = function(uri) {
          return uri != null ? uri.startsWith(this.datasetUri) : void 0;
        };
        return _configuration.getUriForType = function(mainType) {
          var j, len, ref, type;
          ref = this.types;
          for (j = 0, len = ref.length; j < len; j++) {
            type = ref[j];
            if (type.css === ("wl-" + mainType)) {
              return type.uri;
            }
          }
        };
      },
      $get: function() {
        return _configuration;
      }
    };
    return provider;
  });

  $ = jQuery;

  angular.module('wordlift.editpost.widget', ['ngAnimate', 'wordlift.ui.carousel', 'wordlift.utils.directives', 'wordlift.editpost.widget.providers.ConfigurationProvider', 'wordlift.editpost.widget.controllers.EditPostWidgetController', 'wordlift.editpost.widget.directives.wlClassificationBox', 'wordlift.editpost.widget.directives.wlEntityList', 'wordlift.editpost.widget.directives.wlEntityForm', 'wordlift.editpost.widget.directives.wlEntityTile', 'wordlift.editpost.widget.directives.wlEntityInputBox', 'wordlift.editpost.widget.services.AnalysisService', 'wordlift.editpost.widget.services.EditorService', 'wordlift.editpost.widget.services.RelatedPostDataRetrieverService']).config(function(configurationProvider) {
    return configurationProvider.setConfiguration(window.wordlift);
  });

<<<<<<< HEAD
  $(container = $("<div\n      id=\"wordlift-edit-post-wrapper\"\n      ng-controller=\"EditPostWidgetController\"\n      ng-include=\"configuration.defaultWordLiftPath + 'templates/wordlift-widget-be/wordlift-editpost-widget.html?ver=3.19.3-rc3'\">\n    </div>").appendTo('#wordlift-edit-post-outer-wrapper'), spinner = $("<div class=\"wl-widget-spinner\">\n  <svg transform-origin=\"10 10\" id=\"wl-widget-spinner-blogger\">\n    <circle cx=\"10\" cy=\"10\" r=\"6\" class=\"wl-blogger-shape\"></circle>\n  </svg>\n  <svg transform-origin=\"10 10\" id=\"wl-widget-spinner-editorial\">\n    <rect x=\"4\" y=\"4\" width=\"12\" height=\"12\" class=\"wl-editorial-shape\"></rect>\n  </svg>\n  <svg transform-origin=\"10 10\" id=\"wl-widget-spinner-enterprise\">\n    <polygon points=\"3,10 6.5,4 13.4,4 16.9,10 13.4,16 6.5,16\" class=\"wl-enterprise-shape\"></polygon>\n  </svg>\n</div> ").appendTo('#wordlift_entities_box .ui-sortable-handle'), injector = angular.bootstrap($('#wordlift-edit-post-wrapper'), ['wordlift.editpost.widget']), injector.invoke([
=======
  $(container = $("<div\n      id=\"wordlift-edit-post-wrapper\"\n      ng-controller=\"EditPostWidgetController\"\n      ng-include=\"configuration.defaultWordLiftPath + 'templates/wordlift-widget-be/wordlift-editpost-widget.html?ver=3.19.4'\">\n    </div>").appendTo('#wordlift-edit-post-outer-wrapper'), spinner = $("<div class=\"wl-widget-spinner\">\n  <svg transform-origin=\"10 10\" id=\"wl-widget-spinner-blogger\">\n    <circle cx=\"10\" cy=\"10\" r=\"6\" class=\"wl-blogger-shape\"></circle>\n  </svg>\n  <svg transform-origin=\"10 10\" id=\"wl-widget-spinner-editorial\">\n    <rect x=\"4\" y=\"4\" width=\"12\" height=\"12\" class=\"wl-editorial-shape\"></rect>\n  </svg>\n  <svg transform-origin=\"10 10\" id=\"wl-widget-spinner-enterprise\">\n    <polygon points=\"3,10 6.5,4 13.4,4 16.9,10 13.4,16 6.5,16\" class=\"wl-enterprise-shape\"></polygon>\n  </svg>\n</div> ").appendTo('#wordlift_entities_box .ui-sortable-handle'), injector = angular.bootstrap($('#wordlift-edit-post-wrapper'), ['wordlift.editpost.widget']), injector.invoke([
>>>>>>> 3a4eff6f
    '$rootScope', '$log', function($rootScope, $log) {
      $rootScope.$on('analysisServiceStatusUpdated', function(event, status) {
        var css;
        css = status ? 'wl-spinner-running' : '';
        return $('.wl-widget-spinner svg').attr('class', css);
      });
      $rootScope.$on('geoLocationStatusUpdated', function(event, status) {
        var css;
        css = status ? 'wl-spinner-running' : '';
        return $('.wl-widget-spinner svg').attr('class', css);
      });
      return wp.wordlift.on('loading', function(status) {
        var css;
        css = status ? 'wl-spinner-running' : '';
        return $('.wl-widget-spinner svg').attr('class', css);
      });
    }
  ]), tinymce.PluginManager.add('wordlift', function(editor, url) {
    var addClassToBody, closed, fireEvent, startAnalysis;
    if (editor.id !== "content") {
      return;
    }
    closed = $('#wordlift_entities_box').hasClass('closed');
    fireEvent = function(editor, eventName, callback) {
      switch (tinymce.majorVersion) {
        case '4':
          return editor.on(eventName, callback);
        case '3':
          return editor["on" + eventName].add(callback);
      }
    };
    if (!closed) {
      injector.invoke([
        'EditorService', '$rootScope', '$log', function(EditorService, $rootScope, $log) {
          var j, len, method, originalMethod, ref, results1;
          if (wp.autosave != null) {
            wp.autosave.server.postChanged = function() {
              return false;
            };
          }
          ref = ['setMarkers', 'toViews'];
          results1 = [];
          for (j = 0, len = ref.length; j < len; j++) {
            method = ref[j];
            if (wp.mce.views[method] != null) {
              originalMethod = wp.mce.views[method];
              $log.warn("Override wp.mce.views method " + method + "() to prevent shortcodes rendering");
              wp.mce.views[method] = function(content) {
                return content;
              };
              $rootScope.$on("analysisEmbedded", function(event) {
                $log.info("Going to restore wp.mce.views method " + method + "()");
                return wp.mce.views[method] = originalMethod;
              });
              $rootScope.$on("analysisFailed", function(event) {
                $log.info("Going to restore wp.mce.views method " + method + "()");
                return wp.mce.views[method] = originalMethod;
              });
              break;
            } else {
              results1.push(void 0);
            }
          }
          return results1;
        }
      ]);
    }
    startAnalysis = function() {
      return injector.invoke([
        'AnalysisService', 'EditorService', '$rootScope', '$log', function(AnalysisService, EditorService, $rootScope, $log) {
          return $rootScope.$apply(function() {
            var html;
            html = editor.getContent({
              format: 'raw'
            });
            if ("" !== html) {
              EditorService.updateContentEditableStatus(false);
              return AnalysisService.perform(html);
            }
          });
        }
      ]);
    };
    addClassToBody = function() {
      var $body;
      $body = $(editor.getBody());
      closed = $('#wordlift_entities_box').hasClass('closed');
      if (closed) {
        return $body.addClass('wl-postbox-closed');
      } else {
        return $body.removeClass('wl-postbox-closed');
      }
    };
    $(document).on('postbox-toggled', function(e, postbox) {
      if ('wordlift_entities_box' !== postbox.id) {
        return;
      }
      return addClassToBody();
    });
    editor.on('init', function() {
      var broadcastEditorSelection;
      addClassToBody();
      broadcastEditorSelection = function() {
        var selection;
        selection = editor.selection.getContent({
          format: 'text'
        });
        return wp.wordlift.trigger('editorSelectionChanged', selection);
      };
      return editor.on('selectionchange', function() {
        return broadcastEditorSelection();
      });
    });
    if (!closed) {
      fireEvent(editor, 'LoadContent', startAnalysis);
    } else {
      $(document).on('postbox-toggled', function(e, postbox) {
        if ('wordlift_entities_box' !== postbox.id) {
          return;
        }
        return startAnalysis();
      });
    }
    fireEvent(editor, "NodeChange", function(e) {
      return injector.invoke([
        'AnalysisService', 'EditorService', '$rootScope', '$log', function(AnalysisService, EditorService, $rootScope, $log) {
          if (AnalysisService._currentAnalysis) {
            $rootScope.$apply(function() {
              return $rootScope.selectionStatus = EditorService.hasSelection();
            });
          }
          return true;
        }
      ]);
    });
    return fireEvent(editor, "Click", function(e) {
      return injector.invoke([
        'AnalysisService', 'EditorService', '$rootScope', '$log', function(AnalysisService, EditorService, $rootScope, $log) {
          if (AnalysisService._currentAnalysis) {
            $rootScope.$apply(function() {
              return EditorService.selectAnnotation(e.target.id);
            });
          }
          return true;
        }
      ]);
    });
  }));

}).call(this);

//# sourceMappingURL=wordlift-reloaded.js.map<|MERGE_RESOLUTION|>--- conflicted
+++ resolved
@@ -832,11 +832,7 @@
           box: '='
         },
         templateUrl: function() {
-<<<<<<< HEAD
-          return configuration.defaultWordLiftPath + 'templates/wordlift-widget-be/wordlift-directive-entity-form.html?ver=3.19.3-rc3';
-=======
           return configuration.defaultWordLiftPath + 'templates/wordlift-widget-be/wordlift-directive-entity-form.html?ver=3.19.4';
->>>>>>> 3a4eff6f
         },
         link: function($scope, $element, $attrs, $ctrl) {
           $scope.configuration = configuration;
@@ -982,11 +978,7 @@
           entity: '='
         },
         templateUrl: function() {
-<<<<<<< HEAD
-          return configuration.defaultWordLiftPath + 'templates/wordlift-widget-be/wordlift-directive-entity-input-box.html?ver=3.19.3-rc3';
-=======
           return configuration.defaultWordLiftPath + 'templates/wordlift-widget-be/wordlift-directive-entity-input-box.html?ver=3.19.4';
->>>>>>> 3a4eff6f
         }
       };
     }
@@ -1827,11 +1819,7 @@
     return configurationProvider.setConfiguration(window.wordlift);
   });
 
-<<<<<<< HEAD
-  $(container = $("<div\n      id=\"wordlift-edit-post-wrapper\"\n      ng-controller=\"EditPostWidgetController\"\n      ng-include=\"configuration.defaultWordLiftPath + 'templates/wordlift-widget-be/wordlift-editpost-widget.html?ver=3.19.3-rc3'\">\n    </div>").appendTo('#wordlift-edit-post-outer-wrapper'), spinner = $("<div class=\"wl-widget-spinner\">\n  <svg transform-origin=\"10 10\" id=\"wl-widget-spinner-blogger\">\n    <circle cx=\"10\" cy=\"10\" r=\"6\" class=\"wl-blogger-shape\"></circle>\n  </svg>\n  <svg transform-origin=\"10 10\" id=\"wl-widget-spinner-editorial\">\n    <rect x=\"4\" y=\"4\" width=\"12\" height=\"12\" class=\"wl-editorial-shape\"></rect>\n  </svg>\n  <svg transform-origin=\"10 10\" id=\"wl-widget-spinner-enterprise\">\n    <polygon points=\"3,10 6.5,4 13.4,4 16.9,10 13.4,16 6.5,16\" class=\"wl-enterprise-shape\"></polygon>\n  </svg>\n</div> ").appendTo('#wordlift_entities_box .ui-sortable-handle'), injector = angular.bootstrap($('#wordlift-edit-post-wrapper'), ['wordlift.editpost.widget']), injector.invoke([
-=======
-  $(container = $("<div\n      id=\"wordlift-edit-post-wrapper\"\n      ng-controller=\"EditPostWidgetController\"\n      ng-include=\"configuration.defaultWordLiftPath + 'templates/wordlift-widget-be/wordlift-editpost-widget.html?ver=3.19.4'\">\n    </div>").appendTo('#wordlift-edit-post-outer-wrapper'), spinner = $("<div class=\"wl-widget-spinner\">\n  <svg transform-origin=\"10 10\" id=\"wl-widget-spinner-blogger\">\n    <circle cx=\"10\" cy=\"10\" r=\"6\" class=\"wl-blogger-shape\"></circle>\n  </svg>\n  <svg transform-origin=\"10 10\" id=\"wl-widget-spinner-editorial\">\n    <rect x=\"4\" y=\"4\" width=\"12\" height=\"12\" class=\"wl-editorial-shape\"></rect>\n  </svg>\n  <svg transform-origin=\"10 10\" id=\"wl-widget-spinner-enterprise\">\n    <polygon points=\"3,10 6.5,4 13.4,4 16.9,10 13.4,16 6.5,16\" class=\"wl-enterprise-shape\"></polygon>\n  </svg>\n</div> ").appendTo('#wordlift_entities_box .ui-sortable-handle'), injector = angular.bootstrap($('#wordlift-edit-post-wrapper'), ['wordlift.editpost.widget']), injector.invoke([
->>>>>>> 3a4eff6f
+  $(container = $("<div\n      id=\"wordlift-edit-post-wrapper\"\n      ng-controller=\"EditPostWidgetController\"\n      ng-include=\"configuration.defaultWordLiftPath + 'templates/wordlift-widget-be/wordlift-editpost-widget.html?ver=3.19.4'\">\n    </div>").appendTo('#wordlift-edit-post-outer-wrapper'), spinner = $("<div class=\"wl-widget-spinner\">\n  <svg transform-origin=\"10 10\" id=\"wl-widget-spinner-blogger\">\n    <circle cx=\"10\" cy=\"10\" r=\"6\" class=\"wl-blogger-shape\"></circle>\n  </svg>\n  <svg transform-origin=\"10 10\" id=\"wl-widget-spinner-editorial\">\n    <rect x=\"4\" y=\"4\" width=\"12\" height=\"12\" class=\"wl-editorial-shape\"></rect>\n  </svg>\n  <svg transform-origin=\"10 10\" id=\"wl-widget-spinner-enterprise\">\n    <polygon points=\"3,10 6.5,4 13.4,4 16.9,10 13.4,16 6.5,16\" class=\"wl-enterprise-shape\"></polygon>\n  </svg>\n</div>").appendTo('#wordlift_entities_box .ui-sortable-handle'), injector = angular.bootstrap($('#wordlift-edit-post-wrapper'), ['wordlift.editpost.widget']), injector.invoke([
     '$rootScope', '$log', function($rootScope, $log) {
       $rootScope.$on('analysisServiceStatusUpdated', function(event, status) {
         var css;
