<?php

/**
 * Manage user-related functions. This class receives notifications when a post is created/updated and pushes the author's
 * data to the triple store. It does NOT receive notification when a user is create/updated because we don't want to send
 * to the triple stores users that eventually do not write posts (therefore if user data change, the triple store is updated
 * only when the user creates/updates a new post).
 *
 * @since 3.1.7
 */
class Wordlift_User_Service {

	/**
	 * The meta key where the user's URI is stored.
	 *
	 * @since 3.1.7
	 */
	const URI_META_KEY = '_wl_uri';

	/**
<<<<<<< HEAD
	 * The user meta key where the deny entity edit flag is stored.
	 *
	 * @since 3.1.7
	 */
	const DENY_ENTITY_EDIT_META_KEY = 'wl_deny_edit_entity';
=======
	 * The meta key holding the entity id representing a {@link WP_User}.
	 *
	 * @since 3.14.0
	 */
	const ENTITY_META_KEY = '_wl_entity';
>>>>>>> ec7eaa38

	/**
	 * The Log service.
	 *
	 * @since  3.1.7
	 * @access private
	 * @var \Wordlift_Log_Service $log_service The Log service.
	 */
	private $log_service;

	/**
	 * The singleton instance of the User service.
	 *
	 * @since  3.1.7
	 * @access private
	 * @var \Wordlift_User_Service $user_service The singleton instance of the User service.
	 */
	private static $instance;

	/**
	 * Create an instance of the User service.
	 *
	 * @since 3.1.7
	 */
	public function __construct() {

		$this->log_service = Wordlift_Log_Service::get_logger( 'Wordlift_User_Service' );

		self::$instance = $this;

		add_filter( 'user_has_cap', array( $this, 'has_cap' ), 10, 3 );
	}

	/**
	 * Get the singleton instance of the User service.
	 *
	 * @since 3.1.7
	 * @return \Wordlift_User_Service The singleton instance of the User service.
	 */
	public static function get_instance() {

		return self::$instance;
	}

	/**
	 * Get the URI for a user.
	 *
	 * @since 3.1.7
	 *
	 * @param int $user_id The user id
	 *
	 * @return false|string The user's URI or false in case of failure.
	 */
	public function get_uri( $user_id ) {

		// Try to get the URI stored in the user's meta and return it if available.
		if ( false !== ( $user_uri = $this->_get_uri( $user_id ) ) ) {
			return $user_uri;
		}

		// Try to build an URI, return false in case of failure.
		if ( false === ( $user_uri = $this->_build_uri( $user_id ) ) ) {
			return false;
		}

		// Store the URI for future requests (we need a "permanent" URI).
		$this->_set_uri( $user_id, $user_uri );

		return $user_uri;
	}

	/**
	 * Receives wp_insert_post events.
	 *
	 * @since 3.1.7
	 *
	 * @param int     $post_id Post ID.
	 * @param WP_Post $post    Post object.
	 * @param bool    $update  Whether this is an existing post being updated or not.
	 */
	public function wp_insert_post( $post_id, $post, $update ) {

		// If the post is not published, return.
		if ( 'publish' !== get_post_status( $post_id ) ) {
			return;
		}

		// We expect a numeric author id.
		if ( ! is_numeric( $post->post_author ) ) {
			return;
		}

		// Get the delete query,or return in case of failure.
		if ( false === ( $delete = $this->get_delete_query( $post->post_author ) ) ) {
			return;
		}

		// Get the insert query,or return in case of failure.
		if ( false === ( $insert = $this->get_insert_query( $post->post_author ) ) ) {
			return;
		}

		// Send the query to the triple store.
		rl_execute_sparql_update_query( $delete . $insert );

	}

	/**
	 * Set the `id` of the entity representing a {@link WP_User}.
	 *
	 * If the `id` is set to 0 (or less) then the meta is deleted.
	 *
	 * @since 3.14.0
	 *
	 * @param int $user_id The {@link WP_User}.
	 * @param int $value   The entity {@link WP_Post} `id`.
	 *
	 * @return bool|int  Meta ID if the key didn't exist, true on successful update, false on failure.
	 */
	public function set_entity( $user_id, $value ) {

		return 0 < $value
			? update_user_meta( $user_id, self::ENTITY_META_KEY, $value )
			: delete_user_meta( $user_id, self::ENTITY_META_KEY );
	}

	/**
	 * Get the {@link WP_Post} `id` of the entity representing a {@link WP_User}.
	 *
	 * @since 3.14.0
	 *
	 * @param int $user_id The {@link WP_User}'s `id`.
	 *
	 * @return string The entity {@link WP_Post} `id` or an empty string if not set.
	 */
	public function get_entity( $user_id ) {

		return get_user_meta( $user_id, self::ENTITY_META_KEY, true );
	}

	/**
	 * Get the user's URI stored in the user's meta.
	 *
	 * @since 3.1.7
	 *
	 * @param int $user_id The user id.
	 *
	 * @return false|string The user's URI or false if not found.
	 */
	private function _get_uri( $user_id ) {

		$user_uri = get_user_meta( $user_id, self::URI_META_KEY, true );

		if ( empty( $user_uri ) ) {
			return false;
		}

		return $user_uri;
	}

	/**
	 * Build an URI for a user.
	 *
	 * @since 3.1.7
	 *
	 * @param int $user_id The user's id.
	 *
	 * @return false|string The user's URI or false in case of failure.
	 */
	private function _build_uri( $user_id ) {

		// Get the user, return false in case of failure.
		if ( false === ( $user = get_userdata( $user_id ) ) ) {
			return false;
		};

		// If the nicename is not set, return a failure.
		if ( empty( $user->user_nicename ) ) {
			return false;
		}

		return wl_configuration_get_redlink_dataset_uri() . "/user/$user->user_nicename";
	}

	/**
	 * Store the URI in user's meta.
	 *
	 * @since 3.1.7
	 *
	 * @param int    $user_id  The user's id.
	 * @param string $user_uri The user's uri.
	 *
	 * @return int|bool Meta ID if the key didn't exist, true on successful update, false on failure.
	 */
	private function _set_uri( $user_id, $user_uri ) {

		return update_user_meta( $user_id, self::URI_META_KEY, $user_uri );
	}

	/**
	 * Get the delete query.
	 *
	 * @since 3.1.7
	 *
	 * @param int $user_id The user id.
	 *
	 * @return false|string The delete query or false in case of failure.
	 */
	private function get_delete_query( $user_id ) {

		// Get the URI, return if there's none.
		if ( false === ( $user_uri = $this->get_uri( $user_id ) ) ) {
			return false;
		}

		// Build the delete query.
		$query = Wordlift_Query_Builder::new_instance()->delete()
		                               ->statement( $user_uri, Wordlift_Query_Builder::RDFS_TYPE_URI, '?o' )
		                               ->build()
		         . Wordlift_Query_Builder::new_instance()->delete()
		                                 ->statement( $user_uri, Wordlift_Query_Builder::RDFS_LABEL_URI, '?o' )
		                                 ->build()
		         . Wordlift_Query_Builder::new_instance()->delete()
		                                 ->statement( $user_uri, Wordlift_Query_Builder::SCHEMA_GIVEN_NAME_URI, '?o' )
		                                 ->build()
		         . Wordlift_Query_Builder::new_instance()->delete()
		                                 ->statement( $user_uri, Wordlift_Query_Builder::SCHEMA_FAMILY_NAME_URI, '?o' )
		                                 ->build()
		         . Wordlift_Query_Builder::new_instance()->delete()
		                                 ->statement( $user_uri, Wordlift_Query_Builder::SCHEMA_URL_URI, '?o' )
		                                 ->build();

		return $query;
	}

	/**
	 * Get the insert query.
	 *
	 * @since 3.1.7
	 *
	 * @param int $user_id The user id.
	 *
	 * @return false|string The insert query or false in case of failure.
	 */
	private function get_insert_query( $user_id ) {

		// Get the URI, return if there's none.
		if ( false === ( $user_uri = $this->get_uri( $user_id ) ) ) {
			return false;
		}

		// Try to get the user data, in case of failure return false.
		if ( false === ( $user = get_userdata( $user_id ) ) ) {
			return false;
		};

		// Build the insert query.
		$query = Wordlift_Query_Builder::new_instance()
		                               ->insert()
		                               ->statement( $user_uri, Wordlift_Query_Builder::RDFS_TYPE_URI, Wordlift_Query_Builder::SCHEMA_PERSON_URI )
		                               ->statement( $user_uri, Wordlift_Query_Builder::RDFS_LABEL_URI, $user->display_name )
		                               ->statement( $user_uri, Wordlift_Query_Builder::SCHEMA_GIVEN_NAME_URI, $user->user_firstname )
		                               ->statement( $user_uri, Wordlift_Query_Builder::SCHEMA_FAMILY_NAME_URI, $user->user_lastname )
		                               ->statement( $user_uri, Wordlift_Query_Builder::SCHEMA_URL_URI, ( ! empty( $user->user_url ) ? $user->user_url : get_author_posts_url( $user_id ) ) )
		                               ->build();

		return $query;
	}

	/**
	 * Mark an editor user as denied from editing entities.
	 * Does nothing if the user is not an editor
	 *
	 * @since 3.14.0
	 *
	 * @param integer	$user_id	The ID of the user
	 */
	public function deny_editor_entity_editing( $user_id ) {
		 $user = get_user_by( 'id', $user_id );

		 // Only editors are handled in the profile UI, ignore the rest.
		if ( in_array( 'editor', (array) $user->roles ) ) {
			 // The user explicitly do not have the capability.
			 update_user_meta( $user_id, self::DENY_ENTITY_EDIT_META_KEY, true );
		}
	}

	/**
	 * Remove the "deny entity editing" mark from an editor user.
	 * Does nothing if the user is not an editor
	 *
	 * @since 3.14.0
	 *
	 * @param integer	$user_id	The ID of the user
	 */
	public function enable_editor_entity_editing( $user_id ) {
		 $user = get_user_by( 'id', $user_id );

		 // Only editors are handled in the profile UI, ignore the rest.
		if ( in_array( 'editor', (array) $user->roles ) ) {
			 // The user explicitly do not have the capability.
			 delete_user_meta( $user_id, self::DENY_ENTITY_EDIT_META_KEY );
		}
	}

	/**
	 * Check if an editor can edit entities.
	 *
	 * @since 3.14.0
	 *
	 * @param int $user_id The user id of the user being checked.
	 *
	 * @return bool	false if it is an editor that is denied from edit entities, true otherwise.
	 */
	public function editor_can_edit_entities( $user_id ) {

		// If not an editor just return true.
		$user = get_user_by( 'id', $user_id );
		if ( ! in_array( 'editor', (array) $user->roles ) ) {
			return true;
		}

		// Check if the user explicitly denied.
		$deny = get_user_meta( $user_id, self::DENY_ENTITY_EDIT_META_KEY, true );
		if ( $deny ) {
			return false;
		}

		return true;
	}

	/**
	 * Filter capabilities of user.
	 *
	 * Deny the capability of managing and editing entities for some users.
	 *
	 * @since 3.14.0
	 *
	 * @param array $allcaps All the capabilities of the user
	 * @param array $cap     [0] Required capability
	 * @param array $args    [0] Requested capability
	 *                       [1] User ID
	 *                       [2] Associated object ID
	 */
	public function has_cap( $allcaps, $cap, $args ) {
		/*
		 * For entity management/editing related capabilities
		 * check that an editor was not explicitly denied (in user profile)
		 * the capability.
		 */
		if (
			( 'edit_wordlift_entity' == $cap[0] ) ||
			( 'edit_wordlift_entities' == $cap[0] ) ||
			( 'edit_others_wordlift_entities' == $cap[0] ) ||
			( 'publish_wordlift_entities' == $cap[0] ) ||
			( 'read_private_wordlift_entities' == $cap[0] ) ||
			( 'delete_wordlift_entity' == $cap[0] )
		) {
			$user_id = $args[1];

			if ( ! self::editor_can_edit_entities( $user_id ) ) {
				$allcaps[ $cap[0] ] = false;
			}
		}

		return $allcaps;
	}
}<|MERGE_RESOLUTION|>--- conflicted
+++ resolved
@@ -18,19 +18,18 @@
 	const URI_META_KEY = '_wl_uri';
 
 	/**
-<<<<<<< HEAD
 	 * The user meta key where the deny entity edit flag is stored.
 	 *
-	 * @since 3.1.7
-	 */
-	const DENY_ENTITY_EDIT_META_KEY = 'wl_deny_edit_entity';
-=======
+	 * @since 3.14.0
+	 */
+	const DENY_ENTITY_EDIT_META_KEY = '_wl_deny_entity_edit';
+
+	/**
 	 * The meta key holding the entity id representing a {@link WP_User}.
 	 *
 	 * @since 3.14.0
 	 */
 	const ENTITY_META_KEY = '_wl_entity';
->>>>>>> ec7eaa38
 
 	/**
 	 * The Log service.
@@ -306,16 +305,18 @@
 	 *
 	 * @since 3.14.0
 	 *
-	 * @param integer	$user_id	The ID of the user
+	 * @param integer $user_id The ID of the user
 	 */
 	public function deny_editor_entity_editing( $user_id ) {
-		 $user = get_user_by( 'id', $user_id );
-
-		 // Only editors are handled in the profile UI, ignore the rest.
-		if ( in_array( 'editor', (array) $user->roles ) ) {
-			 // The user explicitly do not have the capability.
-			 update_user_meta( $user_id, self::DENY_ENTITY_EDIT_META_KEY, true );
-		}
+
+		// Bail out if the user is not an editor.
+		if ( ! $this->is_editor( $user_id ) ) {
+			return;
+		}
+
+		// The user explicitly do not have the capability.
+		update_user_meta( $user_id, self::DENY_ENTITY_EDIT_META_KEY, true );
+
 	}
 
 	/**
@@ -324,16 +325,37 @@
 	 *
 	 * @since 3.14.0
 	 *
-	 * @param integer	$user_id	The ID of the user
-	 */
-	public function enable_editor_entity_editing( $user_id ) {
-		 $user = get_user_by( 'id', $user_id );
-
-		 // Only editors are handled in the profile UI, ignore the rest.
-		if ( in_array( 'editor', (array) $user->roles ) ) {
-			 // The user explicitly do not have the capability.
-			 delete_user_meta( $user_id, self::DENY_ENTITY_EDIT_META_KEY );
-		}
+	 * @param integer $user_id The ID of the user
+	 */
+	public function allow_editor_entity_editing( $user_id ) {
+
+		// Bail out if the user is not an editor.
+		if ( ! $this->is_editor( $user_id ) ) {
+			return;
+		}
+
+		// The user explicitly do not have the capability.
+		delete_user_meta( $user_id, self::DENY_ENTITY_EDIT_META_KEY );
+
+	}
+
+	/**
+	 * Check whether the {@link WP_User} with the specified `id` is an editor,
+	 * i.e. has the `editor` role.
+	 *
+	 * @since 3.14.0
+	 *
+	 * @param int $user_id The {@link WP_User} `id`.
+	 *
+	 * @return bool True if the {@link WP_User} is an editor otherwise false.
+	 */
+	private function is_editor( $user_id ) {
+
+		// Get the user.
+		$user = get_user_by( 'id', $user_id );
+
+		// Return true, if the user is found and has the `editor` role.
+		return is_a( $user, 'WP_User' ) && in_array( 'editor', (array) $user->roles );
 	}
 
 	/**
@@ -343,7 +365,7 @@
 	 *
 	 * @param int $user_id The user id of the user being checked.
 	 *
-	 * @return bool	false if it is an editor that is denied from edit entities, true otherwise.
+	 * @return bool    false if it is an editor that is denied from edit entities, true otherwise.
 	 */
 	public function editor_can_edit_entities( $user_id ) {
 
