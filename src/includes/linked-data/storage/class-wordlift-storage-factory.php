--- conflicted
+++ resolved
@@ -153,12 +153,7 @@
 	 */
 	public function schema_class() {
 
-<<<<<<< HEAD
 		return new Wordlift_Post_Schema_Class_Storage();
-=======
-		return new Wordlift_Post_Schema_Class_Storage( Wordlift_Entity_Type_Taxonomy_Service::TAXONOMY_NAME, $schema_service );
->>>>>>> 652db57a
-
 	}
 
 	/**
