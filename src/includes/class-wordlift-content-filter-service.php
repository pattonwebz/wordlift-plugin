<?php
/**
 * Services: Content Filter Service.
 *
 * Define the Wordlift_Content_Filter_Service class. This file is included from
 * the main class-wordlift.php file.
 *
 * @since   3.8.0
 * @package Wordlift
 */

/**
 * Define the Wordlift_Content_Filter_Service class which intercepts the
 * 'the_content' WP filter and mangles the content accordingly.
 *
 * @since   3.8.0
 * @package Wordlift
 */
class Wordlift_Content_Filter_Service {

	/**
	 * The pattern to find entities in text.
	 *
	 * @since 3.8.0
	 */
	const PATTERN = '/<(\\w+)[^<]*class="([^"]*)"\\sitemid=\"([^"]+)\"[^>]*>([^<]*)<\\/\\1>/i';

	/**
	 * A {@link Wordlift_Entity_Service} instance.
	 *
	 * @since  3.8.0
	 * @access private
	 * @var \Wordlift_Entity_Service $entity_service A {@link Wordlift_Entity_Service} instance.
	 */
	private $entity_service;

	/**
	 * The {@link Wordlift_Configuration_Service} instance.
	 *
	 * @since  3.13.0
	 * @access private
	 * @var \Wordlift_Configuration_Service $configuration_service The {@link Wordlift_Configuration_Service} instance.
	 */
	private $configuration_service;

	/**
	 * The `link by default` setting.
	 *
	 * @since  3.13.0
	 * @access private
	 * @var bool True if link by default is enabled otherwise false.
	 */
	private $is_link_by_default;

	/**
	 * The {@link Wordlift_Content_Filter_Service} singleton instance.
	 *
	 * @since  3.14.2
	 * @access private
	 * @var \Wordlift_Content_Filter_Service $instance The {@link Wordlift_Content_Filter_Service} singleton instance.
	 */
	private static $instance;

	/**
	 * Create a {@link Wordlift_Content_Filter_Service} instance.
	 *
	 * @since 3.8.0
	 *
	 * @param \Wordlift_Entity_Service        $entity_service        The {@link Wordlift_Entity_Service} instance.
	 * @param \Wordlift_Configuration_Service $configuration_service The {@link Wordlift_Configuration_Service} instance.
	 */
	public function __construct( $entity_service, $configuration_service ) {

		$this->entity_service        = $entity_service;
		$this->configuration_service = $configuration_service;

		self::$instance = $this;

	}

	/**
	 * Get the {@link Wordlift_Content_Filter_Service} singleton instance.
	 *
	 * @since 3.14.2
	 * @return \Wordlift_Content_Filter_Service The {@link Wordlift_Content_Filter_Service} singleton instance.
	 */
	public static function get_instance() {

		return self::$instance;
	}

	/**
	 * Mangle the content by adding links to the entity pages. This function is
	 * hooked to the 'the_content' WP's filter.
	 *
	 * @since 3.8.0
	 *
	 * @param string $content The content being filtered.
	 *
	 * @return string The filtered content.
	 */
	public function the_content( $content ) {

		// Preload the `link by default` setting.
		$this->is_link_by_default = $this->configuration_service->is_link_by_default();

		// Replace each match of the entity tag with the entity link. If an error
		// occurs fail silently returning the original content.
		return preg_replace_callback( self::PATTERN, array(
			$this,
			'link',
		), $content ) ?: $content;
	}

	/**
	 * Get the entity match and replace it with a page link.
	 *
	 * @since 3.8.0
	 *
	 * @param array $matches An array of matches.
	 *
	 * @return string The replaced text with the link to the entity page.
	 */
	private function link( $matches ) {

		// Get the entity itemid URI and label.
		$css_class = $matches[2];
		$uri       = $matches[3];
		$label     = $matches[4];

		// Get the entity post by URI.
		if ( null === ( $post = $this->entity_service->get_entity_post_by_uri( $uri ) ) ) {

			// If the entity post is not found return the label w/o the markup
			// around it.
			//
			// See https://github.com/insideout10/wordlift-plugin/issues/461
			return $label;
		}

		$no_link = - 1 < strpos( $css_class, 'wl-no-link' );
		$link    = - 1 < strpos( $css_class, 'wl-link' );

		// Don't link if links are disabled and the entity is not link or the
		// entity is do not link.
		$dont_link = ( ! $this->is_link_by_default && ! $link ) || $no_link;

		// Return the label if it's don't link.
		if ( $dont_link ) {
			return $label;
		}

		// Get the link.
		$href = get_permalink( $post );

		$title = $this->get_link_title( $post->ID, $label );
		if ( ! empty( $title ) ) {
			$title = ' title="' . esc_attr( $title ) . '"';
		}

		// Return the link.
		return "<a class='wl-entity-page-link'" . $title . " href='$href'>$label</a>";
	}

	/**
<<<<<<< HEAD
	 * Get a string to be used as a title attribute in links to a post
	 *
	 * @since 3.15.0
	 *
	 * @param int		$post_id 		The post id of the post being linked.
	 * @param string	$ignore_label 	A label to ignore.
	 *
	 * @return string	The title to be used in the link. An empty string when
	 *					there is no alternative that is not the $ignore_label.
	 */
	function get_link_title( $post_id, $ignore_label ) {

		// Get possible alternative labels we can select from
		$labels = $this->entity_service->get_alternative_labels( $post_id );

		/*
		 * Since the original text might use an alternative label than the
		 * Entity title, add the title itself which is not returned by the api.
		 */
		$labels[] = get_the_title( $post_id );

		// Add some randomness to the label selection
		shuffle( $labels );

		// Select the first label which is not to be ignored.
		$title = '';
		foreach ( $labels as $label ) {
			if ( strcasecmp( $label, $ignore_label ) != 0 ) {
				$title = $label;
				break;
			}
		}

		return $title;
	}
=======
	 * Get the entity URIs (configured in the `itemid` attribute) contained in
	 * the provided content.
	 *
	 * @since 3.14.2
	 *
	 * @param string $content The content.
	 *
	 * @return array An array of URIs.
	 */
	public function get_entity_uris( $content ) {

		$matches = array();
		preg_match_all( Wordlift_Content_Filter_Service::PATTERN, $content, $matches );

		return array_unique( $matches[3] );
	}

>>>>>>> fa5c7e6a
}<|MERGE_RESOLUTION|>--- conflicted
+++ resolved
@@ -163,7 +163,6 @@
 	}
 
 	/**
-<<<<<<< HEAD
 	 * Get a string to be used as a title attribute in links to a post
 	 *
 	 * @since 3.15.0
@@ -199,7 +198,8 @@
 
 		return $title;
 	}
-=======
+
+	/**
 	 * Get the entity URIs (configured in the `itemid` attribute) contained in
 	 * the provided content.
 	 *
@@ -217,5 +217,4 @@
 		return array_unique( $matches[3] );
 	}
 
->>>>>>> fa5c7e6a
 }