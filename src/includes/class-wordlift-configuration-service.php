<?php
/**
 * Wordlift_Configuration_Service class.
 *
 * The {@link Wordlift_Configuration_Service} class provides helper functions to get configuration parameter values.
 *
 * @link       https://wordlift.io
 *
 * @package    Wordlift
 * @since      3.6.0
 */

if ( ! defined( 'ABSPATH' ) ) {
	exit;
}

/**
 * Get WordLift's configuration settings stored in WordPress database.
 *
 * @since 3.6.0
 */
class Wordlift_Configuration_Service {

	/**
	 * The entity base path option name.
	 *
	 * @since 3.6.0
	 */
	const ENTITY_BASE_PATH_KEY = 'wl_entity_base_path';

	/**
	 * The skip wizard (admin installation wizard) option name.
	 *
	 * @since 3.9.0
	 */
	const SKIP_WIZARD = 'wl_skip_wizard';

	/**
	 * WordLift's key option name.
	 *
	 * @since 3.9.0
	 */
	const KEY = 'key';

	/**
	 * WordLift's configured language option name.
	 *
	 * @since 3.9.0
	 */
	const LANGUAGE = 'site_language';

	/**
	 * WordLift's configured country code.
	 *
	 * @since 3.18.0
	 */
	const COUNTRY = 'country_code';

	/**
	 * The publisher entity post ID option name.
	 *
	 * @since 3.9.0
	 */
	const PUBLISHER_ID = 'publisher_id';

	/**
	 * The dataset URI option name
	 *
	 * @since 3.10.0
	 */
	const DATASET_URI = 'redlink_dataset_uri';

	/**
	 * The link by default option name.
	 *
	 * @since 3.11.0
	 */
	const LINK_BY_DEFAULT = 'link_by_default';

	/**
	 * The user preferences about sharing data option.
	 *
	 * @since 3.19.0
	 */
	const SEND_DIAGNOSTIC = 'send_diagnostic';

	/**
	 * The {@link Wordlift_Log_Service} instance.
	 *
	 * @since 3.16.0
	 *
	 * @var \Wordlift_Log_Service $log The {@link Wordlift_Log_Service} instance.
	 */
	private $log;

	/**
	 * The Wordlift_Configuration_Service's singleton instance.
	 *
	 * @since  3.6.0
	 *
	 * @access private
	 * @var \Wordlift_Configuration_Service $instance Wordlift_Configuration_Service's singleton instance.
	 */
	private static $instance;

	/**
	 * Create a Wordlift_Configuration_Service's instance.
	 *
	 * @since 3.6.0
	 */
	public function __construct() {

		$this->log = Wordlift_Log_Service::get_logger( get_class() );

		self::$instance = $this;

	}

	/**
	 * Get the singleton instance.
	 *
	 * @since 3.6.0
	 *
	 * @return \Wordlift_Configuration_Service
	 */
	public static function get_instance() {

		return self::$instance;
	}

	/**
	 * Get a configuration given the option name and a key. The option value is
	 * expected to be an array.
	 *
	 * @since 3.6.0
	 *
	 * @param string $option The option name.
	 * @param string $key A key in the option value array.
	 * @param string $default The default value in case the key is not found (by default an empty string).
	 *
	 * @return mixed The configuration value or the default value if not found.
	 */
	private function get( $option, $key, $default = '' ) {

		$options = get_option( $option, array() );

		return isset( $options[ $key ] ) ? $options[ $key ] : $default;
	}

	/**
	 * Set a configuration parameter.
	 *
	 * @since 3.9.0
	 *
	 * @param string $option Name of option to retrieve. Expected to not be SQL-escaped.
	 * @param string $key The value key.
	 * @param mixed  $value The value.
	 */
	private function set( $option, $key, $value ) {

		$values         = get_option( $option );
		$values         = isset( $values ) ? $values : array();
		$values[ $key ] = $value;
		update_option( $option, $values );

	}

	/**
	 * Get the entity base path, by default 'entity'.
	 *
	 * @since 3.6.0
	 *
	 * @return string The entity base path.
	 */
	public function get_entity_base_path() {

		return $this->get( 'wl_general_settings', self::ENTITY_BASE_PATH_KEY, 'entity' );
	}

	/**
	 * Get the entity base path.
	 *
	 * @since 3.9.0
	 *
	 * @param string $value The entity base path.
	 */
	public function set_entity_base_path( $value ) {

		$this->set( 'wl_general_settings', self::ENTITY_BASE_PATH_KEY, $value );

	}

	/**
	 * Whether the installation skip wizard should be skipped.
	 *
	 * @since 3.9.0
	 *
	 * @return bool True if it should be skipped otherwise false.
	 */
	public function is_skip_wizard() {

		return $this->get( 'wl_general_settings', self::SKIP_WIZARD, false );
	}

	/**
	 * Set the skip wizard parameter.
	 *
	 * @since 3.9.0
	 *
	 * @param bool $value True to skip the wizard. We expect a boolean value.
	 */
	public function set_skip_wizard( $value ) {

		$this->set( 'wl_general_settings', self::SKIP_WIZARD, true === $value );

	}

	/**
	 * Get WordLift's key.
	 *
	 * @since 3.9.0
	 *
	 * @return string WordLift's key or an empty string if not set.
	 */
	public function get_key() {

		return $this->get( 'wl_general_settings', self::KEY, '' );
	}

	/**
	 * Set WordLift's key.
	 *
	 * @since 3.9.0
	 *
	 * @param string $value WordLift's key.
	 */
	public function set_key( $value ) {

		$this->set( 'wl_general_settings', self::KEY, $value );
	}

	/**
	 * Get WordLift's configured language, by default 'en'.
	 *
	 * Note that WordLift's language is used when writing strings to the Linked Data dataset, not for the analysis.
	 *
	 * @since 3.9.0
	 *
	 * @return string WordLift's configured language code ('en' by default).
	 */
	public function get_language_code() {

		return $this->get( 'wl_general_settings', self::LANGUAGE, 'en' );
	}

	/**
	 * Set WordLift's language code, used when storing strings to the Linked Data dataset.
	 *
	 * @since 3.9.0
	 *
	 * @param string $value WordLift's language code.
	 */
	public function set_language_code( $value ) {

		$this->set( 'wl_general_settings', self::LANGUAGE, $value );

	}

	/**
	 * Set the user preferences about sharing diagnostic with us.
	 *
	 * @since 3.19.0
	 *
	 * @param string $value The user preferences(yes/no).
	 */
	public function set_diagnostic_preferences( $value ) {

		$this->set( 'wl_general_settings', self::SEND_DIAGNOSTIC, $value );

	}

	/**
	 * Get the user preferences about sharing diagnostic.
	 *
	 * @since 3.19.0
	 */
	public function get_diagnostic_preferences() {

		return $this->get( 'wl_general_settings', self::SEND_DIAGNOSTIC, 'no' );
	}

	/**
	 * Get WordLift's configured country code, by default 'uk'.
	 *
	 * @since 3.18.0
	 *
	 * @return string WordLift's configured country code ('uk' by default).
	 */
	public function get_country_code() {

		return $this->get( 'wl_general_settings', self::COUNTRY, 'us' );
	}

	/**
	 * Set WordLift's country code.
	 *
	 * @since 3.18.0
	 *
	 * @param string $value WordLift's country code.
	 */
	public function set_country_code( $value ) {

		$this->set( 'wl_general_settings', self::COUNTRY, $value );

	}

	/**
	 * Get the publisher entity post id.
	 *
	 * The publisher entity post id points to an entity post which contains the data for the publisher used in schema.org
	 * Article markup.
	 *
	 * @since 3.9.0
	 *
	 * @return int|NULL The publisher entity post id or NULL if not set.
	 */
	public function get_publisher_id() {

		return $this->get( 'wl_general_settings', self::PUBLISHER_ID, null );
	}

	/**
	 * Set the publisher entity post id.
	 *
	 * @since 3.9.0
	 *
	 * @param int $value The publisher entity post id.
	 */
	public function set_publisher_id( $value ) {

		$this->set( 'wl_general_settings', self::PUBLISHER_ID, $value );

	}

	/**
	 * Get the dataset URI.
	 *
	 * @since 3.10.0
	 *
	 * @return string The dataset URI or an empty string if not set.
	 */
	public function get_dataset_uri() {

		return $this->get( 'wl_advanced_settings', self::DATASET_URI, null );
	}

	/**
	 * Set the dataset URI.
	 *
	 * @since 3.10.0
	 *
	 * @param string $value The dataset URI.
	 */
	public function set_dataset_uri( $value ) {

		$this->set( 'wl_advanced_settings', self::DATASET_URI, $value );
	}

	/**
	 * Intercept the change of the WordLift key in order to set the dataset URI.
	 *
	 *
	 * @since 3.20.0 as of #761, we save settings every time a key is set, not only when the key changes, so to
	 *               store the configuration parameters such as country or language.
	 * @since 3.11.0
	 *
	 * @see https://github.com/insideout10/wordlift-plugin/issues/761
	 *
	 * @param array $old_value The old settings.
	 * @param array $new_value The new settings.
	 */
	public function update_key( $old_value, $new_value ) {

		// Check the old key value and the new one. We're going to ask for the dataset URI only if the key has changed.
		// $old_key = isset( $old_value['key'] ) ? $old_value['key'] : '';
		$new_key = isset( $new_value['key'] ) ? $new_value['key'] : '';

		// If the key hasn't changed, don't do anything.
		// WARN The 'update_option' hook is fired only if the new and old value are not equal.
		//		if ( $old_key === $new_key ) {
		//			return;
		//		}

		// If the key is empty, empty the dataset URI.
		if ( '' === $new_key ) {
			$this->set_dataset_uri( '' );
		}

		// make the request to the remote server.
		$this->get_remote_dataset_uri( $new_key );
	}

	/**
	 * Handle retrieving the dataset uri from the remote server.
	 *
	 * If a valid dataset uri is returned it is stored in the appropriate option,
	 * otherwise the option is set to empty string.
	 *
	 * @since 3.17.0 send the site URL and get the dataset URI.
	 * @since 3.12.0
	 *
	 * @param string $key The key to be used.
	 */
	public function get_remote_dataset_uri( $key ) {

		$this->log->trace( 'Getting the remote dataset URI...' );

		/**
		 * Allow 3rd parties to change the site_url.
		 *
		 * @since 3.20.0
		 *
		 * @see https://github.com/insideout10/wordlift-plugin/issues/850
		 *
		 * @param string $site_url The site url.
		 */
		$site_url = apply_filters( 'wl_production_site_url', site_url() );

		// Build the URL.
		$url = $this->get_accounts()
		       . '?key=' . rawurlencode( $key )
<<<<<<< HEAD
		       . '&url=' . rawurlencode( site_url() )
		       . '&country=' . $this->get_country_code()
		       . '&language=' . $this->get_language_code();
=======
		       . '&url=' . rawurlencode( $site_url );
>>>>>>> ecf42a51

		$args     = wp_parse_args( unserialize( WL_REDLINK_API_HTTP_OPTIONS ), array(
			'method' => 'PUT',
		) );
		$response = wp_remote_request( $url, $args );

		// The response is an error.
		if ( is_wp_error( $response ) ) {
			$this->log->error( 'An error occurred setting the dataset URI: ' . $response->get_error_message() );

			$this->set_dataset_uri( '' );

			return;
		}

		// The response is not OK.
		if ( 200 !== (int) $response['response']['code'] ) {
			$this->log->error( "Unexpected status code when opening URL $url: " . $response['response']['code'] );

			$this->set_dataset_uri( '' );

			return;
		}

		$json        = json_decode( $response['body'] );
		$dataset_uri = $json->datasetURI;

		$this->log->info( "Setting the dataset URI to $dataset_uri..." );

		$this->set_dataset_uri( $dataset_uri );

	}

	/**
	 * Handle the edge case where a user submits the same key again
	 * when he does not have the dataset uri to regain it.
	 *
	 * This can not be handled in the normal option update hook because
	 * it is not being triggered when the save value equals to the one already
	 * in the DB.
	 *
	 * @since 3.12.0
	 *
	 * @param mixed $value The new, unserialized option value.
	 * @param mixed $old_value The old option value.
	 *
	 * @return mixed The same value in the $value parameter
	 */
	function maybe_update_dataset_uri( $value, $old_value ) {

		// Check the old key value and the new one. Here we're only handling the
		// case where the key hasn't changed and the dataset URI isn't set. The
		// other case, i.e. a new key is inserted, is handled at `update_key`.
		$old_key = isset( $old_value['key'] ) ? $old_value['key'] : '';
		$new_key = isset( $value['key'] ) ? $value['key'] : '';

		$dataset_uri = $this->get_dataset_uri();

		if ( ! empty( $new_key ) && $new_key === $old_key && empty( $dataset_uri ) ) {

			// make the request to the remote server to try to get the dataset uri.
			$this->get_remote_dataset_uri( $new_key );
		}

		return $value;
	}

	/**
	 * Get the API URI to retrieve the dataset URI using the WordLift Key.
	 *
	 * @since 3.11.0
	 *
	 * @param string $key The WordLift key to use.
	 *
	 * @return string The API URI.
	 */
	public function get_accounts_by_key_dataset_uri( $key ) {

		return WL_CONFIG_WORDLIFT_API_URL_DEFAULT_VALUE . "accounts/key=$key/dataset_uri";
	}

	/**
	 * Get the `accounts` end point.
	 *
	 * @since 3.16.0
	 *
	 * @return string The `accounts` end point.
	 */
	public function get_accounts() {

		return WL_CONFIG_WORDLIFT_API_URL_DEFAULT_VALUE . 'accounts';
	}

	/**
	 * Get the `link by default` option.
	 *
	 * @since 3.13.0
	 *
	 * @return bool True if entities must be linked by default otherwise false.
	 */
	public function is_link_by_default() {

		return 'yes' === $this->get( 'wl_general_settings', self::LINK_BY_DEFAULT, 'yes' );
	}

	/**
	 * Set the `link by default` option.
	 *
	 * @since 3.13.0
	 *
	 * @param bool $value True to enabling linking by default, otherwise false.
	 */
	public function set_link_by_default( $value ) {

		$this->set( 'wl_general_settings', self::LINK_BY_DEFAULT, true === $value ? 'yes' : 'no' );
	}

	/**
	 * Get the URL to perform batch analyses.
	 *
	 * @since 3.14.0
	 *
	 * @return string The URL to call to perform the batch analyzes.
	 */
	public function get_batch_analysis_url() {

		return WL_CONFIG_WORDLIFT_API_URL_DEFAULT_VALUE . 'batch-analyses';

	}

	/**
	 * Get the URL to perform autocomplete request.
	 *
	 * @since 3.15.0
	 *
	 * @return string The URL to call to perform the batch analyzes.
	 */
	public function get_autocomplete_url() {

		return WL_CONFIG_WORDLIFT_API_URL_DEFAULT_VALUE . 'autocomplete';

	}

	/**
	 * Get the URL to perform feedback deactivation request.
	 *
	 * @since 3.19.0
	 *
	 * @return string The URL to call to perform the feedback deactivation request.
	 */
	public function get_deactivation_feedback_url() {

		return WL_CONFIG_WORDLIFT_API_URL_DEFAULT_VALUE . 'feedbacks';

	}

	/**
	 * Get the base API URL.
	 *
	 * @since 3.20.0
	 *
	 * @return string The base API URL.
	 */
	public function get_api_url() {

		return WL_CONFIG_WORDLIFT_API_URL_DEFAULT_VALUE;
	}

}<|MERGE_RESOLUTION|>--- conflicted
+++ resolved
@@ -429,13 +429,9 @@
 		// Build the URL.
 		$url = $this->get_accounts()
 		       . '?key=' . rawurlencode( $key )
-<<<<<<< HEAD
 		       . '&url=' . rawurlencode( site_url() )
 		       . '&country=' . $this->get_country_code()
 		       . '&language=' . $this->get_language_code();
-=======
-		       . '&url=' . rawurlencode( $site_url );
->>>>>>> ecf42a51
 
 		$args     = wp_parse_args( unserialize( WL_REDLINK_API_HTTP_OPTIONS ), array(
 			'method' => 'PUT',
