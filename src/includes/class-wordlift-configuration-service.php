<?php
/**
 * Wordlift_Configuration_Service class.
 *
 * The {@link Wordlift_Configuration_Service} class provides helper functions to get configuration parameter values.
 *
 * @link       https://wordlift.io
 *
 * @package    Wordlift
 * @since      3.6.0
 */

if ( ! defined( 'ABSPATH' ) ) {
	exit;
}

/**
 * Get WordLift's configuration settings stored in WordPress database.
 *
 * @since 3.6.0
 */
class Wordlift_Configuration_Service {

	/**
	 * The entity base path option name.
	 *
	 * @since 3.6.0
	 */
	const ENTITY_BASE_PATH_KEY = 'wl_entity_base_path';

	/**
	 * The skip wizard (admin installation wizard) option name.
	 *
	 * @since 3.9.0
	 */
	const SKIP_WIZARD = 'wl_skip_wizard';

	/**
	 * WordLift's key option name.
	 *
	 * @since 3.9.0
	 */
	const KEY = 'key';

	/**
	 * WordLift's configured language option name.
	 *
	 * @since 3.9.0
	 */
	const LANGUAGE = 'site_language';

	/**
	 * WordLift's configured country code.
	 *
	 * @since 3.18.0
	 */
	const COUNTRY = 'country_code';

	/**
	 * The publisher entity post ID option name.
	 *
	 * @since 3.9.0
	 */
	const PUBLISHER_ID = 'publisher_id';

	/**
	 * The dataset URI option name
	 *
	 * @since 3.10.0
	 */
	const DATASET_URI = 'redlink_dataset_uri';

	/**
	 * The link by default option name.
	 *
	 * @since 3.11.0
	 */
	const LINK_BY_DEFAULT = 'link_by_default';

	/**
	 * The user preferences about sharing data option.
	 *
	 * @since 3.19.0
	 */
	const SEND_DIAGNOSTIC = 'send_diagnostic';

	/**
	 * The {@link Wordlift_Log_Service} instance.
	 *
	 * @since 3.16.0
	 *
	 * @var \Wordlift_Log_Service $log The {@link Wordlift_Log_Service} instance.
	 */
	private $log;

	/**
	 * The Wordlift_Configuration_Service's singleton instance.
	 *
	 * @since  3.6.0
	 *
	 * @access private
	 * @var \Wordlift_Configuration_Service $instance Wordlift_Configuration_Service's singleton instance.
	 */
	private static $instance;

	/**
	 * Create a Wordlift_Configuration_Service's instance.
	 *
	 * @since 3.6.0
	 */
	public function __construct() {

		$this->log = Wordlift_Log_Service::get_logger( get_class() );

		self::$instance = $this;

	}

	/**
	 * Get the singleton instance.
	 *
	 * @since 3.6.0
	 *
	 * @return \Wordlift_Configuration_Service
	 */
	public static function get_instance() {

		return self::$instance;
	}

	/**
	 * Get a configuration given the option name and a key. The option value is
	 * expected to be an array.
	 *
	 * @since 3.6.0
	 *
	 * @param string $option The option name.
	 * @param string $key A key in the option value array.
	 * @param string $default The default value in case the key is not found (by default an empty string).
	 *
	 * @return mixed The configuration value or the default value if not found.
	 */
	private function get( $option, $key, $default = '' ) {

		$options = get_option( $option, array() );

		return isset( $options[ $key ] ) ? $options[ $key ] : $default;
	}

	/**
	 * Set a configuration parameter.
	 *
	 * @since 3.9.0
	 *
	 * @param string $option Name of option to retrieve. Expected to not be SQL-escaped.
	 * @param string $key The value key.
	 * @param mixed $value The value.
	 */
	private function set( $option, $key, $value ) {

		$values         = get_option( $option );
		$values         = isset( $values ) ? $values : array();
		$values[ $key ] = $value;
		update_option( $option, $values );

	}

	/**
	 * Get the entity base path, by default 'entity'.
	 *
	 * @since 3.6.0
	 *
	 * @return string The entity base path.
	 */
	public function get_entity_base_path() {

		return $this->get( 'wl_general_settings', self::ENTITY_BASE_PATH_KEY, 'entity' );
	}

	/**
	 * Get the entity base path.
	 *
	 * @since 3.9.0
	 *
	 * @param string $value The entity base path.
	 */
	public function set_entity_base_path( $value ) {

		$this->set( 'wl_general_settings', self::ENTITY_BASE_PATH_KEY, $value );

	}

	/**
	 * Whether the installation skip wizard should be skipped.
	 *
	 * @since 3.9.0
	 *
	 * @return bool True if it should be skipped otherwise false.
	 */
	public function is_skip_wizard() {

		return $this->get( 'wl_general_settings', self::SKIP_WIZARD, false );
	}

	/**
	 * Set the skip wizard parameter.
	 *
	 * @since 3.9.0
	 *
	 * @param bool $value True to skip the wizard. We expect a boolean value.
	 */
	public function set_skip_wizard( $value ) {

		$this->set( 'wl_general_settings', self::SKIP_WIZARD, true === $value );

	}

	/**
	 * Get WordLift's key.
	 *
	 * @since 3.9.0
	 *
	 * @return string WordLift's key or an empty string if not set.
	 */
	public function get_key() {

		return $this->get( 'wl_general_settings', self::KEY, '' );
	}

	/**
	 * Set WordLift's key.
	 *
	 * @since 3.9.0
	 *
	 * @param string $value WordLift's key.
	 */
	public function set_key( $value ) {

		$this->set( 'wl_general_settings', self::KEY, $value );
	}

	/**
	 * Get WordLift's configured language, by default 'en'.
	 *
	 * Note that WordLift's language is used when writing strings to the Linked Data dataset, not for the analysis.
	 *
	 * @since 3.9.0
	 *
	 * @return string WordLift's configured language code ('en' by default).
	 */
	public function get_language_code() {

		return $this->get( 'wl_general_settings', self::LANGUAGE, 'en' );
	}

	/**
	 * Set WordLift's language code, used when storing strings to the Linked Data dataset.
	 *
	 * @since 3.9.0
	 *
	 * @param string $value WordLift's language code.
	 */
	public function set_language_code( $value ) {

		$this->set( 'wl_general_settings', self::LANGUAGE, $value );

	}

	/**
<<<<<<< HEAD
	 * Set the user preferences about sharing diagnostic with us.
	 *
	 * @since 3.19.0
	 *
	 * @param string $value The user preferences(yes/no).
	 */
	public function set_diagnostic_preferences( $value ) {

		$this->set( 'wl_general_settings', self::SEND_DIAGNOSTIC, $value );

	}

	/**
	 * Get the user preferences about sharing diagnostic.
	 *
	 * @since 3.19.0
	 */
	public function get_diagnostic_preferences() {

		return $this->get( 'wl_general_settings', self::SEND_DIAGNOSTIC, 'no' );
=======
	 * Get WordLift's configured country code, by default 'uk'.
	 *
	 * @since 3.18.0
	 *
	 * @return string WordLift's configured country code ('uk' by default).
	 */
	public function get_country_code() {

		return $this->get( 'wl_general_settings', self::COUNTRY, 'uk' );
	}

	/**
	 * Set WordLift's country code.
	 *
	 * @since 3.18.0
	 *
	 * @param string $value WordLift's country code.
	 */
	public function set_country_code( $value ) {

		$this->set( 'wl_general_settings', self::COUNTRY, $value );
>>>>>>> 8b7f95b5

	}

	/**
	 * Get the publisher entity post id.
	 *
	 * The publisher entity post id points to an entity post which contains the data for the publisher used in schema.org
	 * Article markup.
	 *
	 * @since 3.9.0
	 *
	 * @return int|NULL The publisher entity post id or NULL if not set.
	 */
	public function get_publisher_id() {

		return $this->get( 'wl_general_settings', self::PUBLISHER_ID, null );
	}

	/**
	 * Set the publisher entity post id.
	 *
	 * @since 3.9.0
	 *
	 * @param int $value The publisher entity post id.
	 */
	public function set_publisher_id( $value ) {

		$this->set( 'wl_general_settings', self::PUBLISHER_ID, $value );

	}

	/**
	 * Get the dataset URI.
	 *
	 * @since 3.10.0
	 *
	 * @return string The dataset URI or an empty string if not set.
	 */
	public function get_dataset_uri() {

		return $this->get( 'wl_advanced_settings', self::DATASET_URI, null );
	}

	/**
	 * Set the dataset URI.
	 *
	 * @since 3.10.0
	 *
	 * @param string $value The dataset URI.
	 */
	public function set_dataset_uri( $value ) {

		$this->set( 'wl_advanced_settings', self::DATASET_URI, $value );
	}

	/**
	 * Intercept the change of the WordLift key in order to set the dataset URI.
	 *
	 * @since 3.11.0
	 *
	 * @param array $old_value The old settings.
	 * @param array $new_value The new settings.
	 */
	public function update_key( $old_value, $new_value ) {

		// Check the old key value and the new one. We're going to ask for the dataset URI only if the key has changed.
		$old_key = isset( $old_value['key'] ) ? $old_value['key'] : '';
		$new_key = isset( $new_value['key'] ) ? $new_value['key'] : '';

		// If the key hasn't changed, don't do anything.
		// WARN The 'update_option' hook is fired only if the new and old value are not equal.
		if ( $old_key === $new_key ) {
			return;
		}

		// If the key is empty, empty the dataset URI.
		if ( '' === $new_key ) {
			$this->set_dataset_uri( '' );
		}

		// make the request to the remote server.
		$this->get_remote_dataset_uri( $new_key );
	}

	/**
	 * Handle retrieving the dataset uri from the remote server.
	 *
	 * If a valid dataset uri is returned it is stored in the appropriate option,
	 * otherwise the option is set to empty string.
	 *
	 * @since 3.17.0 send the site URL and get the dataset URI.
	 * @since 3.12.0
	 *
	 * @param string $key The key to be used.
	 */
	public function get_remote_dataset_uri( $key ) {

		$this->log->trace( 'Getting the remote dataset URI...' );

		// Build the URL.
		$url = $this->get_accounts()
		       . '?key=' . rawurlencode( $key )
		       . '&url=' . rawurlencode( site_url() );

		$args     = wp_parse_args( unserialize( WL_REDLINK_API_HTTP_OPTIONS ), array(
			'method' => 'PUT',
		) );
		$response = wp_remote_request( $url, $args );

		// The response is an error.
		if ( is_wp_error( $response ) ) {
			$this->log->error( 'An error occurred setting the dataset URI: ' . $response->get_error_message() );

			$this->set_dataset_uri( '' );

			return;
		}

		// The response is not OK.
		if ( 200 !== (int) $response['response']['code'] ) {
			$this->log->error( "Unexpected status code when opening URL $url: " . $response['response']['code'] );

			$this->set_dataset_uri( '' );

			return;
		}

		$json        = json_decode( $response['body'] );
		$dataset_uri = $json->datasetURI;

		$this->log->info( "Setting the dataset URI to $dataset_uri..." );

		$this->set_dataset_uri( $dataset_uri );

	}

	/**
	 * Handle the edge case where a user submits the same key again
	 * when he does not have the dataset uri to regain it.
	 *
	 * This can not be handled in the normal option update hook because
	 * it is not being triggered when the save value equals to the one already
	 * in the DB.
	 *
	 * @since 3.12.0
	 *
	 * @param mixed $value The new, unserialized option value.
	 * @param mixed $old_value The old option value.
	 *
	 * @return mixed The same value in the $value parameter
	 */
	function maybe_update_dataset_uri( $value, $old_value ) {

		// Check the old key value and the new one. Here we're only handling the
		// case where the key hasn't changed and the dataset URI isn't set. The
		// other case, i.e. a new key is inserted, is handled at `update_key`.
		$old_key = isset( $old_value['key'] ) ? $old_value['key'] : '';
		$new_key = isset( $value['key'] ) ? $value['key'] : '';

		$dataset_uri = $this->get_dataset_uri();

		if ( ! empty( $new_key ) && $new_key === $old_key && empty( $dataset_uri ) ) {

			// make the request to the remote server to try to get the dataset uri.
			$this->get_remote_dataset_uri( $new_key );
		}

		return $value;
	}

	/**
	 * Get the API URI to retrieve the dataset URI using the WordLift Key.
	 *
	 * @since 3.11.0
	 *
	 * @param string $key The WordLift key to use.
	 *
	 * @return string The API URI.
	 */
	public function get_accounts_by_key_dataset_uri( $key ) {

		return WL_CONFIG_WORDLIFT_API_URL_DEFAULT_VALUE . "accounts/key=$key/dataset_uri";
	}

	/**
	 * Get the `accounts` end point.
	 *
	 * @since 3.16.0
	 *
	 * @return string The `accounts` end point.
	 */
	public function get_accounts() {

		return WL_CONFIG_WORDLIFT_API_URL_DEFAULT_VALUE . 'accounts';
	}

	/**
	 * Get the `link by default` option.
	 *
	 * @since 3.13.0
	 *
	 * @return bool True if entities must be linked by default otherwise false.
	 */
	public function is_link_by_default() {

		return 'yes' === $this->get( 'wl_general_settings', self::LINK_BY_DEFAULT, 'yes' );
	}

	/**
	 * Set the `link by default` option.
	 *
	 * @since 3.13.0
	 *
	 * @param bool $value True to enabling linking by default, otherwise false.
	 */
	public function set_link_by_default( $value ) {

		$this->set( 'wl_general_settings', self::LINK_BY_DEFAULT, true === $value ? 'yes' : 'no' );
	}

	/**
	 * Get the URL to perform batch analyses.
	 *
	 * @since 3.14.0
	 *
	 * @return string The URL to call to perform the batch analyzes.
	 */
	public function get_batch_analysis_url() {

		return WL_CONFIG_WORDLIFT_API_URL_DEFAULT_VALUE . 'batch-analyses';

	}

	/**
	 * Get the URL to perform autocomplete request.
	 *
	 * @since 3.15.0
	 *
	 * @return string The URL to call to perform the batch analyzes.
	 */
	public function get_autocomplete_url() {

		return WL_CONFIG_WORDLIFT_API_URL_DEFAULT_VALUE . 'autocomplete';

	}

	/**
	 * Get the URL to perform feedback deactivation request.
	 *
	 * @since 3.19.0
	 *
	 * @return string The URL to call to perform the feedback deactivation request.
	 */
	public function get_deactivation_feedback_url() {

		return WL_CONFIG_WORDLIFT_API_URL_DEFAULT_VALUE . 'feedbacks';

	}

	/**
	 * Get the base API URL.
	 *
	 * @since 3.20.0
	 *
	 * @return string The base API URL.
	 */
	public function get_api_url() {

		return WL_CONFIG_WORDLIFT_API_URL_DEFAULT_VALUE;
	}

}<|MERGE_RESOLUTION|>--- conflicted
+++ resolved
@@ -154,7 +154,7 @@
 	 *
 	 * @param string $option Name of option to retrieve. Expected to not be SQL-escaped.
 	 * @param string $key The value key.
-	 * @param mixed $value The value.
+	 * @param mixed  $value The value.
 	 */
 	private function set( $option, $key, $value ) {
 
@@ -267,7 +267,6 @@
 	}
 
 	/**
-<<<<<<< HEAD
 	 * Set the user preferences about sharing diagnostic with us.
 	 *
 	 * @since 3.19.0
@@ -288,7 +287,9 @@
 	public function get_diagnostic_preferences() {
 
 		return $this->get( 'wl_general_settings', self::SEND_DIAGNOSTIC, 'no' );
-=======
+	}
+
+	/**
 	 * Get WordLift's configured country code, by default 'uk'.
 	 *
 	 * @since 3.18.0
@@ -310,7 +311,6 @@
 	public function set_country_code( $value ) {
 
 		$this->set( 'wl_general_settings', self::COUNTRY, $value );
->>>>>>> 8b7f95b5
 
 	}
 
