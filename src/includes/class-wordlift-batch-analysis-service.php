--- conflicted
+++ resolved
@@ -341,18 +341,9 @@
 			return;
 		}
 
-<<<<<<< HEAD
-		/*
-		 * If we have any post waiting in the queue, send a request
-		 * to the wordlift server to process it, when the requests includes
-		 * the content and the id of the post.
-		 */
-		for ( $i = 0; $i < 100; $i ++ ) {
-=======
 		// Send a request for each post.
 		foreach ( $posts as $id ) {
 			$this->log->debug( "Requesting analysis for post $id..." );
->>>>>>> f65bd673
 
 			// Change the state to `REQUEST`.
 			$this->set_state( $id, self::STATE_REQUEST );
