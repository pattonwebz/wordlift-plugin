<?php

/**
 * Provide entity-related services.
 *
 * @since 3.1.0
 */
class Wordlift_Entity_Service {

	/**
	 * The Log service.
	 *
	 * @since 3.2.0
	 * @access private
	 * @var \Wordlift_Log_Service $log_service The Log service.
	 */
	private $log_service;

	/**
	 * The UI service.
	 *
	 * @since 3.2.0
	 * @access private
	 * @var \Wordlift_UI_Service $ui_service The UI service.
	 */
	private $ui_service;

	/**
	 * The entity post type name.
	 *
	 * @since 3.1.0
	 */
	const TYPE_NAME = 'entity';

	/**
	 * The alternative label meta key.
	 *
	 * @since 3.2.0
	 */
	const ALTERNATIVE_LABEL_META_KEY = '_wl_alt_label';

	/**
	 * The alternative label input template.
	 *
	 * @since 3.2.0
	 */
	// TODO: this should be moved to a class that deals with HTML code.
	const ALTERNATIVE_LABEL_INPUT_TEMPLATE = '<div class="wl-alternative-label">
                <label class="screen-reader-text" id="wl-alternative-label-prompt-text" for="wl-alternative-label">Enter alternative label here</label>
                <input name="wl_alternative_label[]" size="30" value="%s" id="wl-alternative-label" type="text">
                <button class="button wl-delete-button">%s</button>
                </div>';

	/**
	 * A singleton instance of the Entity service.
	 *
	 * @since 3.2.0
	 * @access private
	 * @var \Wordlift_Entity_Service $instance A singleton instance of the Entity service.
	 */
	private static $instance;

	/**
	 * Create a Wordlift_Entity_Service instance.
	 *
	 * @since 3.2.0
	 *
	 * @param \Wordlift_UI_Service $ui_service The UI service.
	 */
	public function __construct( $ui_service ) {

		$this->log_service = Wordlift_Log_Service::get_logger( 'Wordlift_Entity_Service' );

		// Set the UI service.
		$this->ui_service = $ui_service;

		// Set the singleton instance.
		self::$instance = $this;

	}

	/**
	 * Get the singleton instance of the Entity service.
	 *
	 * @since 3.2.0
	 * @return \Wordlift_Entity_Service The singleton instance of the Entity service.
	 */
	public static function get_instance() {

		return self::$instance;
	}

	/**
	 * Get the entities related to the last 50 posts published on this blog (we're keeping a long function name due to
	 * its specific function).
	 *
	 * @since 3.1.0
	 *
	 * @return array An array of post IDs.
	 */
	public function get_all_related_to_last_50_published_posts() {

		// Global timeline. Get entities from the latest posts.
		$latest_posts_ids = get_posts( array(
			'numberposts' => 50,
			'fields'      => 'ids', //only get post IDs
			'post_type'   => 'post',
			'post_status' => 'publish'
		) );

		if ( empty( $latest_posts_ids ) ) {
			// There are no posts.
			return array();
		}

		// Collect entities related to latest posts
		$entity_ids = array();
		foreach ( $latest_posts_ids as $id ) {
			$entity_ids = array_merge( $entity_ids, wl_core_get_related_entity_ids( $id, array(
				'status' => 'publish'
			) ) );
		}

		return $entity_ids;
	}

	/**
	 * Determines whether a post is an entity or not.
	 *
	 * @since 3.1.0
	 *
	 * @param int $post_id A post id.
	 *
	 * @return true if the post is an entity otherwise false.
	 */
	public function is_entity( $post_id ) {

		return ( self::TYPE_NAME === get_post_type( $post_id ) );
	}

	/**
	 * Find entity posts by the entity URI. Entity as searched by their entity URI or same as.
	 *
	 * @since 3.2.0
	 *
	 * @param string $uri The entity URI.
	 *
	 * @return WP_Post|null A WP_Post instance or null if not found.
	 */
	public function get_entity_post_by_uri( $uri ) {

		$query = new WP_Query( array(
				'posts_per_page' => 1,
				'post_status'    => 'any',
				'post_type'      => self::TYPE_NAME,
				'meta_query'     => array(
					'relation' => 'OR',
					array(
						'key'     => Wordlift_Schema_Service::FIELD_SAME_AS,
						'value'   => $uri,
						'compare' => '='
					),
					array(
						'key'     => WL_ENTITY_URL_META_NAME,
						'value'   => $uri,
						'compare' => '='
					)
				)
			)
		);

		// Get the matching entity posts.
		$posts = $query->get_posts();

		// Return null if no post is found.
		if ( 0 === count( $posts ) ) {
			return null;
		}

		// Return the found post.
		return $posts[0];
	}

	/**
	 * Fires once a post has been saved.
	 *
	 * @since 3.2.0
	 *
	 * @param int $post_id Post ID.
	 * @param WP_Post $post Post object.
	 * @param bool $update Whether this is an existing post being updated or not.
	 */
	public function save_post( $post_id, $post, $update ) {

		// If it's not an entity, return.
		if ( ! $this->is_entity( $post_id ) ) {
			return;
		}

		// Get the alt labels from the request (or empty array).
		$alt_labels = isset( $_REQUEST['wl_alternative_label'] ) ? $_REQUEST['wl_alternative_label'] : array();

		// Set the alternative labels.
		$this->set_alternative_labels( $post_id, $alt_labels );

	}

	/**
	 * Set the alternative labels.
	 *
	 * @since 3.2.0
	 *
	 * @param int $post_id The post id.
	 * @param array $alt_labels An array of labels.
	 */
<<<<<<< HEAD
	private function set_alternative_labels( $post_id, $alt_labels ) {
=======
	public function set_alternative_labels( $post_id, $alt_labels ) {
		
		// Force $alt_labels to be an array
		if( !is_array( $alt_labels ) ) {
			$alt_labels = array( $alt_labels );
		}
>>>>>>> fe90efc5

		$this->log_service->debug( "Setting alternative labels [ post id :: $post_id ][ alt labels :: " . implode( ',', $alt_labels ) . " ]" );

		// Delete all the existing alternate labels.
		delete_post_meta( $post_id, self::ALTERNATIVE_LABEL_META_KEY );
<<<<<<< HEAD

=======
		
>>>>>>> fe90efc5
		// Set the alternative labels.
		foreach ( $alt_labels as $alt_label ) {
			if ( ! empty( $alt_label ) ) {
				add_post_meta( $post_id, self::ALTERNATIVE_LABEL_META_KEY, $alt_label );
			}
		}

	}

	/**
	 * Retrieve the alternate labels.
	 *
	 * @since 3.2.0
	 *
	 * @param int $post_id Post id.
	 *
	 * @return mixed An array  of alternative labels.
	 */
	public function get_alternative_labels( $post_id ) {

		return get_post_meta( $post_id, self::ALTERNATIVE_LABEL_META_KEY );
	}

	/**
	 * Fires before the permalink field in the edit form (this event is available in WP from 4.1.0).
	 *
	 * @since 3.2.0
	 *
	 * @param WP_Post $post Post object.
	 */
	public function edit_form_before_permalink( $post ) {

		// If it's not an entity, return.
		if ( ! $this->is_entity( $post->ID ) ) {
			return;
		}

		// Print the input template.
		$this->ui_service->print_template( 'wl-tmpl-alternative-label-input', $this->get_alternative_label_input() );

		// Print all the currently set alternative labels.
		foreach ( $this->get_alternative_labels( $post->ID ) as $alt_label ) {

			echo $this->get_alternative_label_input( $alt_label );

		};

		// Print the button.
		$this->ui_service->print_button( 'wl-add-alternative-labels-button', __( 'Add more titles', 'wordlift' ) );

	}

	/**
	 * Get the alternative label input HTML code.
	 *
	 * @since 3.2.0
	 *
	 * @param string $value The input value.
	 *
	 * @return string The input HTML code.
	 */
	private function get_alternative_label_input( $value = '' ) {

		return sprintf( self::ALTERNATIVE_LABEL_INPUT_TEMPLATE, esc_attr( $value ), __( 'Delete', 'wordlift' ) );
	}
}<|MERGE_RESOLUTION|>--- conflicted
+++ resolved
@@ -213,26 +213,18 @@
 	 * @param int $post_id The post id.
 	 * @param array $alt_labels An array of labels.
 	 */
-<<<<<<< HEAD
-	private function set_alternative_labels( $post_id, $alt_labels ) {
-=======
 	public function set_alternative_labels( $post_id, $alt_labels ) {
 		
 		// Force $alt_labels to be an array
 		if( !is_array( $alt_labels ) ) {
 			$alt_labels = array( $alt_labels );
 		}
->>>>>>> fe90efc5
 
 		$this->log_service->debug( "Setting alternative labels [ post id :: $post_id ][ alt labels :: " . implode( ',', $alt_labels ) . " ]" );
 
 		// Delete all the existing alternate labels.
 		delete_post_meta( $post_id, self::ALTERNATIVE_LABEL_META_KEY );
-<<<<<<< HEAD
-
-=======
 		
->>>>>>> fe90efc5
 		// Set the alternative labels.
 		foreach ( $alt_labels as $alt_label ) {
 			if ( ! empty( $alt_label ) ) {
