--- conflicted
+++ resolved
@@ -171,17 +171,10 @@
 	 */
 	public function import_start() {
 
-<<<<<<< HEAD
-		add_action( 'added_post_meta', array(
-			$this,
-			'added_post_meta',
-		), 10, 4 );
-=======
 //		add_action( 'added_post_meta', array(
 //			$this,
 //			'added_post_meta',
 //		), 10, 4 );
->>>>>>> f65bd673
 
 	}
 
