--- conflicted
+++ resolved
@@ -96,11 +96,8 @@
 	public function __construct() {
 
 		$this->plugin_name = 'wordlift';
-<<<<<<< HEAD
+		
 		$this->version     = '3.2.0-dev';
-=======
-		$this->version     = '3.1.2';
->>>>>>> 58ca0a87
 
 		$this->load_dependencies();
 		$this->set_locale();
