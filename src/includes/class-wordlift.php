<?php

/**
 * The file that defines the core plugin class
 *
 * A class definition that includes attributes and functions used across both the
 * public-facing side of the site and the admin area.
 *
 * @link       http://wordlift.it
 * @since      1.0.0
 *
 * @package    Wordlift
 * @subpackage Wordlift/includes
 */

/**
 * The core plugin class.
 *
 * This is used to define internationalization, admin-specific hooks, and
 * public-facing site hooks.
 *
 * Also maintains the unique identifier of this plugin as well as the current
 * version of the plugin.
 *
 * @since      1.0.0
 * @package    Wordlift
 * @subpackage Wordlift/includes
 * @author     WordLift <hello@wordlift.it>
 */
class Wordlift {

	/**
	 * The loader that's responsible for maintaining and registering all hooks that power
	 * the plugin.
	 *
	 * @since    1.0.0
	 * @access   protected
	 * @var      Wordlift_Loader $loader Maintains and registers all hooks for the plugin.
	 */
	protected $loader;

	/**
	 * The unique identifier of this plugin.
	 *
	 * @since    1.0.0
	 * @access   protected
	 * @var      string $plugin_name The string used to uniquely identify this plugin.
	 */
	protected $plugin_name;

	/**
	 * The current version of the plugin.
	 *
	 * @since    1.0.0
	 * @access   protected
	 * @var      string $version The current version of the plugin.
	 */
	protected $version;

	/**
	 * The Thumbnail service.
	 *
	 * @since 3.1.5
	 * @access private
	 * @var \Wordlift_Thumbnail_Service $thumbnail_service The Thumbnail service.
	 */
	private $thumbnail_service;

	/**
	 * The Entity service.
	 *
	 * @since 3.1.0
	 * @access private
	 * @var \Wordlift_Entity_Service $entity_service The Entity service.
	 */
	private $entity_service;

	/**
	 * The User service.
	 *
	 * @since 3.1.7
	 * @access private
	 * @var \Wordlift_User_Service $user_service The User service.
	 */
	private $user_service;

	/**
	 * The Timeline service.
	 *
	 * @since 3.1.0
	 * @access private
	 * @var \Wordlift_Timeline_Service $timeline_service The Timeline service.
	 */
	private $timeline_service;

	/**
	 * The Entity Types Taxonomy Walker.
	 *
	 * @since 3.1.0
	 * @access private
	 * @var \Wordlift_Entity_Types_Taxonomy_Walker $entity_types_taxonomy_walker The Entity Types Taxonomy Walker
	 */
	private $entity_types_taxonomy_walker;

	/**
	 * Define the core functionality of the plugin.
	 *
	 * Set the plugin name and the plugin version that can be used throughout the plugin.
	 * Load the dependencies, define the locale, and set the hooks for the admin area and
	 * the public-facing side of the site.
	 *
	 * @since    1.0.0
	 */
	public function __construct() {

		$this->plugin_name = 'wordlift';
<<<<<<< HEAD

		$this->version     = '3.2.0-dev';
=======
		$this->version     = '3.1.7';
>>>>>>> 45122e7c

		$this->load_dependencies();
		$this->set_locale();
		$this->define_admin_hooks();
		$this->define_public_hooks();

	}

	/**
	 * Load the required dependencies for this plugin.
	 *
	 * Include the following files that make up the plugin:
	 *
	 * - Wordlift_Loader. Orchestrates the hooks of the plugin.
	 * - Wordlift_i18n. Defines internationalization functionality.
	 * - Wordlift_Admin. Defines all hooks for the admin area.
	 * - Wordlift_Public. Defines all hooks for the public side of the site.
	 *
	 * Create an instance of the loader which will be used to register the hooks
	 * with WordPress.
	 *
	 * @since    1.0.0
	 * @access   private
	 */
	private function load_dependencies() {

		/**
		 * The class responsible for orchestrating the actions and filters of the
		 * core plugin.
		 */
		require_once plugin_dir_path( dirname( __FILE__ ) ) . 'includes/class-wordlift-loader.php';

		/**
		 * The class responsible for defining internationalization functionality
		 * of the plugin.
		 */
		require_once plugin_dir_path( dirname( __FILE__ ) ) . 'includes/class-wordlift-i18n.php';

		/**
		 * The Log service.
		 */
		require_once plugin_dir_path( dirname( __FILE__ ) ) . 'includes/class-wordlift-log-service.php';

		/**
		 * The Query builder.
		 */
		require_once plugin_dir_path( dirname( __FILE__ ) ) . 'includes/class-wordlift-query-builder.php';

		/**
		 * The Schema service.
		 */
		require_once plugin_dir_path( dirname( __FILE__ ) ) . 'includes/class-wordlift-schema-service.php';

		/**
		 * The Thumbnail service.
		 */
		require_once plugin_dir_path( dirname( __FILE__ ) ) . 'includes/class-wordlift-thumbnail-service.php';

		/**
		 * The Entity Types Taxonomy service.
		 */
		require_once plugin_dir_path( dirname( __FILE__ ) ) . 'includes/class-wordlift-entity-types-taxonomy-service.php';

		/**
		 * The Entity service.
		 */
		require_once plugin_dir_path( dirname( __FILE__ ) ) . 'includes/class-wordlift-entity-service.php';

		/**
		 * The User service.
		 */
		require_once plugin_dir_path( dirname( __FILE__ ) ) . 'includes/class-wordlift-user-service.php';

		/**
		 * The Timeline service.
		 */
		require_once plugin_dir_path( dirname( __FILE__ ) ) . 'includes/class-wordlift-timeline-service.php';

		/**
		 * The class responsible for defining all actions that occur in the admin area.
		 */
		require_once plugin_dir_path( dirname( __FILE__ ) ) . 'admin/class-wordlift-admin.php';

		/**
		 * The Entity Types Taxonomy Walker (transforms checkboxes into radios).
		 */
		require_once plugin_dir_path( dirname( __FILE__ ) ) . 'admin/class-wordlift-entity-types-taxonomy-walker.php';

		/**
		 * The class responsible for defining all actions that occur in the public-facing
		 * side of the site.
		 */
		require_once plugin_dir_path( dirname( __FILE__ ) ) . 'public/class-wordlift-public.php';

		/**
		 * The Timeline shortcode.
		 */
		require_once plugin_dir_path( dirname( __FILE__ ) ) . 'public/class-wordlift-timeline-shortcode.php';

		$this->loader = new Wordlift_Loader();

		// Instantiate a global logger.
		global $wl_logger;
		$wl_logger = Wordlift_Log_Service::get_logger( 'WordLift' );

		// Create an instance of the Thumbnail service. Later it'll be hooked to post meta events.
		$this->thumbnail_service = new Wordlift_Thumbnail_Service();

		// Create an instance of the Schema service.
		new Wordlift_Schema_Service();

		$this->entity_service = new Wordlift_Entity_Service();

		// Create an instance of the User service.
		$this->user_service = new Wordlift_User_Service();

		// Create a new instance of the Timeline service and Timeline shortcode.
		$this->timeline_service = new Wordlift_Timeline_Service( $this->entity_service );

		// Create an instance of the Timeline shortcode.
		new Wordlift_Timeline_Shortcode();

		$this->entity_types_taxonomy_walker = new Wordlift_Entity_Types_Taxonomy_Walker();

	}

	/**
	 * Define the locale for this plugin for internationalization.
	 *
	 * Uses the Wordlift_i18n class in order to set the domain and to register the hook
	 * with WordPress.
	 *
	 * @since    1.0.0
	 * @access   private
	 */
	private function set_locale() {

		$plugin_i18n = new Wordlift_i18n();
		$plugin_i18n->set_domain( $this->get_plugin_name() );

		$this->loader->add_action( 'plugins_loaded', $plugin_i18n, 'load_plugin_textdomain' );

	}

	/**
	 * Register all of the hooks related to the admin area functionality
	 * of the plugin.
	 *
	 * @since    1.0.0
	 * @access   private
	 */
	private function define_admin_hooks() {

		$plugin_admin = new Wordlift_Admin( $this->get_plugin_name(), $this->get_version() );

		$this->loader->add_action( 'admin_enqueue_scripts', $plugin_admin, 'enqueue_styles' );
		$this->loader->add_action( 'admin_enqueue_scripts', $plugin_admin, 'enqueue_scripts' );

		// Hook the deleted_post_meta action to the Thumbnail service.
		$this->loader->add_action( 'deleted_post_meta', $this->thumbnail_service, 'deleted_post_meta', 10, 4 );

		// Hook the added_post_meta action to the Thumbnail service.
		$this->loader->add_action( 'added_post_meta', $this->thumbnail_service, 'added_post_meta', 10, 4 );

		// Hook posts inserts (or updates) to the user service.
		$this->loader->add_action( 'wp_insert_post', $this->user_service, 'wp_insert_post', 10, 3 );

		// Hook the AJAX wl_timeline action to the Timeline service.
		$this->loader->add_action( 'wp_ajax_wl_timeline', $this->timeline_service, 'ajax_timeline' );

		$this->loader->add_filter( 'wp_terms_checklist_args', $this->entity_types_taxonomy_walker, 'terms_checklist_args' );

	}

	/**
	 * Register all of the hooks related to the public-facing functionality
	 * of the plugin.
	 *
	 * @since    1.0.0
	 * @access   private
	 */
	private function define_public_hooks() {

		$plugin_public = new Wordlift_Public( $this->get_plugin_name(), $this->get_version() );

		$this->loader->add_action( 'wp_enqueue_scripts', $plugin_public, 'enqueue_styles' );
		$this->loader->add_action( 'wp_enqueue_scripts', $plugin_public, 'enqueue_scripts' );

		// Hook the AJAX wl_timeline action to the Timeline service.
		$this->loader->add_action( 'wp_ajax_nopriv_wl_timeline', $this->timeline_service, 'ajax_timeline' );

	}

	/**
	 * Run the loader to execute all of the hooks with WordPress.
	 *
	 * @since    1.0.0
	 */
	public function run() {
		$this->loader->run();
	}

	/**
	 * The name of the plugin used to uniquely identify it within the context of
	 * WordPress and to define internationalization functionality.
	 *
	 * @since     1.0.0
	 * @return    string    The name of the plugin.
	 */
	public function get_plugin_name() {
		return $this->plugin_name;
	}

	/**
	 * The reference to the class that orchestrates the hooks with the plugin.
	 *
	 * @since     1.0.0
	 * @return    Wordlift_Loader    Orchestrates the hooks of the plugin.
	 */
	public function get_loader() {
		return $this->loader;
	}

	/**
	 * Retrieve the version number of the plugin.
	 *
	 * @since     1.0.0
	 * @return    string    The version number of the plugin.
	 */
	public function get_version() {
		return $this->version;
	}

}<|MERGE_RESOLUTION|>--- conflicted
+++ resolved
@@ -114,12 +114,8 @@
 	public function __construct() {
 
 		$this->plugin_name = 'wordlift';
-<<<<<<< HEAD
-
-		$this->version     = '3.2.0-dev';
-=======
-		$this->version     = '3.1.7';
->>>>>>> 45122e7c
+
+		$this->version = '3.2.0-dev';
 
 		$this->load_dependencies();
 		$this->set_locale();
