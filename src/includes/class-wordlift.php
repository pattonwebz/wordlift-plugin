--- conflicted
+++ resolved
@@ -724,11 +724,7 @@
 		self::$instance = $this;
 
 		$this->plugin_name = 'wordlift';
-<<<<<<< HEAD
-		$this->version     = '3.20.0-dev15';
-=======
-		$this->version     = '3.20.0-rc1';
->>>>>>> 765c3845
+		$this->version     = '3.20.0';
 		$this->load_dependencies();
 		$this->set_locale();
 		$this->define_admin_hooks();
@@ -1356,7 +1352,6 @@
 		new Wordlift_Remote_Image_Service();
 
 		/*
-<<<<<<< HEAD
 		 * Provides mappings between post types and entity types.
 		 *
 		 * @since 3.20.0
@@ -1379,7 +1374,8 @@
 		 */
 		require_once plugin_dir_path( dirname( __FILE__ ) ) . 'includes/batch/intf-wordlift-batch-operation.php';
 		require_once plugin_dir_path( dirname( __FILE__ ) ) . 'includes/batch/class-wordlift-batch-operation-ajax-adapter.php';
-=======
+
+		/*
 		 * Add the Search Keywords taxonomy to manage the Search Keywords on WLS.
 		 *
 		 * @link https://github.com/insideout10/wordlift-plugin/issues/761
@@ -1388,7 +1384,6 @@
 		 */
 		require_once plugin_dir_path( dirname( __FILE__ ) ) . 'includes/search-keywords/class-wordlift-search-keyword-taxonomy.php';
 		new Wordlift_Search_Keyword_Taxonomy( $api_service );
->>>>>>> 765c3845
 
 	}
 
