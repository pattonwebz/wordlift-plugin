<?php
/**
 * The file that defines the core plugin class
 *
 * A class definition that includes attributes and functions used across both the
 * public-facing side of the site and the admin area.
 *
 * @link       https://wordlift.io
 * @since      1.0.0
 *
 * @package    Wordlift
 * @subpackage Wordlift/includes
 */

/**
 * The core plugin class.
 *
 * This is used to define internationalization, admin-specific hooks, and
 * public-facing site hooks.
 *
 * Also maintains the unique identifier of this plugin as well as the current
 * version of the plugin.
 *
 * @since      1.0.0
 * @package    Wordlift
 * @subpackage Wordlift/includes
 * @author     WordLift <hello@wordlift.io>
 */
class Wordlift {

	//<editor-fold desc="## FIELDS">

	/**
	 * The loader that's responsible for maintaining and registering all hooks that power
	 * the plugin.
	 *
	 * @since    1.0.0
	 * @access   protected
	 * @var      Wordlift_Loader $loader Maintains and registers all hooks for the plugin.
	 */
	protected $loader;

	/**
	 * The unique identifier of this plugin.
	 *
	 * @since    1.0.0
	 * @access   protected
	 * @var      string $plugin_name The string used to uniquely identify this plugin.
	 */
	protected $plugin_name;

	/**
	 * The current version of the plugin.
	 *
	 * @since    1.0.0
	 * @access   protected
	 * @var      string $version The current version of the plugin.
	 */
	protected $version;

	/**
	 * The {@link Wordlift_Tinymce_Adapter} instance.
	 *
	 * @since  3.12.0
	 * @access protected
	 * @var \Wordlift_Tinymce_Adapter $tinymce_adapter The {@link Wordlift_Tinymce_Adapter} instance.
	 */
	protected $tinymce_adapter;

	/**
	 * The Thumbnail service.
	 *
	 * @since  3.1.5
	 * @access private
	 * @var \Wordlift_Thumbnail_Service $thumbnail_service The Thumbnail service.
	 */
	private $thumbnail_service;

	/**
	 * The UI service.
	 *
	 * @since  3.2.0
	 * @access private
	 * @var \Wordlift_UI_Service $ui_service The UI service.
	 */
	private $ui_service;

	/**
	 * The Schema service.
	 *
	 * @since  3.3.0
	 * @access protected
	 * @var \Wordlift_Schema_Service $schema_service The Schema service.
	 */
	protected $schema_service;

	/**
	 * The Entity service.
	 *
	 * @since  3.1.0
	 * @access protected
	 * @var \Wordlift_Entity_Service $entity_service The Entity service.
	 */
	protected $entity_service;

	/**
	 * The Topic Taxonomy service.
	 *
	 * @since  3.5.0
	 * @access private
	 * @var \Wordlift_Topic_Taxonomy_Service The Topic Taxonomy service.
	 */
	private $topic_taxonomy_service;

	/**
	 * The Entity Types Taxonomy service.
	 *
	 * @since  3.18.0
	 * @access private
	 * @var \Wordlift_Entity_Type_Taxonomy_Service The Entity Types Taxonomy service.
	 */
	private $entity_types_taxonomy_service;

	/**
	 * The User service.
	 *
	 * @since  3.1.7
	 * @access protected
	 * @var \Wordlift_User_Service $user_service The User service.
	 */
	protected $user_service;

	/**
	 * The Timeline service.
	 *
	 * @since  3.1.0
	 * @access private
	 * @var \Wordlift_Timeline_Service $timeline_service The Timeline service.
	 */
	private $timeline_service;

	/**
	 * The Redirect service.
	 *
	 * @since  3.2.0
	 * @access private
	 * @var \Wordlift_Redirect_Service $redirect_service The Redirect service.
	 */
	private $redirect_service;

	/**
	 * The Notice service.
	 *
	 * @since  3.3.0
	 * @access private
	 * @var \Wordlift_Notice_Service $notice_service The Notice service.
	 */
	private $notice_service;

	/**
	 * The Entity list customization.
	 *
	 * @since  3.3.0
	 * @access protected
	 * @var \Wordlift_Entity_List_Service $entity_list_service The Entity list service.
	 */
	protected $entity_list_service;

	/**
	 * The Entity Types Taxonomy Walker.
	 *
	 * @since  3.1.0
	 * @access private
	 * @var \Wordlift_Entity_Types_Taxonomy_Walker $entity_types_taxonomy_walker The Entity Types Taxonomy Walker
	 */
	private $entity_types_taxonomy_walker;

	/**
	 * The ShareThis service.
	 *
	 * @since  3.2.0
	 * @access private
	 * @var \Wordlift_ShareThis_Service $sharethis_service The ShareThis service.
	 */
	private $sharethis_service;

	/**
	 * The PrimaShop adapter.
	 *
	 * @since  3.2.3
	 * @access private
	 * @var \Wordlift_PrimaShop_Adapter $primashop_adapter The PrimaShop adapter.
	 */
	private $primashop_adapter;

	/**
	 * The WordLift Dashboard adapter.
	 *
	 * @since  3.4.0
	 * @access private
	 * @var \Wordlift_Dashboard_Service $dashboard_service The WordLift Dashboard service;
	 */
	private $dashboard_service;

	/**
	 * The entity type service.
	 *
	 * @since  3.6.0
	 * @access private
	 * @var \Wordlift_Entity_Post_Type_Service
	 */
	private $entity_post_type_service;

	/**
	 * The entity link service used to mangle links to entities with a custom slug or even w/o a slug.
	 *
	 * @since  3.6.0
	 * @access private
	 * @var \Wordlift_Entity_Link_Service
	 */
	private $entity_link_service;

	/**
	 * A {@link Wordlift_Sparql_Service} instance.
	 *
	 * @since    3.6.0
	 * @access   protected
	 * @var \Wordlift_Sparql_Service $sparql_service A {@link Wordlift_Sparql_Service} instance.
	 */
	protected $sparql_service;

	/**
	 * A {@link Wordlift_Import_Service} instance.
	 *
	 * @since  3.6.0
	 * @access private
	 * @var \Wordlift_Import_Service $import_service A {@link Wordlift_Import_Service} instance.
	 */
	private $import_service;

	/**
	 * A {@link Wordlift_Rebuild_Service} instance.
	 *
	 * @since  3.6.0
	 * @access private
	 * @var \Wordlift_Rebuild_Service $rebuild_service A {@link Wordlift_Rebuild_Service} instance.
	 */
	private $rebuild_service;

	/**
	 * A {@link Wordlift_Jsonld_Service} instance.
	 *
	 * @since  3.7.0
	 * @access protected
	 * @var \Wordlift_Jsonld_Service $jsonld_service A {@link Wordlift_Jsonld_Service} instance.
	 */
	protected $jsonld_service;

	/**
	 * A {@link Wordlift_Website_Jsonld_Converter} instance.
	 *
	 * @since  3.14.0
	 * @access protected
	 * @var \Wordlift_Website_Jsonld_Converter $jsonld_website_converter A {@link Wordlift_Website_Jsonld_Converter} instance.
	 */
	protected $jsonld_website_converter;

	/**
	 * A {@link Wordlift_Property_Factory} instance.
	 *
	 * @since  3.7.0
	 * @access private
	 * @var \Wordlift_Property_Factory $property_factory
	 */
	private $property_factory;

	/**
	 * The 'Download Your Data' page.
	 *
	 * @since  3.6.0
	 * @access private
	 * @var \Wordlift_Admin_Download_Your_Data_Page $download_your_data_page The 'Download Your Data' page.
	 */
	private $download_your_data_page;

	/**
	 * The 'WordLift Settings' page.
	 *
	 * @since  3.11.0
	 * @access protected
	 * @var \Wordlift_Admin_Settings_Page $settings_page The 'WordLift Settings' page.
	 */
	protected $settings_page;

	/**
	 * The 'WordLift Batch analysis' page.
	 *
	 * @since  3.14.0
	 * @access protected
	 * @var \Wordlift_Batch_Analysis_Page $sbatch_analysis_page The 'WordLift batcch analysis' page.
	 */
	protected $batch_analysis_page;

	/**
	 * The install wizard page.
	 *
	 * @since  3.9.0
	 * @access private
	 * @var \Wordlift_Admin_Setup $admin_setup The Install wizard.
	 */
	private $admin_setup;

	/**
	 * The Content Filter Service hooks up to the 'the_content' filter and provides
	 * linking of entities to their pages.
	 *
	 * @since  3.8.0
	 * @access private
	 * @var \Wordlift_Content_Filter_Service $content_filter_service A {@link Wordlift_Content_Filter_Service} instance.
	 */
	private $content_filter_service;

	/**
	 * A {@link Wordlift_Key_Validation_Service} instance.
	 *
	 * @since  3.9.0
	 * @access private
	 * @var Wordlift_Key_Validation_Service $key_validation_service A {@link Wordlift_Key_Validation_Service} instance.
	 */
	private $key_validation_service;

	/**
	 * A {@link Wordlift_Rating_Service} instance.
	 *
	 * @since  3.10.0
	 * @access private
	 * @var \Wordlift_Rating_Service $rating_service A {@link Wordlift_Rating_Service} instance.
	 */
	private $rating_service;

	/**
	 * A {@link Wordlift_Post_To_Jsonld_Converter} instance.
	 *
	 * @since  3.10.0
	 * @access protected
	 * @var \Wordlift_Post_To_Jsonld_Converter $post_to_jsonld_converter A {@link Wordlift_Post_To_Jsonld_Converter} instance.
	 */
	protected $post_to_jsonld_converter;

	/**
	 * A {@link Wordlift_Configuration_Service} instance.
	 *
	 * @since  3.10.0
	 * @access protected
	 * @var \Wordlift_Configuration_Service $configuration_service A {@link Wordlift_Configuration_Service} instance.
	 */
	protected $configuration_service;

	/**
	 * A {@link Wordlift_Install_Service} instance.
	 *
	 * @since  3.18.0
	 * @access protected
	 * @var \Wordlift_Install_Service $install_service A {@link Wordlift_Install_Service} instance.
	 */
	protected $install_service;

	/**
	 * A {@link Wordlift_Entity_Type_Service} instance.
	 *
	 * @since  3.10.0
	 * @access protected
	 * @var \Wordlift_Entity_Type_Service $entity_type_service A {@link Wordlift_Entity_Type_Service} instance.
	 */
	protected $entity_type_service;

	/**
	 * A {@link Wordlift_Entity_Post_To_Jsonld_Converter} instance.
	 *
	 * @since  3.10.0
	 * @access protected
	 * @var \Wordlift_Entity_Post_To_Jsonld_Converter $entity_post_to_jsonld_converter A {@link Wordlift_Entity_Post_To_Jsonld_Converter} instance.
	 */
	protected $entity_post_to_jsonld_converter;

	/**
	 * A {@link Wordlift_Postid_To_Jsonld_Converter} instance.
	 *
	 * @since  3.10.0
	 * @access protected
	 * @var \Wordlift_Postid_To_Jsonld_Converter $postid_to_jsonld_converter A {@link Wordlift_Postid_To_Jsonld_Converter} instance.
	 */
	protected $postid_to_jsonld_converter;

	/**
	 * The {@link Wordlift_Admin_Status_Page} class.
	 *
	 * @since  3.9.8
	 * @access private
	 * @var \Wordlift_Admin_Status_Page $status_page The {@link Wordlift_Admin_Status_Page} class.
	 */
	private $status_page;

	/**
	 * The {@link Wordlift_Category_Taxonomy_Service} instance.
	 *
	 * @since  3.11.0
	 * @access protected
	 * @var \Wordlift_Category_Taxonomy_Service $category_taxonomy_service The {@link Wordlift_Category_Taxonomy_Service} instance.
	 */
	protected $category_taxonomy_service;

	/**
	 * The {@link Wordlift_Entity_Page_Service} instance.
	 *
	 * @since  3.11.0
	 * @access protected
	 * @var \Wordlift_Entity_Page_Service $entity_page_service The {@link Wordlift_Entity_Page_Service} instance.
	 */
	protected $entity_page_service;

	/**
	 * The {@link Wordlift_Admin_Settings_Page_Action_Link} class.
	 *
	 * @since  3.11.0
	 * @access protected
	 * @var \Wordlift_Admin_Settings_Page_Action_Link $settings_page_action_link The {@link Wordlift_Admin_Settings_Page_Action_Link} class.
	 */
	protected $settings_page_action_link;

	/**
	 * The {@link Wordlift_Publisher_Ajax_Adapter} instance.
	 *
	 * @since  3.11.0
	 * @access protected
	 * @var \Wordlift_Publisher_Ajax_Adapter $publisher_ajax_adapter The {@link Wordlift_Publisher_Ajax_Adapter} instance.
	 */
	protected $publisher_ajax_adapter;

	/**
	 * The {@link Wordlift_Admin_Input_Element} element renderer.
	 *
	 * @since  3.11.0
	 * @access protected
	 * @var \Wordlift_Admin_Input_Element $input_element The {@link Wordlift_Admin_Input_Element} element renderer.
	 */
	protected $input_element;

	/**
	 * The {@link Wordlift_Admin_Radio_Input_Element} element renderer.
	 *
	 * @since  3.13.0
	 * @access protected
	 * @var \Wordlift_Admin_Radio_Input_Element $radio_input_element The {@link Wordlift_Admin_Radio_Input_Element} element renderer.
	 */
	protected $radio_input_element;

	/**
	 * The {@link Wordlift_Admin_Language_Select_Element} element renderer.
	 *
	 * @since  3.11.0
	 * @access protected
	 * @var \Wordlift_Admin_Language_Select_Element $language_select_element The {@link Wordlift_Admin_Language_Select_Element} element renderer.
	 */
	protected $language_select_element;

	/**
	 * The {@link Wordlift_Admin_Publisher_Element} element renderer.
	 *
	 * @since  3.11.0
	 * @access protected
	 * @var \Wordlift_Admin_Publisher_Element $publisher_element The {@link Wordlift_Admin_Publisher_Element} element renderer.
	 */
	protected $publisher_element;

	/**
	 * The {@link Wordlift_Admin_Select2_Element} element renderer.
	 *
	 * @since  3.11.0
	 * @access protected
	 * @var \Wordlift_Admin_Select2_Element $select2_element The {@link Wordlift_Admin_Select2_Element} element renderer.
	 */
	protected $select2_element;

	/**
	 * The controller for the entity type list admin page
	 *
	 * @since  3.11.0
	 * @access private
	 * @var \Wordlift_Admin_Entity_Taxonomy_List_Page $entity_type_admin_page The {@link Wordlift_Admin_Entity_Taxonomy_List_Page} class.
	 */
	private $entity_type_admin_page;

	/**
	 * The controller for the entity type settings admin page
	 *
	 * @since  3.11.0
	 * @access private
	 * @var \Wordlift_Admin_Entity_Type_Settings $entity_type_settings_admin_page The {@link Wordlift_Admin_Entity_Type_Settings} class.
	 */
	private $entity_type_settings_admin_page;

	/**
	 * The {@link Wordlift_Related_Entities_Cloud_Widget} instance.
	 *
	 * @since  3.11.0
	 * @access protected
	 * @var \Wordlift_Related_Entities_Cloud_Widget $related_entities_cloud_widget The {@link Wordlift_Related_Entities_Cloud_Widget} instance.
	 */
	protected $related_entities_cloud_widget;

	/**
	 * The {@link Wordlift_Admin_Author_Element} instance.
	 *
	 * @since  3.14.0
	 * @access protected
	 * @var \Wordlift_Admin_Author_Element $author_element The {@link Wordlift_Admin_Author_Element} instance.
	 */
	protected $author_element;

	/**
	 * The {@link Wordlift_Batch_Analysis_Service} instance.
	 *
	 * @since  3.14.0
	 * @access protected
	 * @var \Wordlift_Batch_Analysis_Service $batch_analysis_service The {@link Wordlift_Batch_Analysis_Service} instance.
	 */
	protected $batch_analysis_service;

	/**
	 * The {@link Wordlift_Sample_Data_Service} instance.
	 *
	 * @since  3.12.0
	 * @access protected
	 * @var \Wordlift_Sample_Data_Service $sample_data_service The {@link Wordlift_Sample_Data_Service} instance.
	 */
	protected $sample_data_service;

	/**
	 * The {@link Wordlift_Sample_Data_Ajax_Adapter} instance.
	 *
	 * @since  3.12.0
	 * @access protected
	 * @var \Wordlift_Sample_Data_Ajax_Adapter $sample_data_ajax_adapter The {@link Wordlift_Sample_Data_Ajax_Adapter} instance.
	 */
	protected $sample_data_ajax_adapter;

	/**
	 * The {@link Wordlift_Batch_Analysis_Adapter} instance.
	 *
	 * @since  3.14.2
	 * @access protected
	 * @var \Wordlift_Batch_Analysis_Adapter $batch_analysis_adapter The {@link Wordlift_Batch_Analysis_Adapter} instance.
	 */
	private $batch_analysis_adapter;

	/**
	 * The {@link Wordlift_Relation_Rebuild_Service} instance.
	 *
	 * @since  3.14.3
	 * @access private
	 * @var \Wordlift_Relation_Rebuild_Service $relation_rebuild_service The {@link Wordlift_Relation_Rebuild_Service} instance.
	 */
	private $relation_rebuild_service;

	/**
	 * The {@link Wordlift_Relation_Rebuild_Adapter} instance.
	 *
	 * @since  3.14.3
	 * @access private
	 * @var \Wordlift_Relation_Rebuild_Adapter $relation_rebuild_adapter The {@link Wordlift_Relation_Rebuild_Adapter} instance.
	 */
	private $relation_rebuild_adapter;

	/**
	 * The {@link Wordlift_Reference_Rebuild_Service} instance.
	 *
	 * @since  3.18.0
	 * @access private
	 * @var \Wordlift_Reference_Rebuild_Service $reference_rebuild_service The {@link Wordlift_Reference_Rebuild_Service} instance.
	 */
	private $reference_rebuild_service;

	/**
	 * The {@link Wordlift_Google_Analytics_Export_Service} instance.
	 *
	 * @since  3.16.0
	 * @access protected
	 * @var \Wordlift_Google_Analytics_Export_Service $google_analytics_export_service The {@link Wordlift_Google_Analytics_Export_Service} instance.
	 */
	protected $google_analytics_export_service;

	/**
	 * {@link Wordlift}'s singleton instance.
	 *
	 * @since  3.15.0
	 * @access protected
	 * @var \Wordlift_Entity_Type_Adapter $entity_type_adapter The {@link Wordlift_Entity_Type_Adapter} instance.
	 */
	protected $entity_type_adapter;

	/**
	 * The {@link Wordlift_Linked_Data_Service} instance.
	 *
	 * @since  3.15.0
	 * @access protected
	 * @var \Wordlift_Linked_Data_Service $linked_data_service The {@link Wordlift_Linked_Data_Service} instance.
	 */
	protected $linked_data_service;

	/**
	 * The {@link Wordlift_Storage_Factory} instance.
	 *
	 * @since  3.15.0
	 * @access protected
	 * @var \Wordlift_Storage_Factory $storage_factory The {@link Wordlift_Storage_Factory} instance.
	 */
	protected $storage_factory;

	/**
	 * The {@link Wordlift_Sparql_Tuple_Rendition_Factory} instance.
	 *
	 * @since  3.15.0
	 * @access protected
	 * @var \Wordlift_Sparql_Tuple_Rendition_Factory $rendition_factory The {@link Wordlift_Sparql_Tuple_Rendition_Factory} instance.
	 */
	protected $rendition_factory;

	/**
	 * The {@link Wordlift_Autocomplete_Service} instance.
	 *
	 * @since  3.15.0
	 * @access private
	 * @var \Wordlift_Autocomplete_Service $autocomplete_service The {@link Wordlift_Autocomplete_Service} instance.
	 */
	private $autocomplete_service;

	/**
	 * The {@link Wordlift_Autocomplete_Adapter} instance.
	 *
	 * @since  3.15.0
	 * @access private
	 * @var \Wordlift_Autocomplete_Adapter $autocomplete_adapter The {@link Wordlift_Autocomplete_Adapter} instance.
	 */
	private $autocomplete_adapter;

	/**
	 * The {@link Wordlift_Relation_Service} instance.
	 *
	 * @since  3.15.0
	 * @access protected
	 * @var \Wordlift_Relation_Service $relation_service The {@link Wordlift_Relation_Service} instance.
	 */
	protected $relation_service;

	/**
	 * The {@link Wordlift_Cached_Post_Converter} instance.
	 *
	 * @since  3.16.0
	 * @access protected
	 * @var  \Wordlift_Cached_Post_Converter $cached_postid_to_jsonld_converter The {@link Wordlift_Cached_Post_Converter} instance.
	 *
	 */
	protected $cached_postid_to_jsonld_converter;

	/**
	 * The {@link Wordlift_File_Cache_Service} instance.
	 *
	 * @since  3.16.0
	 * @access protected
	 * @var \Wordlift_File_Cache_Service $file_cache_service The {@link Wordlift_File_Cache_Service} instance.
	 */
	protected $file_cache_service;

	/**
	 * The {@link Wordlift_Entity_Uri_Service} instance.
	 *
	 * @since  3.16.3
	 * @access protected
	 * @var \Wordlift_Entity_Uri_Service $entity_uri_service The {@link Wordlift_Entity_Uri_Service} instance.
	 */
	protected $entity_uri_service;

	/**
	 * {@link Wordlift}'s singleton instance.
	 *
	 * @since  3.11.2
	 * @access private
	 * @var Wordlift $instance {@link Wordlift}'s singleton instance.
	 */
	private static $instance;
	//</editor-fold>

	/**
	 * Define the core functionality of the plugin.
	 *
	 * Set the plugin name and the plugin version that can be used throughout the plugin.
	 * Load the dependencies, define the locale, and set the hooks for the admin area and
	 * the public-facing side of the site.
	 *
	 * @since    1.0.0
	 */
	public function __construct() {

		$this->plugin_name = 'wordlift';
<<<<<<< HEAD
		$this->version     = '3.19.0-dev';
=======
		$this->version     = '3.18.0';
>>>>>>> debbec4f
		$this->load_dependencies();
		$this->set_locale();
		$this->define_admin_hooks();
		$this->define_public_hooks();

		// If we're in `WP_CLI` load the related files.
		if ( class_exists( 'WP_CLI' ) ) {
			$this->load_cli_dependencies();
		}

		self::$instance = $this;

	}

	/**
	 * Get the singleton instance.
	 *
	 * @since 3.11.2
	 *
	 * @return Wordlift The {@link Wordlift} singleton instance.
	 */
	public static function get_instance() {

		return self::$instance;
	}

	/**
	 * Load the required dependencies for this plugin.
	 *
	 * Include the following files that make up the plugin:
	 *
	 * - Wordlift_Loader. Orchestrates the hooks of the plugin.
	 * - Wordlift_i18n. Defines internationalization functionality.
	 * - Wordlift_Admin. Defines all hooks for the admin area.
	 * - Wordlift_Public. Defines all hooks for the public side of the site.
	 *
	 * Create an instance of the loader which will be used to register the hooks
	 * with WordPress.
	 *
	 * @since    1.0.0
	 * @access   private
	 */
	private function load_dependencies() {

		/**
		 * The class responsible for orchestrating the actions and filters of the
		 * core plugin.
		 */
		require_once plugin_dir_path( dirname( __FILE__ ) ) . 'includes/class-wordlift-loader.php';

		/**
		 * The class responsible for defining internationalization functionality
		 * of the plugin.
		 */
		require_once plugin_dir_path( dirname( __FILE__ ) ) . 'includes/class-wordlift-i18n.php';

		/**
		 * WordLift's supported languages.
		 */
		require_once plugin_dir_path( dirname( __FILE__ ) ) . 'includes/class-wordlift-languages.php';

		/**
		 * Provide support functions to sanitize data.
		 */
		require_once plugin_dir_path( dirname( __FILE__ ) ) . 'includes/class-wordlift-sanitizer.php';

		/** Installs. */
		require_once plugin_dir_path( dirname( __FILE__ ) ) . 'install/class-wordlift-install.php';
		require_once plugin_dir_path( dirname( __FILE__ ) ) . 'install/class-wordlift-install-service.php';
		require_once plugin_dir_path( dirname( __FILE__ ) ) . 'install/class-wordlift-install-1-0-0.php';
		require_once plugin_dir_path( dirname( __FILE__ ) ) . 'install/class-wordlift-install-3-10-0.php';
		require_once plugin_dir_path( dirname( __FILE__ ) ) . 'install/class-wordlift-install-3-12-0.php';
		require_once plugin_dir_path( dirname( __FILE__ ) ) . 'install/class-wordlift-install-3-14-0.php';
		require_once plugin_dir_path( dirname( __FILE__ ) ) . 'install/class-wordlift-install-3-15-0.php';
		require_once plugin_dir_path( dirname( __FILE__ ) ) . 'install/class-wordlift-install-3-18-0.php';

		/** Services. */
		require_once plugin_dir_path( dirname( __FILE__ ) ) . 'includes/class-wordlift-log-service.php';
		require_once plugin_dir_path( dirname( __FILE__ ) ) . 'includes/class-wordlift-http-api.php';
		require_once plugin_dir_path( dirname( __FILE__ ) ) . 'includes/class-wordlift-redirect-service.php';
		require_once plugin_dir_path( dirname( __FILE__ ) ) . 'includes/class-wordlift-configuration-service.php';
		require_once plugin_dir_path( dirname( __FILE__ ) ) . 'includes/class-wordlift-entity-post-type-service.php';
		require_once plugin_dir_path( dirname( __FILE__ ) ) . 'includes/class-wordlift-entity-type-service.php';
		require_once plugin_dir_path( dirname( __FILE__ ) ) . 'includes/class-wordlift-entity-link-service.php';
		require_once plugin_dir_path( dirname( __FILE__ ) ) . 'includes/class-wordlift-linked-data-service.php';
		require_once plugin_dir_path( dirname( __FILE__ ) ) . 'includes/class-wordlift-relation-service.php';

		/**
		 * The Query builder.
		 */
		require_once plugin_dir_path( dirname( __FILE__ ) ) . 'includes/class-wordlift-query-builder.php';

		/**
		 * The Schema service.
		 */
		require_once plugin_dir_path( dirname( __FILE__ ) ) . 'includes/class-wordlift-schema-service.php';

		/**
		 * The schema:url property service.
		 */
		require_once plugin_dir_path( dirname( __FILE__ ) ) . 'includes/class-wordlift-property-service.php';
		require_once plugin_dir_path( dirname( __FILE__ ) ) . 'includes/class-wordlift-schema-url-property-service.php';

		/**
		 * The UI service.
		 */
		require_once plugin_dir_path( dirname( __FILE__ ) ) . 'includes/class-wordlift-ui-service.php';

		/**
		 * The Thumbnail service.
		 */
		require_once plugin_dir_path( dirname( __FILE__ ) ) . 'includes/class-wordlift-thumbnail-service.php';

		/**
		 * The Entity Types Taxonomy service.
		 */
		require_once plugin_dir_path( dirname( __FILE__ ) ) . 'includes/class-wordlift-entity-type-taxonomy-service.php';

		/**
		 * The Entity service.
		 */
		require_once plugin_dir_path( dirname( __FILE__ ) ) . 'includes/class-wordlift-entity-uri-service.php';
		require_once plugin_dir_path( dirname( __FILE__ ) ) . 'includes/class-wordlift-entity-service.php';

		// Add the entity rating service.
		require_once plugin_dir_path( dirname( __FILE__ ) ) . 'includes/class-wordlift-rating-service.php';

		/**
		 * The User service.
		 */
		require_once plugin_dir_path( dirname( __FILE__ ) ) . 'includes/class-wordlift-user-service.php';

		/**
		 * The Timeline service.
		 */
		require_once plugin_dir_path( dirname( __FILE__ ) ) . 'includes/class-wordlift-timeline-service.php';

		/**
		 * The Topic Taxonomy service.
		 */
		require_once plugin_dir_path( dirname( __FILE__ ) ) . 'includes/class-wordlift-topic-taxonomy-service.php';

		/**
		 * The SPARQL service.
		 */
		require_once plugin_dir_path( dirname( __FILE__ ) ) . 'includes/class-wordlift-sparql-service.php';

		/**
		 * The WordLift import service.
		 */
		require_once plugin_dir_path( dirname( __FILE__ ) ) . 'includes/class-wordlift-import-service.php';

		/**
		 * The WordLift URI service.
		 */
		require_once plugin_dir_path( dirname( __FILE__ ) ) . 'includes/class-wordlift-uri-service.php';
		require_once plugin_dir_path( dirname( __FILE__ ) ) . 'includes/class-wordlift-property-factory.php';
		require_once plugin_dir_path( dirname( __FILE__ ) ) . 'includes/class-wordlift-sample-data-service.php';

		/**
		 * The WordLift rebuild service, used to rebuild the remote dataset using the local data.
		 */
		require_once plugin_dir_path( dirname( __FILE__ ) ) . 'includes/rebuild/class-wordlift-listable.php';
		require_once plugin_dir_path( dirname( __FILE__ ) ) . 'includes/rebuild/class-wordlift-rebuild-service.php';
		require_once plugin_dir_path( dirname( __FILE__ ) ) . 'includes/rebuild/class-wordlift-reference-rebuild-service.php';
		require_once plugin_dir_path( dirname( __FILE__ ) ) . 'includes/rebuild/class-wordlift-relation-rebuild-service.php';
		require_once plugin_dir_path( dirname( __FILE__ ) ) . 'includes/rebuild/class-wordlift-relation-rebuild-adapter.php';

		require_once plugin_dir_path( dirname( __FILE__ ) ) . 'includes/properties/class-wordlift-property-getter-factory.php';
		require_once plugin_dir_path( dirname( __FILE__ ) ) . 'includes/class-wordlift-attachment-service.php';

		/**
		 * Load the converters.
		 */
		require_once plugin_dir_path( dirname( __FILE__ ) ) . 'includes/intf-wordlift-post-converter.php';
		require_once plugin_dir_path( dirname( __FILE__ ) ) . 'includes/class-wordlift-abstract-post-to-jsonld-converter.php';
		require_once plugin_dir_path( dirname( __FILE__ ) ) . 'includes/class-wordlift-postid-to-jsonld-converter.php';
		require_once plugin_dir_path( dirname( __FILE__ ) ) . 'includes/class-wordlift-entity-post-to-jsonld-converter.php';
		require_once plugin_dir_path( dirname( __FILE__ ) ) . 'includes/class-wordlift-post-to-jsonld-converter.php';
		require_once plugin_dir_path( dirname( __FILE__ ) ) . 'includes/class-wordlift-jsonld-website-converter.php';

		/**
		 * Load cache-related files.
		 */
		require_once plugin_dir_path( dirname( __FILE__ ) ) . 'includes/cache/require.php';

		/**
		 * Load the content filter.
		 */
		require_once plugin_dir_path( dirname( __FILE__ ) ) . 'includes/class-wordlift-content-filter-service.php';

		/*
		 * Load the excerpt helper.
		 */
		require_once plugin_dir_path( dirname( __FILE__ ) ) . 'includes/class-wordlift-post-excerpt-helper.php';

		/**
		 * Load the JSON-LD service to publish entities using JSON-LD.s
		 *
		 * @since 3.8.0
		 */
		require_once plugin_dir_path( dirname( __FILE__ ) ) . 'includes/class-wordlift-jsonld-service.php';

		// The Publisher Service and the AJAX adapter.
		require_once plugin_dir_path( dirname( __FILE__ ) ) . 'includes/class-wordlift-publisher-service.php';
		require_once plugin_dir_path( dirname( __FILE__ ) ) . 'includes/class-wordlift-publisher-ajax-adapter.php';

		require_once plugin_dir_path( dirname( __FILE__ ) ) . 'includes/class-wordlift-post-adapter.php';

		/**
		 * Load the WordLift key validation service.
		 */
		require_once plugin_dir_path( dirname( __FILE__ ) ) . 'includes/class-wordlift-key-validation-service.php';

		// Load the `Wordlift_Category_Taxonomy_Service` class definition.
		require_once plugin_dir_path( dirname( __FILE__ ) ) . 'includes/class-wordlift-category-taxonomy-service.php';

		// Load the `Wordlift_Entity_Page_Service` class definition.
		require_once plugin_dir_path( dirname( __FILE__ ) ) . 'includes/class-wordlift-entity-page-service.php';
		require_once plugin_dir_path( dirname( __FILE__ ) ) . 'includes/batch-analysis/class-wordlift-batch-analysis-sql-helper.php';
		require_once plugin_dir_path( dirname( __FILE__ ) ) . 'includes/batch-analysis/class-wordlift-batch-analysis-service.php';

		/** Linked Data. */
		require_once plugin_dir_path( dirname( __FILE__ ) ) . 'includes/linked-data/storage/class-wordlift-storage.php';
		require_once plugin_dir_path( dirname( __FILE__ ) ) . 'includes/linked-data/storage/class-wordlift-post-meta-storage.php';
		require_once plugin_dir_path( dirname( __FILE__ ) ) . 'includes/linked-data/storage/class-wordlift-post-property-storage.php';
		require_once plugin_dir_path( dirname( __FILE__ ) ) . 'includes/linked-data/storage/class-wordlift-post-taxonomy-storage.php';
		require_once plugin_dir_path( dirname( __FILE__ ) ) . 'includes/linked-data/storage/class-wordlift-post-schema-class-storage.php';
		require_once plugin_dir_path( dirname( __FILE__ ) ) . 'includes/linked-data/storage/class-wordlift-post-author-storage.php';
		require_once plugin_dir_path( dirname( __FILE__ ) ) . 'includes/linked-data/storage/class-wordlift-post-meta-uri-storage.php';
		require_once plugin_dir_path( dirname( __FILE__ ) ) . 'includes/linked-data/storage/class-wordlift-post-image-storage.php';
		require_once plugin_dir_path( dirname( __FILE__ ) ) . 'includes/linked-data/storage/class-wordlift-post-related-storage.php';
		require_once plugin_dir_path( dirname( __FILE__ ) ) . 'includes/linked-data/storage/class-wordlift-url-property-storage.php';
		require_once plugin_dir_path( dirname( __FILE__ ) ) . 'includes/linked-data/storage/class-wordlift-storage-factory.php';

		/** Linked Data Rendition. */
		require_once plugin_dir_path( dirname( __FILE__ ) ) . 'includes/linked-data/rendition/intf-wordlift-sparql-tuple-rendition.php';
		require_once plugin_dir_path( dirname( __FILE__ ) ) . 'includes/linked-data/rendition/class-wordlift-default-sparql-tuple-rendition.php';
		require_once plugin_dir_path( dirname( __FILE__ ) ) . 'includes/linked-data/rendition/class-wordlift-address-sparql-tuple-rendition.php';
		require_once plugin_dir_path( dirname( __FILE__ ) ) . 'includes/linked-data/rendition/class-wordlift-sparql-tuple-rendition-factory.php';

		/** Services. */
		require_once plugin_dir_path( dirname( __FILE__ ) ) . 'includes/class-wordlift-google-analytics-export-service.php';

		/** Adapters. */
		require_once plugin_dir_path( dirname( __FILE__ ) ) . 'includes/class-wordlift-tinymce-adapter.php';
		require_once plugin_dir_path( dirname( __FILE__ ) ) . 'includes/class-wordlift-newrelic-adapter.php';
		require_once plugin_dir_path( dirname( __FILE__ ) ) . 'includes/class-wordlift-sample-data-ajax-adapter.php';
		require_once plugin_dir_path( dirname( __FILE__ ) ) . 'includes/class-wordlift-entity-type-adapter.php';
		require_once plugin_dir_path( dirname( __FILE__ ) ) . 'includes/batch-analysis/class-wordlift-batch-analysis-adapter.php';

		/** Async Tasks. */
		require_once plugin_dir_path( dirname( __FILE__ ) ) . 'includes/wp-async-task/class-wordlift-async-task.php';
		require_once plugin_dir_path( dirname( __FILE__ ) ) . 'includes/wp-async-task/class-wordlift-sparql-query-async-task.php';
		require_once plugin_dir_path( dirname( __FILE__ ) ) . 'includes/wp-async-task/class-wordlift-batch-analysis-request-async-task.php';
		require_once plugin_dir_path( dirname( __FILE__ ) ) . 'includes/wp-async-task/class-wordlift-batch-analysis-complete-async-task.php';
		require_once plugin_dir_path( dirname( __FILE__ ) ) . 'includes/wp-async-task/class-wordlift-push-references-async-task.php';

		/** Async Tasks. */
		require_once plugin_dir_path( dirname( __FILE__ ) ) . 'includes/class-wordlift-autocomplete-service.php';
		require_once plugin_dir_path( dirname( __FILE__ ) ) . 'includes/class-wordlift-autocomplete-adapter.php';

		require_once plugin_dir_path( dirname( __FILE__ ) ) . 'includes/class-wordlift-remote-image-service.php';

		/**
		 * The class responsible for defining all actions that occur in the admin area.
		 */
		require_once plugin_dir_path( dirname( __FILE__ ) ) . 'admin/class-wordlift-admin.php';

		/**
		 * The class to customize the entity list admin page.
		 */
		require_once plugin_dir_path( dirname( __FILE__ ) ) . 'admin/class-wordlift-admin-entity-list.php';

		/**
		 * The Entity Types Taxonomy Walker (transforms checkboxes into radios).
		 */
		require_once plugin_dir_path( dirname( __FILE__ ) ) . 'admin/class-wordlift-entity-types-taxonomy-walker.php';

		/**
		 * The Notice service.
		 */
		require_once plugin_dir_path( dirname( __FILE__ ) ) . 'admin/class-wordlift-notice-service.php';

		/**
		 * The PrimaShop adapter.
		 */
		require_once plugin_dir_path( dirname( __FILE__ ) ) . 'admin/class-wordlift-primashop-adapter.php';

		/**
		 * The WordLift Dashboard service.
		 */
		require_once plugin_dir_path( dirname( __FILE__ ) ) . 'admin/class-wordlift-admin-dashboard.php';

		/**
		 * The admin 'Install wizard' page.
		 */
		require_once plugin_dir_path( dirname( __FILE__ ) ) . 'admin/class-wordlift-admin-setup.php';

		/**
		 * The WordLift entity type list admin page controller.
		 */
		require_once plugin_dir_path( dirname( __FILE__ ) ) . 'admin/class-wordlift-admin-entity-taxonomy-list-page.php';

		/**
		 * The WordLift entity type settings admin page controller.
		 */
		require_once plugin_dir_path( dirname( __FILE__ ) ) . 'admin/class-wordlift-entity-type-settings.php';

		/**
		 * The admin 'Download Your Data' page.
		 */
		require_once plugin_dir_path( dirname( __FILE__ ) ) . 'admin/class-wordlift-download-your-data-page.php';

		/**
		 * The admin 'WordLift Settings' page.
		 */
		require_once plugin_dir_path( dirname( __FILE__ ) ) . 'admin/intf-wordlift-admin-element.php';
		require_once plugin_dir_path( dirname( __FILE__ ) ) . 'admin/class-wordlift-admin-input-element.php';
		require_once plugin_dir_path( dirname( __FILE__ ) ) . 'admin/class-wordlift-admin-input-radio-element.php';
		require_once plugin_dir_path( dirname( __FILE__ ) ) . 'admin/class-wordlift-admin-select2-element.php';
		require_once plugin_dir_path( dirname( __FILE__ ) ) . 'admin/class-wordlift-admin-language-select-element.php';
		require_once plugin_dir_path( dirname( __FILE__ ) ) . 'admin/class-wordlift-admin-tabs-element.php';
		require_once plugin_dir_path( dirname( __FILE__ ) ) . 'admin/class-wordlift-admin-author-element.php';
		require_once plugin_dir_path( dirname( __FILE__ ) ) . 'admin/class-wordlift-admin-publisher-element.php';
		require_once plugin_dir_path( dirname( __FILE__ ) ) . 'admin/class-wordlift-admin-page.php';
		require_once plugin_dir_path( dirname( __FILE__ ) ) . 'admin/class-wordlift-admin-settings-page.php';
		require_once plugin_dir_path( dirname( __FILE__ ) ) . 'admin/class-wordlift-admin-batch-analysis-page.php';
		require_once plugin_dir_path( dirname( __FILE__ ) ) . 'admin/class-wordlift-admin-settings-page-action-link.php';

		/** Admin Pages */
		require_once plugin_dir_path( dirname( __FILE__ ) ) . 'admin/class-wordlift-admin-post-edit-page.php';
		require_once plugin_dir_path( dirname( __FILE__ ) ) . 'admin/class-wordlift-admin-user-profile-page.php';
		require_once plugin_dir_path( dirname( __FILE__ ) ) . 'admin/class-wordlift-admin-status-page.php';
		require_once plugin_dir_path( dirname( __FILE__ ) ) . 'admin/class-wordlift-entity-type-admin-service.php';

		/**
		 * The class responsible for defining all actions that occur in the public-facing
		 * side of the site.
		 */
		require_once plugin_dir_path( dirname( __FILE__ ) ) . 'public/class-wordlift-public.php';

		/**
		 * The shortcode abstract class.
		 */
		require_once plugin_dir_path( dirname( __FILE__ ) ) . 'public/class-wordlift-shortcode.php';

		/**
		 * The Timeline shortcode.
		 */
		require_once plugin_dir_path( dirname( __FILE__ ) ) . 'public/class-wordlift-timeline-shortcode.php';

		/**
		 * The Navigator shortcode.
		 */
		require_once plugin_dir_path( dirname( __FILE__ ) ) . 'public/class-wordlift-navigator-shortcode.php';

		/**
		 * The chord shortcode.
		 */
		require_once plugin_dir_path( dirname( __FILE__ ) ) . 'public/class-wordlift-chord-shortcode.php';

		/**
		 * The geomap shortcode.
		 */
		require_once plugin_dir_path( dirname( __FILE__ ) ) . 'public/class-wordlift-geomap-shortcode.php';

		/**
		 * The entity cloud shortcode.
		 */
		require_once plugin_dir_path( dirname( __FILE__ ) ) . 'public/class-wordlift-related-entities-cloud-shortcode.php';

		/**
		 * The entity glossary shortcode.
		 */
		require_once plugin_dir_path( dirname( __FILE__ ) ) . 'includes/class-wordlift-alphabet-service.php';
		require_once plugin_dir_path( dirname( __FILE__ ) ) . 'public/class-wordlift-vocabulary-shortcode.php';

		/**
		 * The ShareThis service.
		 */
		require_once plugin_dir_path( dirname( __FILE__ ) ) . 'public/class-wordlift-sharethis-service.php';

		/**
		 * The SEO service.
		 */
		require_once plugin_dir_path( dirname( __FILE__ ) ) . 'public/class-wordlift-seo-service.php';

		/**
		 * The AMP service.
		 */
		require_once plugin_dir_path( dirname( __FILE__ ) ) . 'public/class-wordlift-amp-service.php';

		/** Widgets */
		require_once plugin_dir_path( dirname( __FILE__ ) ) . 'public/class-wordlift-widget.php';
		require_once plugin_dir_path( dirname( __FILE__ ) ) . 'public/class-wordlift-related-entities-cloud-widget.php';

		$this->loader = new Wordlift_Loader();

		// Instantiate a global logger.
		global $wl_logger;
		$wl_logger = Wordlift_Log_Service::get_logger( 'WordLift' );

		// Load the `wl-api` end-point.
		new Wordlift_Http_Api();

		// Load the Install Service.
		$this->install_service = new Wordlift_Install_Service();

		/** Services. */
		// Create the configuration service.
		$this->configuration_service = new Wordlift_Configuration_Service();

		// Create an entity type service instance. It'll be later bound to the init action.
		$this->entity_post_type_service = new Wordlift_Entity_Post_Type_Service( Wordlift_Entity_Service::TYPE_NAME, $this->configuration_service->get_entity_base_path() );

		// Create an entity link service instance. It'll be later bound to the post_type_link and pre_get_posts actions.
		$this->entity_link_service = new Wordlift_Entity_Link_Service( $this->entity_post_type_service, $this->configuration_service->get_entity_base_path() );

		// Create an instance of the UI service.
		$this->ui_service = new Wordlift_UI_Service();

		// Create an instance of the Thumbnail service. Later it'll be hooked to post meta events.
		$this->thumbnail_service = new Wordlift_Thumbnail_Service();

		$this->sparql_service        = new Wordlift_Sparql_Service();
		$schema_url_property_service = new Wordlift_Schema_Url_Property_Service( $this->sparql_service );
		$this->notice_service        = new Wordlift_Notice_Service();
		$this->relation_service      = new Wordlift_Relation_Service();

		$entity_uri_cache_service = new Wordlift_File_Cache_Service( WL_TEMP_DIR . 'entity_uri/' );
		$this->file_cache_service = new Wordlift_File_Cache_Service( WL_TEMP_DIR . 'converter/' );
		$this->entity_uri_service = new Wordlift_Cached_Entity_Uri_Service( $this->configuration_service, $entity_uri_cache_service );
		$this->entity_service     = new Wordlift_Entity_Service( $this->ui_service, $this->relation_service, $this->entity_uri_service );
		$this->user_service       = new Wordlift_User_Service( $this->sparql_service, $this->entity_service );

		// Instantiate the JSON-LD service.
		$property_getter = Wordlift_Property_Getter_Factory::create( $this->entity_service );

		/** Linked Data. */
		$this->storage_factory   = new Wordlift_Storage_Factory( $this->entity_service, $this->user_service, $property_getter );
		$this->rendition_factory = new Wordlift_Sparql_Tuple_Rendition_Factory( $this->entity_service );

		$this->schema_service = new Wordlift_Schema_Service( $this->storage_factory, $this->rendition_factory, $this->configuration_service );

		// Create a new instance of the Redirect service.
		$this->redirect_service    = new Wordlift_Redirect_Service( $this->entity_service );
		$this->entity_type_service = new Wordlift_Entity_Type_Service( $this->schema_service );
		$this->linked_data_service = new Wordlift_Linked_Data_Service( $this->entity_service, $this->entity_type_service, $this->schema_service, $this->sparql_service );

		// Create a new instance of the Timeline service and Timeline shortcode.
		$this->timeline_service = new Wordlift_Timeline_Service( $this->entity_service, $this->entity_type_service );

		$this->batch_analysis_service = new Wordlift_Batch_Analysis_Service( $this, $this->configuration_service, $this->file_cache_service );

		$this->entity_types_taxonomy_walker = new Wordlift_Entity_Types_Taxonomy_Walker();

		$this->topic_taxonomy_service        = new Wordlift_Topic_Taxonomy_Service();
		$this->entity_types_taxonomy_service = new Wordlift_Entity_Type_Taxonomy_Service();

		// Create an instance of the ShareThis service, later we hook it to the_content and the_excerpt filters.
		$this->sharethis_service = new Wordlift_ShareThis_Service();

		// Create an instance of the PrimaShop adapter.
		$this->primashop_adapter = new Wordlift_PrimaShop_Adapter();

		// Create an import service instance to hook later to WP's import function.
		$this->import_service = new Wordlift_Import_Service( $this->entity_post_type_service, $this->entity_service, $this->schema_service, $this->sparql_service, $this->configuration_service->get_dataset_uri() );

		$uri_service = new Wordlift_Uri_Service( $GLOBALS['wpdb'] );

		// Create the entity rating service.
		$this->rating_service = new Wordlift_Rating_Service( $this->entity_service, $this->entity_type_service, $this->notice_service );

		// Create entity list customization (wp-admin/edit.php).
		$this->entity_list_service = new Wordlift_Entity_List_Service( $this->rating_service );

		// Create a new instance of the Redirect service.
		$this->dashboard_service = new Wordlift_Dashboard_Service( $this->rating_service, $this->entity_service );

		// Create an instance of the Publisher Service and the AJAX Adapter.
		$publisher_service      = new Wordlift_Publisher_Service();
		$this->property_factory = new Wordlift_Property_Factory( $schema_url_property_service );
		$this->property_factory->register( Wordlift_Schema_Url_Property_Service::META_KEY, $schema_url_property_service );

		$attachment_service = new Wordlift_Attachment_Service();

		// Instantiate the JSON-LD service.
		$property_getter                         = Wordlift_Property_Getter_Factory::create( $this->entity_service );
		$this->entity_post_to_jsonld_converter   = new Wordlift_Entity_Post_To_Jsonld_Converter( $this->entity_type_service, $this->entity_service, $this->user_service, $attachment_service, $property_getter );
		$this->post_to_jsonld_converter          = new Wordlift_Post_To_Jsonld_Converter( $this->entity_type_service, $this->entity_service, $this->user_service, $attachment_service, $this->configuration_service );
		$this->postid_to_jsonld_converter        = new Wordlift_Postid_To_Jsonld_Converter( $this->entity_service, $this->entity_post_to_jsonld_converter, $this->post_to_jsonld_converter );
		$this->jsonld_website_converter          = new Wordlift_Website_Jsonld_Converter( $this->entity_type_service, $this->entity_service, $this->user_service, $attachment_service, $this->configuration_service );
		$this->cached_postid_to_jsonld_converter = new Wordlift_Cached_Post_Converter( $this->postid_to_jsonld_converter, $this->file_cache_service, $this->configuration_service );
		$this->jsonld_service                    = new Wordlift_Jsonld_Service( $this->entity_service, $this->cached_postid_to_jsonld_converter, $this->jsonld_website_converter );


		$this->key_validation_service     = new Wordlift_Key_Validation_Service( $this->configuration_service );
		$this->content_filter_service     = new Wordlift_Content_Filter_Service( $this->entity_service, $this->configuration_service, $this->entity_uri_service );
		$this->relation_rebuild_service   = new Wordlift_Relation_Rebuild_Service( $this->content_filter_service, $this->entity_service );
		$this->sample_data_service        = new Wordlift_Sample_Data_Service( $this->entity_type_service, $this->configuration_service, $this->user_service );
		$this->sample_data_ajax_adapter   = new Wordlift_Sample_Data_Ajax_Adapter( $this->sample_data_service );
		$this->reference_rebuild_service  = new Wordlift_Reference_Rebuild_Service( $this->linked_data_service, $this->entity_service, $this->relation_service );

		// Initialize the shortcodes.
		new Wordlift_Navigator_Shortcode();
		new Wordlift_Chord_Shortcode();
		new Wordlift_Geomap_Shortcode();
		new Wordlift_Timeline_Shortcode();
		new Wordlift_Related_Entities_Cloud_Shortcode( $this->relation_service );
		new Wordlift_Vocabulary_Shortcode( $this->configuration_service );

		// Initialize the SEO service.
		new Wordlift_Seo_Service();

		// Initialize the AMP service.
		new Wordlift_AMP_Service();

		/** Services. */
		$this->google_analytics_export_service = new Wordlift_Google_Analytics_Export_Service();

		/** Adapters. */
		$this->entity_type_adapter      = new Wordlift_Entity_Type_Adapter( $this->entity_type_service );
		$this->publisher_ajax_adapter   = new Wordlift_Publisher_Ajax_Adapter( $publisher_service );
		$this->tinymce_adapter          = new Wordlift_Tinymce_Adapter( $this );
		$this->batch_analysis_adapter   = new Wordlift_Batch_Analysis_Adapter( $this->batch_analysis_service );
		$this->relation_rebuild_adapter = new Wordlift_Relation_Rebuild_Adapter( $this->relation_rebuild_service );

		// Create a Rebuild Service instance, which we'll later bound to an ajax call.
		$this->rebuild_service = new Wordlift_Rebuild_Service(
			$this->sparql_service,
			$uri_service,
			$this->reference_rebuild_service
		);

		/** Async Tasks. */
		new Wordlift_Sparql_Query_Async_Task();
		new Wordlift_Batch_Analysis_Request_Async_Task();
		new Wordlift_Batch_Analysis_Complete_Async_Task();
		new Wordlift_Batch_Analysis_Complete_Async_Task();
		new Wordlift_Push_References_Async_Task();

		/** WL Autocomplete. */
		$this->autocomplete_service = new Wordlift_Autocomplete_Service( $this->configuration_service );
		$this->autocomplete_adapter = new Wordlift_Autocomplete_Adapter( $this->autocomplete_service );

		/** WordPress Admin UI. */

		// UI elements.
		$this->input_element           = new Wordlift_Admin_Input_Element();
		$this->radio_input_element     = new Wordlift_Admin_Radio_Input_Element();
		$this->select2_element         = new Wordlift_Admin_Select2_Element();
		$this->language_select_element = new Wordlift_Admin_Language_Select_Element();
		$tabs_element                  = new Wordlift_Admin_Tabs_Element();
		$this->publisher_element       = new Wordlift_Admin_Publisher_Element( $this->configuration_service, $publisher_service, $tabs_element, $this->select2_element );
		$this->author_element          = new Wordlift_Admin_Author_Element( $publisher_service, $this->select2_element );

		$this->settings_page             = new Wordlift_Admin_Settings_Page( $this->configuration_service, $this->entity_service, $this->input_element, $this->language_select_element, $this->publisher_element, $this->radio_input_element );
		$this->batch_analysis_page       = new Wordlift_Batch_Analysis_Page( $this->batch_analysis_service );
		$this->settings_page_action_link = new Wordlift_Admin_Settings_Page_Action_Link( $this->settings_page );

		// Pages.
		new Wordlift_Admin_Post_Edit_Page( $this );
		new Wordlift_Entity_Type_Admin_Service();

		// create an instance of the entity type list admin page controller.
		$this->entity_type_admin_page = new Wordlift_Admin_Entity_Taxonomy_List_Page();

		// create an instance of the entity type etting admin page controller.
		$this->entity_type_settings_admin_page = new Wordlift_Admin_Entity_Type_Settings();

		/** Widgets */
		$this->related_entities_cloud_widget = new Wordlift_Related_Entities_Cloud_Widget();

		/* WordPress Admin. */
		$this->download_your_data_page = new Wordlift_Admin_Download_Your_Data_Page( $this->configuration_service );
		$this->status_page             = new Wordlift_Admin_Status_Page( $this->entity_service, $this->sparql_service );

		// Create an instance of the install wizard.
		$this->admin_setup = new Wordlift_Admin_Setup( $this->configuration_service, $this->key_validation_service, $this->entity_service );

		$this->category_taxonomy_service = new Wordlift_Category_Taxonomy_Service( $this->entity_post_type_service );

		// User Profile.
		new Wordlift_Admin_User_Profile_Page( $this->author_element, $this->user_service );

		$this->entity_page_service = new Wordlift_Entity_Page_Service();

		// Load the debug service if WP is in debug mode.
		if ( defined( 'WP_DEBUG' ) && WP_DEBUG ) {
			require_once plugin_dir_path( dirname( __FILE__ ) ) . 'includes/class-wordlift-debug-service.php';
			new Wordlift_Debug_Service( $this->entity_service, $uri_service );
		}

		// Remote Image Service.
		new Wordlift_Remote_Image_Service();
	}

	/**
	 * Define the locale for this plugin for internationalization.
	 *
	 * Uses the Wordlift_i18n class in order to set the domain and to register the hook
	 * with WordPress.
	 *
	 * @since    1.0.0
	 * @access   private
	 */
	private function set_locale() {

		$plugin_i18n = new Wordlift_i18n();
		$plugin_i18n->set_domain( $this->get_plugin_name() );

		$this->loader->add_action( 'plugins_loaded', $plugin_i18n, 'load_plugin_textdomain' );

	}

	/**
	 * Register all of the hooks related to the admin area functionality
	 * of the plugin.
	 *
	 * @since    1.0.0
	 * @access   private
	 */
	private function define_admin_hooks() {

		$plugin_admin = new Wordlift_Admin(
			$this->get_plugin_name(),
			$this->get_version(),
			$this->configuration_service,
			$this->notice_service,
			$this->user_service
		);

		$this->loader->add_action( 'admin_enqueue_scripts', $plugin_admin, 'enqueue_styles' );
		$this->loader->add_action( 'admin_enqueue_scripts', $plugin_admin, 'enqueue_scripts' );

		// Hook the init action to taxonomy services.
		$this->loader->add_action( 'init', $this->topic_taxonomy_service, 'init', 0 );
		$this->loader->add_action( 'init', $this->entity_types_taxonomy_service, 'init', 0 );

		// Hook the deleted_post_meta action to the Thumbnail service.
		$this->loader->add_action( 'deleted_post_meta', $this->thumbnail_service, 'deleted_post_meta', 10, 4 );

		// Hook the added_post_meta action to the Thumbnail service.
		$this->loader->add_action( 'added_post_meta', $this->thumbnail_service, 'added_or_updated_post_meta', 10, 4 );

		// Hook the updated_post_meta action to the Thumbnail service.
		$this->loader->add_action( 'updated_post_meta', $this->thumbnail_service, 'added_or_updated_post_meta', 10, 4 );

		// Hook the AJAX wl_timeline action to the Timeline service.
		$this->loader->add_action( 'wp_ajax_wl_timeline', $this->timeline_service, 'ajax_timeline' );

		// Register custom allowed redirect hosts.
		$this->loader->add_filter( 'allowed_redirect_hosts', $this->redirect_service, 'allowed_redirect_hosts' );
		// Hook the AJAX wordlift_redirect action to the Redirect service.
		$this->loader->add_action( 'wp_ajax_wordlift_redirect', $this->redirect_service, 'ajax_redirect' );
		// Hook the AJAX wordlift_redirect action to the Redirect service.
		$this->loader->add_action( 'wp_ajax_wordlift_get_stats', $this->dashboard_service, 'ajax_get_stats' );
		// Hook the AJAX wordlift_redirect action to the Redirect service.
		$this->loader->add_action( 'wp_dashboard_setup', $this->dashboard_service, 'add_dashboard_widgets' );

		// Hook save_post to the entity service to update custom fields (such as alternate labels).
		// We have a priority of 9 because we want to be executed before data is sent to Redlink.
		$this->loader->add_action( 'save_post', $this->entity_service, 'save_post', 9, 3 );
		$this->loader->add_action( 'save_post', $this->rating_service, 'set_rating_for', 20, 1 );

		$this->loader->add_action( 'edit_form_before_permalink', $this->entity_service, 'edit_form_before_permalink', 10, 1 );
		$this->loader->add_action( 'in_admin_header', $this->rating_service, 'in_admin_header' );

		// Entity listing customization (wp-admin/edit.php)
		// Add custom columns.
		$this->loader->add_filter( 'manage_entity_posts_columns', $this->entity_list_service, 'register_custom_columns' );
		// no explicit entity as it prevents handling of other post types.
		$this->loader->add_filter( 'manage_posts_custom_column', $this->entity_list_service, 'render_custom_columns', 10, 2 );
		// Add 4W selection.
		$this->loader->add_action( 'restrict_manage_posts', $this->entity_list_service, 'restrict_manage_posts_classification_scope' );
		$this->loader->add_filter( 'posts_clauses', $this->entity_list_service, 'posts_clauses_classification_scope' );
		$this->loader->add_action( 'pre_get_posts', $this->entity_list_service, 'pre_get_posts' );
		$this->loader->add_action( 'load-edit.php', $this->entity_list_service, 'load_edit' );
		$this->loader->add_filter( 'wp_terms_checklist_args', $this->entity_types_taxonomy_walker, 'terms_checklist_args' );

		// Hook the PrimaShop adapter to <em>prima_metabox_entity_header_args</em> in order to add header support for
		// entities.
		$this->loader->add_filter( 'prima_metabox_entity_header_args', $this->primashop_adapter, 'prima_metabox_entity_header_args', 10, 2 );

		// Filter imported post meta.
		$this->loader->add_filter( 'wp_import_post_meta', $this->import_service, 'wp_import_post_meta', 10, 3 );

		// Notify the import service when an import starts and ends.
		$this->loader->add_action( 'import_start', $this->import_service, 'import_start', 10, 0 );
		$this->loader->add_action( 'import_end', $this->import_service, 'import_end', 10, 0 );

		// Hook the AJAX wl_rebuild action to the Rebuild Service.
		$this->loader->add_action( 'wp_ajax_wl_rebuild', $this->rebuild_service, 'rebuild' );
		$this->loader->add_action( 'wp_ajax_wl_rebuild_references', $this->reference_rebuild_service, 'rebuild' );

		// Hook the menu to the Download Your Data page.
		$this->loader->add_action( 'admin_menu', $this->download_your_data_page, 'admin_menu', 100, 0 );
		$this->loader->add_action( 'admin_menu', $this->status_page, 'admin_menu', 100, 0 );
		$this->loader->add_action( 'admin_menu', $this->entity_type_settings_admin_page, 'admin_menu', 100, 0 );

		// Hook the admin-ajax.php?action=wl_download_your_data&out=xyz links.
		$this->loader->add_action( 'wp_ajax_wl_download_your_data', $this->download_your_data_page, 'download_your_data', 10 );

		// Hook the AJAX wl_jsonld action to the JSON-LD service.
		$this->loader->add_action( 'wp_ajax_wl_jsonld', $this->jsonld_service, 'get' );

		// Hook the AJAX wl_validate_key action to the Key Validation service.
		$this->loader->add_action( 'wp_ajax_wl_validate_key', $this->key_validation_service, 'validate_key' );

		// Hook the `admin_init` function to the Admin Setup.
		$this->loader->add_action( 'admin_init', $this->admin_setup, 'admin_init' );

		// Hook the admin_init to the settings page.
		$this->loader->add_action( 'admin_init', $this->settings_page, 'admin_init' );

		// Hook the menu creation on the general wordlift menu creation.
		$this->loader->add_action( 'wl_admin_menu', $this->settings_page, 'admin_menu', 10, 2 );
		if ( defined( 'WORDLIFT_BATCH' ) && WORDLIFT_BATCH ) {
			// Add the functionality only if a flag is set in wp-config.php .
			$this->loader->add_action( 'wl_admin_menu', $this->batch_analysis_page, 'admin_menu', 10, 2 );
		}

		// Hook key update.
		$this->loader->add_action( 'pre_update_option_wl_general_settings', $this->configuration_service, 'maybe_update_dataset_uri', 10, 2 );
		$this->loader->add_action( 'update_option_wl_general_settings', $this->configuration_service, 'update_key', 10, 2 );

		// Add additional action links to the WordLift plugin in the plugins page.
		$this->loader->add_filter( 'plugin_action_links_wordlift/wordlift.php', $this->settings_page_action_link, 'action_links', 10, 1 );

		// Hook the AJAX `wl_publisher` action name.
		$this->loader->add_action( 'wp_ajax_wl_publisher', $this->publisher_ajax_adapter, 'publisher' );

		// Hook row actions for the entity type list admin.
		$this->loader->add_filter( 'wl_entity_type_row_actions', $this->entity_type_admin_page, 'wl_entity_type_row_actions', 10, 2 );

		/** Ajax actions. */
		$this->loader->add_action( 'wp_ajax_wl_google_analytics_export', $this->google_analytics_export_service, 'export' );

		// Hook capabilities manipulation to allow access to entity type admin
		// page  on WordPress versions before 4.7.
		global $wp_version;
		if ( version_compare( $wp_version, '4.7', '<' ) ) {
			$this->loader->add_filter( 'map_meta_cap', $this->entity_type_admin_page, 'enable_admin_access_pre_47', 10, 4 );
		}

		$this->loader->add_action( 'wl_async_wl_run_sparql_query', $this->sparql_service, 'run_sparql_query', 10, 1 );

		/** Adapters. */
		$this->loader->add_filter( 'mce_external_plugins', $this->tinymce_adapter, 'mce_external_plugins', 10, 1 );
		$this->loader->add_action( 'wp_ajax_wl_batch_analysis_submit', $this->batch_analysis_adapter, 'submit' );
		$this->loader->add_action( 'wp_ajax_wl_batch_analysis_submit_posts', $this->batch_analysis_adapter, 'submit_posts' );
		$this->loader->add_action( 'wp_ajax_wl_batch_analysis_cancel', $this->batch_analysis_adapter, 'cancel' );
		$this->loader->add_action( 'wp_ajax_wl_batch_analysis_clear_warning', $this->batch_analysis_adapter, 'clear_warning' );
		$this->loader->add_action( 'wp_ajax_wl_relation_rebuild_process_all', $this->relation_rebuild_adapter, 'process_all' );

		$this->loader->add_action( 'wp_ajax_wl_sample_data_create', $this->sample_data_ajax_adapter, 'create' );
		$this->loader->add_action( 'wp_ajax_wl_sample_data_delete', $this->sample_data_ajax_adapter, 'delete' );


		$this->loader->add_action( 'update_user_metadata', $this->user_service, 'update_user_metadata', 10, 5 );
		$this->loader->add_action( 'delete_user_metadata', $this->user_service, 'delete_user_metadata', 10, 5 );

		// Handle the autocomplete request.
		add_action( 'wp_ajax_wl_autocomplete', array(
			$this->autocomplete_adapter,
			'wl_autocomplete',
		) );
		add_action( 'wp_ajax_nopriv_wl_autocomplete', array(
			$this->autocomplete_adapter,
			'wl_autocomplete',
		) );

		// Hooks to restrict multisite super admin from manipulating entity types.
		if ( is_multisite() ) {
			$this->loader->add_filter( 'map_meta_cap', $this->entity_type_admin_page, 'restrict_super_admin', 10, 4 );
		}

	}

	/**
	 * Register all of the hooks related to the public-facing functionality
	 * of the plugin.
	 *
	 * @since    1.0.0
	 * @access   private
	 */
	private function define_public_hooks() {

		$plugin_public = new Wordlift_Public( $this->get_plugin_name(), $this->get_version() );

		// Register the entity post type.
		$this->loader->add_action( 'init', $this->entity_post_type_service, 'register' );
		$this->loader->add_action( 'init', $this->install_service, 'install' );

		// Bind the link generation and handling hooks to the entity link service.
		$this->loader->add_filter( 'post_type_link', $this->entity_link_service, 'post_type_link', 10, 4 );
		$this->loader->add_action( 'pre_get_posts', $this->entity_link_service, 'pre_get_posts', PHP_INT_MAX, 1 );
		$this->loader->add_filter( 'wp_unique_post_slug_is_bad_flat_slug', $this->entity_link_service, 'wp_unique_post_slug_is_bad_flat_slug', 10, 3 );
		$this->loader->add_filter( 'wp_unique_post_slug_is_bad_hierarchical_slug', $this->entity_link_service, 'wp_unique_post_slug_is_bad_hierarchical_slug', 10, 4 );

		$this->loader->add_action( 'wp_enqueue_scripts', $plugin_public, 'enqueue_styles' );
		$this->loader->add_action( 'wp_enqueue_scripts', $plugin_public, 'enqueue_scripts' );

		// Hook the content filter service to add entity links.
		if ( ! defined( 'WL_DISABLE_CONTENT_FILTER' ) || ! WL_DISABLE_CONTENT_FILTER ) {
			$this->loader->add_filter( 'the_content', $this->content_filter_service, 'the_content' );
		}

		// Hook the AJAX wl_timeline action to the Timeline service.
		$this->loader->add_action( 'wp_ajax_nopriv_wl_timeline', $this->timeline_service, 'ajax_timeline' );

		// Hook the ShareThis service.
		$this->loader->add_filter( 'the_content', $this->sharethis_service, 'the_content', 99 );
		$this->loader->add_filter( 'the_excerpt', $this->sharethis_service, 'the_excerpt', 99 );

		// Hook the AJAX wl_jsonld action to the JSON-LD service.
		$this->loader->add_action( 'wp_ajax_nopriv_wl_jsonld', $this->jsonld_service, 'get' );

		// Hook the `pre_get_posts` action to the `Wordlift_Category_Taxonomy_Service`
		// in order to tweak WP's `WP_Query` to include entities in queries related
		// to categories.
		$this->loader->add_action( 'pre_get_posts', $this->category_taxonomy_service, 'pre_get_posts', 10, 1 );

		/*
		 * Hook the `pre_get_posts` action to the `Wordlift_Entity_Page_Service`
		 * in order to tweak WP's `WP_Query` to show event related entities in reverse
		 * order of start time.
		 */
		$this->loader->add_action( 'pre_get_posts', $this->entity_page_service, 'pre_get_posts', 10, 1 );

		$this->loader->add_action( 'wl_async_wl_run_sparql_query', $this->sparql_service, 'run_sparql_query', 10, 1 );

		// This hook have to run before the rating service, as otherwise the post might not be a proper entity when rating is done.
		$this->loader->add_action( 'save_post', $this->entity_type_adapter, 'save_post', 9, 3 );

	}

	/**
	 * Run the loader to execute all of the hooks with WordPress.
	 *
	 * @since    1.0.0
	 */
	public function run() {
		$this->loader->run();
	}

	/**
	 * The name of the plugin used to uniquely identify it within the context of
	 * WordPress and to define internationalization functionality.
	 *
	 * @since     1.0.0
	 * @return    string    The name of the plugin.
	 */
	public function get_plugin_name() {
		return $this->plugin_name;
	}

	/**
	 * The reference to the class that orchestrates the hooks with the plugin.
	 *
	 * @since     1.0.0
	 * @return    Wordlift_Loader    Orchestrates the hooks of the plugin.
	 */
	public function get_loader() {
		return $this->loader;
	}

	/**
	 * Retrieve the version number of the plugin.
	 *
	 * @since     1.0.0
	 * @return    string    The version number of the plugin.
	 */
	public function get_version() {
		return $this->version;
	}

	/**
	 * Load dependencies for WP-CLI.
	 *
	 * @since 3.18.0
	 * @throws Exception
	 */
	private function load_cli_dependencies() {

		require_once plugin_dir_path( dirname( __FILE__ ) ) . 'cli/class-wordlift-push-reference-data-command.php';

		$push_reference_data_command = new Wordlift_Push_Reference_Data_Command( $this->relation_service, $this->entity_service, $this->sparql_service, $this->configuration_service, $this->entity_type_service );

		WP_CLI::add_command( 'wl references push', $push_reference_data_command );

	}

}<|MERGE_RESOLUTION|>--- conflicted
+++ resolved
@@ -703,11 +703,7 @@
 	public function __construct() {
 
 		$this->plugin_name = 'wordlift';
-<<<<<<< HEAD
 		$this->version     = '3.19.0-dev';
-=======
-		$this->version     = '3.18.0';
->>>>>>> debbec4f
 		$this->load_dependencies();
 		$this->set_locale();
 		$this->define_admin_hooks();
