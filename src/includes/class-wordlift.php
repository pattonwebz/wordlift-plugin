<?php

/**
 * The file that defines the core plugin class
 *
 * A class definition that includes attributes and functions used across both the
 * public-facing side of the site and the admin area.
 *
 * @link       https://wordlift.io
 * @since      1.0.0
 *
 * @package    Wordlift
 * @subpackage Wordlift/includes
 */

/**
 * The core plugin class.
 *
 * This is used to define internationalization, admin-specific hooks, and
 * public-facing site hooks.
 *
 * Also maintains the unique identifier of this plugin as well as the current
 * version of the plugin.
 *
 * @since      1.0.0
 * @package    Wordlift
 * @subpackage Wordlift/includes
 * @author     WordLift <hello@wordlift.io>
 */
class Wordlift {

	/**
	 * The loader that's responsible for maintaining and registering all hooks that power
	 * the plugin.
	 *
	 * @since    1.0.0
	 * @access   protected
	 * @var      Wordlift_Loader $loader Maintains and registers all hooks for the plugin.
	 */
	protected $loader;

	/**
	 * The unique identifier of this plugin.
	 *
	 * @since    1.0.0
	 * @access   protected
	 * @var      string $plugin_name The string used to uniquely identify this plugin.
	 */
	protected $plugin_name;

	/**
	 * The current version of the plugin.
	 *
	 * @since    1.0.0
	 * @access   protected
	 * @var      string $version The current version of the plugin.
	 */
	protected $version;

	/**
	 * The {@link Wordlift_Tinymce_Adapter} instance.
	 *
	 * @since  3.12.0
	 * @access protected
	 * @var \Wordlift_Tinymce_Adapter $tinymce_adapter The {@link Wordlift_Tinymce_Adapter} instance.
	 */
	protected $tinymce_adapter;

	/**
	 * The Thumbnail service.
	 *
	 * @since  3.1.5
	 * @access private
	 * @var \Wordlift_Thumbnail_Service $thumbnail_service The Thumbnail service.
	 */
	private $thumbnail_service;

	/**
	 * The UI service.
	 *
	 * @since  3.2.0
	 * @access private
	 * @var \Wordlift_UI_Service $ui_service The UI service.
	 */
	private $ui_service;

	/**
	 * The Schema service.
	 *
	 * @since  3.3.0
	 * @access private
	 * @var \Wordlift_Schema_Service $schema_service The Schema service.
	 */
	private $schema_service;

	/**
	 * The Entity service.
	 *
	 * @since  3.1.0
	 * @access protected
	 * @var \Wordlift_Entity_Service $entity_service The Entity service.
	 */
	protected $entity_service;

	/**
	 * The Topic Taxonomy service.
	 *
	 * @since  3.5.0
	 * @access private
	 * @var \Wordlift_Topic_Taxonomy_Service The Topic Taxonomy service.
	 */
	private $topic_taxonomy_service;

	/**
	 * The User service.
	 *
	 * @since  3.1.7
	 * @access protected
	 * @var \Wordlift_User_Service $user_service The User service.
	 */
	protected $user_service;

	/**
	 * The Timeline service.
	 *
	 * @since  3.1.0
	 * @access private
	 * @var \Wordlift_Timeline_Service $timeline_service The Timeline service.
	 */
	private $timeline_service;

	/**
	 * The Redirect service.
	 *
	 * @since  3.2.0
	 * @access private
	 * @var \Wordlift_Redirect_Service $redirect_service The Redirect service.
	 */
	private $redirect_service;

	/**
	 * The Notice service.
	 *
	 * @since  3.3.0
	 * @access private
	 * @var \Wordlift_Notice_Service $notice_service The Notice service.
	 */
	private $notice_service;

	/**
	 * The Entity list customization.
	 *
	 * @since  3.3.0
	 * @access private
	 * @var \Wordlift_Entity_List_Service $entity_list_service The Entity list service.
	 */
	private $entity_list_service;

	/**
	 * The Entity Types Taxonomy Walker.
	 *
	 * @since  3.1.0
	 * @access private
	 * @var \Wordlift_Entity_Types_Taxonomy_Walker $entity_types_taxonomy_walker The Entity Types Taxonomy Walker
	 */
	private $entity_types_taxonomy_walker;

	/**
	 * The ShareThis service.
	 *
	 * @since  3.2.0
	 * @access private
	 * @var \Wordlift_ShareThis_Service $sharethis_service The ShareThis service.
	 */
	private $sharethis_service;

	/**
	 * The PrimaShop adapter.
	 *
	 * @since  3.2.3
	 * @access private
	 * @var \Wordlift_PrimaShop_Adapter $primashop_adapter The PrimaShop adapter.
	 */
	private $primashop_adapter;

	/**
	 * The WordLift Dashboard adapter.
	 *
	 * @since  3.4.0
	 * @access private
	 * @var \Wordlift_Dashboard_Service $dashboard_service The WordLift Dashboard service;
	 */
	private $dashboard_service;

	/**
	 * The entity type service.
	 *
	 * @since  3.6.0
	 * @access private
	 * @var \Wordlift_Entity_Post_Type_Service
	 */
	private $entity_post_type_service;

	/**
	 * The entity link service used to mangle links to entities with a custom slug or even w/o a slug.
	 *
	 * @since  3.6.0
	 * @access private
	 * @var \Wordlift_Entity_Link_Service
	 */
	private $entity_link_service;

	/**
	 * A {@link Wordlift_Sparql_Service} instance.
	 *
	 * @var    3.6.0
	 * @access private
	 * @var \Wordlift_Sparql_Service $sparql_service A {@link Wordlift_Sparql_Service} instance.
	 */
	private $sparql_service;

	/**
	 * A {@link Wordlift_Import_Service} instance.
	 *
	 * @since  3.6.0
	 * @access private
	 * @var \Wordlift_Import_Service $import_service A {@link Wordlift_Import_Service} instance.
	 */
	private $import_service;

	/**
	 * A {@link Wordlift_Rebuild_Service} instance.
	 *
	 * @since  3.6.0
	 * @access private
	 * @var \Wordlift_Rebuild_Service $rebuild_service A {@link Wordlift_Rebuild_Service} instance.
	 */
	private $rebuild_service;

	/**
	 * A {@link Wordlift_Jsonld_Service} instance.
	 *
	 * @since  3.7.0
	 * @access protected
	 * @var \Wordlift_Jsonld_Service $jsonld_service A {@link Wordlift_Jsonld_Service} instance.
	 */
	protected $jsonld_service;

	/**
	 *
	 * @since  3.7.0
	 * @access private
	 * @var \Wordlift_Property_Factory $property_factory
	 */
	private $property_factory;

	/**
	 * The 'Download Your Data' page.
	 *
	 * @since  3.6.0
	 * @access private
	 * @var \Wordlift_Admin_Download_Your_Data_Page $download_your_data_page The 'Download Your Data' page.
	 */
	private $download_your_data_page;

	/**
	 * The 'WordLift Settings' page.
	 *
	 * @since  3.11.0
	 * @access protected
	 * @var \Wordlift_Admin_Settings_Page $settings_page The 'WordLift Settings' page.
	 */
	protected $settings_page;

	/**
	 * The install wizard page.
	 *
	 * @since  3.9.0
	 * @access private
	 * @var \Wordlift_Admin_Setup $admin_setup The Install wizard.
	 */
	private $admin_setup;

	/**
	 * The Content Filter Service hooks up to the 'the_content' filter and provides
	 * linking of entities to their pages.
	 *
	 * @since  3.8.0
	 * @access private
	 * @var \Wordlift_Content_Filter_Service $content_filter_service A {@link Wordlift_Content_Filter_Service} instance.
	 */
	private $content_filter_service;

	/**
	 * A {@link Wordlift_Key_Validation_Service} instance.
	 *
	 * @since  3.9.0
	 * @access private
	 * @var Wordlift_Key_Validation_Service $key_validation_service A {@link Wordlift_Key_Validation_Service} instance.
	 */
	private $key_validation_service;

	/**
	 * A {@link Wordlift_Rating_Service} instance.
	 *
	 * @since  3.10.0
	 * @access private
	 * @var \Wordlift_Rating_Service $rating_service A {@link Wordlift_Rating_Service} instance.
	 */
	private $rating_service;

	/**
	 * A {@link Wordlift_Post_To_Jsonld_Converter} instance.
	 *
	 * @since  3.10.0
	 * @access protected
	 * @var \Wordlift_Post_To_Jsonld_Converter $post_to_jsonld_converter A {@link Wordlift_Post_To_Jsonld_Converter} instance.
	 */
	protected $post_to_jsonld_converter;

	/**
	 * A {@link Wordlift_Configuration_Service} instance.
	 *
	 * @since  3.10.0
	 * @access protected
	 * @var \Wordlift_Configuration_Service $configuration_service A {@link Wordlift_Configuration_Service} instance.
	 */
	protected $configuration_service;

	/**
	 * A {@link Wordlift_Entity_Type_Service} instance.
	 *
	 * @since  3.10.0
	 * @access protected
	 * @var \Wordlift_Entity_Type_Service $entity_type_service A {@link Wordlift_Entity_Type_Service} instance.
	 */
	protected $entity_type_service;

	/**
	 * A {@link Wordlift_Entity_Post_To_Jsonld_Converter} instance.
	 *
	 * @since  3.10.0
	 * @access protected
	 * @var \Wordlift_Entity_Post_To_Jsonld_Converter $entity_post_to_jsonld_converter A {@link Wordlift_Entity_Post_To_Jsonld_Converter} instance.
	 */
	protected $entity_post_to_jsonld_converter;

	/**
	 * A {@link Wordlift_Postid_To_Jsonld_Converter} instance.
	 *
	 * @since  3.10.0
	 * @access protected
	 * @var \Wordlift_Postid_To_Jsonld_Converter $postid_to_jsonld_converter A {@link Wordlift_Postid_To_Jsonld_Converter} instance.
	 */
	protected $postid_to_jsonld_converter;

	/**
	 * The {@link Wordlift_Admin_Status_Page} class.
	 *
	 * @since  3.9.8
	 * @access private
	 * @var \Wordlift_Admin_Status_Page $status_page The {@link Wordlift_Admin_Status_Page} class.
	 */
	private $status_page;

	/**
	 * The {@link Wordlift_Category_Taxonomy_Service} instance.
	 *
	 * @since  3.11.0
	 * @access protected
	 * @var \Wordlift_Category_Taxonomy_Service $category_taxonomy_service The {@link Wordlift_Category_Taxonomy_Service} instance.
	 */
	protected $category_taxonomy_service;

	/**
	 * The {@link Wordlift_Event_Entity_Page_Service} instance.
	 *
	 * @since  3.11.0
	 * @access protected
	 * @var \Wordlift_Event_Entity_Page_Service $event_entity_page_service The {@link Wordlift_Event_Entity_Page_Service} instance.
	 */
	protected $event_entity_page_service;

	/**
	 * The {@link Wordlift_Admin_Settings_Page_Action_Link} class.
	 *
	 * @since  3.11.0
	 * @access protected
	 * @var \Wordlift_Admin_Settings_Page_Action_Link $settings_page_action_link The {@link Wordlift_Admin_Settings_Page_Action_Link} class.
	 */
	protected $settings_page_action_link;

	/**
	 * The {@link Wordlift_Publisher_Ajax_Adapter} instance.
	 *
	 * @since  3.11.0
	 * @access protected
	 * @var \Wordlift_Publisher_Ajax_Adapter $publisher_ajax_adapter The {@link Wordlift_Publisher_Ajax_Adapter} instance.
	 */
	protected $publisher_ajax_adapter;

	/**
	 * The {@link Wordlift_Admin_Input_Element} element renderer.
	 *
	 * @since  3.11.0
	 * @access protected
	 * @var \Wordlift_Admin_Input_Element $input_element The {@link Wordlift_Admin_Input_Element} element renderer.
	 */
	protected $input_element;

	/**
	 * The {@link Wordlift_Admin_Language_Select_Element} element renderer.
	 *
	 * @since  3.11.0
	 * @access protected
	 * @var \Wordlift_Admin_Language_Select_Element $language_select_element The {@link Wordlift_Admin_Language_Select_Element} element renderer.
	 */
	protected $language_select_element;

	/**
	 * The {@link Wordlift_Admin_Publisher_Element} element renderer.
	 *
	 * @since  3.11.0
	 * @access protected
	 * @var \Wordlift_Admin_Publisher_Element $publisher_element The {@link Wordlift_Admin_Publisher_Element} element renderer.
	 */
	protected $publisher_element;

	/**
	 * The {@link Wordlift_Admin_Select2_Element} element renderer.
	 *
	 * @since  3.11.0
	 * @access protected
	 * @var \Wordlift_Admin_Select2_Element $select2_element The {@link Wordlift_Admin_Select2_Element} element renderer.
	 */
	protected $select2_element;

	/**
	 * The controller for the entity type list admin page
	 *
	 * @since  3.11.0
	 * @access private
	 * @var \Wordlift_Admin_Entity_Taxonomy_List_Page $entity_type_admin_page The {@link Wordlift_Admin_Entity_Taxonomy_List_Page} class.
	 */
	private $entity_type_admin_page;

	/**
	 * The controller for the entity type settings admin page
	 *
	 * @since  3.11.0
	 * @access private
	 * @var \Wordlift_Admin_Entity_Type_Settings $entity_type_settings_admin_page The {@link Wordlift_Admin_Entity_Type_Settings} class.
	 */
	private $entity_type_settings_admin_page;

	/**
	 * The {@link Wordlift_Related_Entities_Cloud_Widget} instance.
	 *
	 * @since  3.11.0
	 * @access protected
	 * @var \Wordlift_Related_Entities_Cloud_Widget $related_entities_cloud_widget The {@link Wordlift_Related_Entities_Cloud_Widget} instance.
	 */
	protected $related_entities_cloud_widget;

	/**
	 * {@link Wordlift}'s singleton instance.
	 *
	 * @since  3.11.2
	 *
	 * @since  3.11.2
	 * @access private
	 * @var Wordlift $instance {@link Wordlift}'s singleton instance.
	 */
	private static $instance;

	/**
	 * Define the core functionality of the plugin.
	 *
	 * Set the plugin name and the plugin version that can be used throughout the plugin.
	 * Load the dependencies, define the locale, and set the hooks for the admin area and
	 * the public-facing side of the site.
	 *
	 * @since    1.0.0
	 */
	public function __construct() {

		$this->plugin_name = 'wordlift';
		$this->version     = '3.12.0-dev';
		$this->load_dependencies();
		$this->set_locale();
		$this->define_admin_hooks();
		$this->define_public_hooks();

		self::$instance = $this;

	}

	/**
	 * Get the singleton instance.
	 *
	 * @since 3.11.2
	 *
	 * @return Wordlift The {@link Wordlift} singleton instance.
	 */
	public static function get_instance() {

		return self::$instance;
	}

	/**
	 * Load the required dependencies for this plugin.
	 *
	 * Include the following files that make up the plugin:
	 *
	 * - Wordlift_Loader. Orchestrates the hooks of the plugin.
	 * - Wordlift_i18n. Defines internationalization functionality.
	 * - Wordlift_Admin. Defines all hooks for the admin area.
	 * - Wordlift_Public. Defines all hooks for the public side of the site.
	 *
	 * Create an instance of the loader which will be used to register the hooks
	 * with WordPress.
	 *
	 * @since    1.0.0
	 * @access   private
	 */
	private function load_dependencies() {

		/**
		 * The class responsible for orchestrating the actions and filters of the
		 * core plugin.
		 */
		require_once plugin_dir_path( dirname( __FILE__ ) ) . 'includes/class-wordlift-loader.php';

		/**
		 * The class responsible for defining internationalization functionality
		 * of the plugin.
		 */
		require_once plugin_dir_path( dirname( __FILE__ ) ) . 'includes/class-wordlift-i18n.php';

		/**
		 * WordLift's supported languages.
		 */
		require_once plugin_dir_path( dirname( __FILE__ ) ) . 'includes/class-wordlift-languages.php';

		/**
		 * Provide support functions to sanitize data.
		 */
		require_once plugin_dir_path( dirname( __FILE__ ) ) . 'includes/class-wordlift-sanitizer.php';

		/**
		 * The Redirect service.
		 */
		require_once plugin_dir_path( dirname( __FILE__ ) ) . 'includes/class-wordlift-redirect-service.php';

		/**
		 * The Log service.
		 */
		require_once plugin_dir_path( dirname( __FILE__ ) ) . 'includes/class-wordlift-log-service.php';

		/**
		 * The configuration service.
		 */
		require_once plugin_dir_path( dirname( __FILE__ ) ) . 'includes/class-wordlift-configuration-service.php';

		/**
		 * The entity post type service (this is the WordPress post type, not the entity schema type).
		 */
		require_once plugin_dir_path( dirname( __FILE__ ) ) . 'includes/class-wordlift-entity-post-type-service.php';

		/**
		 * The entity type service (i.e. the schema type).
		 */
		require_once plugin_dir_path( dirname( __FILE__ ) ) . 'includes/class-wordlift-entity-type-service.php';

		/**
		 * The entity link service.
		 */
		require_once plugin_dir_path( dirname( __FILE__ ) ) . 'includes/class-wordlift-entity-link-service.php';

		/**
		 * The Query builder.
		 */
		require_once plugin_dir_path( dirname( __FILE__ ) ) . 'includes/class-wordlift-query-builder.php';

		/**
		 * The Schema service.
		 */
		require_once plugin_dir_path( dirname( __FILE__ ) ) . 'includes/class-wordlift-schema-service.php';

		/**
		 * The schema:url property service.
		 */
		require_once plugin_dir_path( dirname( __FILE__ ) ) . 'includes/class-wordlift-property-service.php';
		require_once plugin_dir_path( dirname( __FILE__ ) ) . 'includes/class-wordlift-schema-url-property-service.php';

		/**
		 * The UI service.
		 */
		require_once plugin_dir_path( dirname( __FILE__ ) ) . 'includes/class-wordlift-ui-service.php';

		/**
		 * The Thumbnail service.
		 */
		require_once plugin_dir_path( dirname( __FILE__ ) ) . 'includes/class-wordlift-thumbnail-service.php';

		/**
		 * The Entity Types Taxonomy service.
		 */
		require_once plugin_dir_path( dirname( __FILE__ ) ) . 'includes/class-wordlift-entity-types-taxonomy-service.php';

		/**
		 * The Entity service.
		 */
		require_once plugin_dir_path( dirname( __FILE__ ) ) . 'includes/class-wordlift-entity-service.php';

		// Add the entity rating service.
		require_once plugin_dir_path( dirname( __FILE__ ) ) . 'includes/class-wordlift-rating-service.php';

		/**
		 * The User service.
		 */
		require_once plugin_dir_path( dirname( __FILE__ ) ) . 'includes/class-wordlift-user-service.php';

		/**
		 * The Timeline service.
		 */
		require_once plugin_dir_path( dirname( __FILE__ ) ) . 'includes/class-wordlift-timeline-service.php';

		/**
		 * The Topic Taxonomy service.
		 */
		require_once plugin_dir_path( dirname( __FILE__ ) ) . 'includes/class-wordlift-topic-taxonomy-service.php';

		/**
		 * The SPARQL service.
		 */
		require_once plugin_dir_path( dirname( __FILE__ ) ) . 'includes/class-wordlift-sparql-service.php';

		/**
		 * The WordLift import service.
		 */
		require_once plugin_dir_path( dirname( __FILE__ ) ) . 'includes/class-wordlift-import-service.php';

		/**
		 * The WordLift URI service.
		 */
		require_once plugin_dir_path( dirname( __FILE__ ) ) . 'includes/class-wordlift-uri-service.php';

		require_once plugin_dir_path( dirname( __FILE__ ) ) . 'includes/class-wordlift-listable.php';

		require_once plugin_dir_path( dirname( __FILE__ ) ) . 'includes/class-wordlift-property-factory.php';

		/**
		 * The WordLift rebuild service, used to rebuild the remote dataset using the local data.
		 */
		require_once plugin_dir_path( dirname( __FILE__ ) ) . 'includes/class-wordlift-rebuild-service.php';

		require_once plugin_dir_path( dirname( __FILE__ ) ) . 'includes/properties/class-wordlift-property-getter-factory.php';

		require_once plugin_dir_path( dirname( __FILE__ ) ) . 'includes/class-wordlift-attachment-service.php';

		/**
		 * Load the converters.
		 */
		require_once plugin_dir_path( dirname( __FILE__ ) ) . 'includes/intf-wordlift-post-converter.php';
		require_once plugin_dir_path( dirname( __FILE__ ) ) . 'includes/class-wordlift-abstract-post-to-jsonld-converter.php';
		require_once plugin_dir_path( dirname( __FILE__ ) ) . 'includes/class-wordlift-postid-to-jsonld-converter.php';
		require_once plugin_dir_path( dirname( __FILE__ ) ) . 'includes/class-wordlift-entity-post-to-jsonld-converter.php';
		require_once plugin_dir_path( dirname( __FILE__ ) ) . 'includes/class-wordlift-post-to-jsonld-converter.php';

		/**
		 * Load the content filter.
		 */
		require_once plugin_dir_path( dirname( __FILE__ ) ) . 'includes/class-wordlift-content-filter-service.php';

		/**
		 * Load the JSON-LD service to publish entities using JSON-LD.s
		 *
		 * @since 3.8.0
		 */
		require_once plugin_dir_path( dirname( __FILE__ ) ) . 'includes/class-wordlift-jsonld-service.php';

		// The Publisher Service and the AJAX adapter.
		require_once plugin_dir_path( dirname( __FILE__ ) ) . 'includes/class-wordlift-publisher-service.php';
		require_once plugin_dir_path( dirname( __FILE__ ) ) . 'includes/class-wordlift-publisher-ajax-adapter.php';

		/**
		 * Load the WordLift key validation service.
		 */
		require_once plugin_dir_path( dirname( __FILE__ ) ) . 'includes/class-wordlift-key-validation-service.php';

		// Load the `Wordlift_Category_Taxonomy_Service` class definition.
		require_once plugin_dir_path( dirname( __FILE__ ) ) . 'includes/class-wordlift-category-taxonomy-service.php';

		// Load the `Wordlift_Event_Entity_Page_Service` class definition.
		require_once plugin_dir_path( dirname( __FILE__ ) ) . 'includes/class-wordlift-event-entity-page-service.php';

		/** Adapters. */
		require_once plugin_dir_path( dirname( __FILE__ ) ) . 'includes/class-wordlift-tinymce-adapter.php';

		/**
		 * The class responsible for defining all actions that occur in the admin area.
		 */
		require_once plugin_dir_path( dirname( __FILE__ ) ) . 'admin/class-wordlift-admin.php';

		/**
		 * The class to customize the entity list admin page.
		 */
		require_once plugin_dir_path( dirname( __FILE__ ) ) . 'admin/class-wordlift-admin-entity-list.php';

		/**
		 * The Entity Types Taxonomy Walker (transforms checkboxes into radios).
		 */
		require_once plugin_dir_path( dirname( __FILE__ ) ) . 'admin/class-wordlift-entity-types-taxonomy-walker.php';

		/**
		 * The Notice service.
		 */
		require_once plugin_dir_path( dirname( __FILE__ ) ) . 'admin/class-wordlift-notice-service.php';

		/**
		 * The PrimaShop adapter.
		 */
		require_once plugin_dir_path( dirname( __FILE__ ) ) . 'admin/class-wordlift-primashop-adapter.php';

		/**
		 * The WordLift Dashboard service.
		 */
		require_once plugin_dir_path( dirname( __FILE__ ) ) . 'admin/class-wordlift-admin-dashboard.php';

		/**
		 * The admin 'Install wizard' page.
		 */
		require_once plugin_dir_path( dirname( __FILE__ ) ) . 'admin/class-wordlift-admin-setup.php';

		/**
		 * The WordLift entity type list admin page controller.
		 */
		require_once plugin_dir_path( dirname( __FILE__ ) ) . 'admin/class-wordlift-admin-entity-taxonomy-list-page.php';

		/**
		 * The WordLift entity type settings admin page controller.
		 */
		require_once plugin_dir_path( dirname( __FILE__ ) ) . 'admin/class-wordlift-entity-type-settings.php';

		/**
		 * The admin 'Download Your Data' page.
		 */
		require_once plugin_dir_path( dirname( __FILE__ ) ) . 'admin/class-wordlift-download-your-data-page.php';
		require_once plugin_dir_path( dirname( __FILE__ ) ) . 'admin/class-wordlift-admin-status-page.php';

		/**
		 * The admin 'Download Your Data' page.
		 */
		require_once plugin_dir_path( dirname( __FILE__ ) ) . 'admin/class-wordlift-download-your-data-page.php';

		/**
		 * The admin 'WordLift Settings' page.
		 */
		require_once plugin_dir_path( dirname( __FILE__ ) ) . 'admin/intf-wordlift-admin-element.php';
		require_once plugin_dir_path( dirname( __FILE__ ) ) . 'admin/class-wordlift-admin-input-element.php';
		require_once plugin_dir_path( dirname( __FILE__ ) ) . 'admin/class-wordlift-admin-select2-element.php';
		require_once plugin_dir_path( dirname( __FILE__ ) ) . 'admin/class-wordlift-admin-language-select-element.php';
		require_once plugin_dir_path( dirname( __FILE__ ) ) . 'admin/class-wordlift-admin-tabs-element.php';
		require_once plugin_dir_path( dirname( __FILE__ ) ) . 'admin/class-wordlift-admin-publisher-element.php';
		require_once plugin_dir_path( dirname( __FILE__ ) ) . 'admin/class-wordlift-admin-page.php';
		require_once plugin_dir_path( dirname( __FILE__ ) ) . 'admin/class-wordlift-admin-settings-page.php';
		require_once plugin_dir_path( dirname( __FILE__ ) ) . 'admin/class-wordlift-admin-settings-page-action-link.php';

		/** Admin Pages */
		require_once plugin_dir_path( dirname( __FILE__ ) ) . 'admin/class-wordlift-admin-post-edit-page.php';
		require_once plugin_dir_path( dirname( __FILE__ ) ) . 'admin/class-wordlift-admin-user-profile-page.php';

		/**
		 * The class responsible for defining all actions that occur in the public-facing
		 * side of the site.
		 */
		require_once plugin_dir_path( dirname( __FILE__ ) ) . 'public/class-wordlift-public.php';

		/**
		 * The shortcode abstract class.
		 */
		require_once plugin_dir_path( dirname( __FILE__ ) ) . 'public/class-wordlift-shortcode.php';

		/**
		 * The Timeline shortcode.
		 */
		require_once plugin_dir_path( dirname( __FILE__ ) ) . 'public/class-wordlift-timeline-shortcode.php';

		/**
		 * The Navigator shortcode.
		 */
		require_once plugin_dir_path( dirname( __FILE__ ) ) . 'public/class-wordlift-navigator-shortcode.php';

		/**
		 * The chord shortcode.
		 */
		require_once plugin_dir_path( dirname( __FILE__ ) ) . 'public/class-wordlift-chord-shortcode.php';

		/**
		 * The geomap shortcode.
		 */
		require_once plugin_dir_path( dirname( __FILE__ ) ) . 'public/class-wordlift-geomap-shortcode.php';

		/**
		 * The entity cloud shortcode.
		 */
		require_once plugin_dir_path( dirname( __FILE__ ) ) . 'public/class-wordlift-related-entities-cloud-shortcode.php';

		/**
		 * The ShareThis service.
		 */
		require_once plugin_dir_path( dirname( __FILE__ ) ) . 'public/class-wordlift-sharethis-service.php';

		/**
		 * The SEO service.
		 */
		require_once plugin_dir_path( dirname( __FILE__ ) ) . 'public/class-wordlift-seo-service.php';

		/** Widgets */
		require_once plugin_dir_path( dirname( __FILE__ ) ) . 'public/class-wordlift-widget.php';
		require_once plugin_dir_path( dirname( __FILE__ ) ) . 'public/class-wordlift-related-entities-cloud-widget.php';

		$this->loader = new Wordlift_Loader();

		// Instantiate a global logger.
		global $wl_logger;
		$wl_logger = Wordlift_Log_Service::get_logger( 'WordLift' );

		// Create the configuration service.
		$this->configuration_service = new Wordlift_Configuration_Service();

		// Create an entity type service instance. It'll be later bound to the init action.
		$this->entity_post_type_service = new Wordlift_Entity_Post_Type_Service( Wordlift_Entity_Service::TYPE_NAME, $this->configuration_service->get_entity_base_path() );

		// Create an entity link service instance. It'll be later bound to the post_type_link and pre_get_posts actions.
		$this->entity_link_service = new Wordlift_Entity_Link_Service( $this->entity_post_type_service, $this->configuration_service->get_entity_base_path() );

		// Create an instance of the UI service.
		$this->ui_service = new Wordlift_UI_Service();

		// Create an instance of the Thumbnail service. Later it'll be hooked to post meta events.
		$this->thumbnail_service = new Wordlift_Thumbnail_Service();

		$this->sparql_service = new Wordlift_Sparql_Service();

		// Create an instance of the Schema service.
		$schema_url_property_service = new Wordlift_Schema_Url_Property_Service( $this->sparql_service );
		$this->schema_service        = new Wordlift_Schema_Service();

		// Create an instance of the Notice service.
		$this->notice_service = new Wordlift_Notice_Service();

		// Create an instance of the Entity service, passing the UI service to draw parts of the Entity admin page.
		$this->entity_service = new Wordlift_Entity_Service( $this->ui_service );

		// Create an instance of the User service.
		$this->user_service = new Wordlift_User_Service();

		// Create a new instance of the Timeline service and Timeline shortcode.
		$this->timeline_service = new Wordlift_Timeline_Service( $this->entity_service );

		// Create a new instance of the Redirect service.
		$this->redirect_service = new Wordlift_Redirect_Service( $this->entity_service );

		// Initialize the shortcodes.
		new Wordlift_Navigator_Shortcode();
		new Wordlift_Chord_Shortcode();
		new Wordlift_Geomap_Shortcode();
		new Wordlift_Timeline_Shortcode();
		new Wordlift_Related_Entities_Cloud_Shortcode();

		// Initialize the SEO service.
		new Wordlift_Seo_Service();

		$this->entity_types_taxonomy_walker = new Wordlift_Entity_Types_Taxonomy_Walker();

		$this->topic_taxonomy_service = new Wordlift_Topic_Taxonomy_Service();

		// Create an instance of the ShareThis service, later we hook it to the_content and the_excerpt filters.
		$this->sharethis_service = new Wordlift_ShareThis_Service();

		// Create an instance of the PrimaShop adapter.
		$this->primashop_adapter = new Wordlift_PrimaShop_Adapter();

		// Create an import service instance to hook later to WP's import function.
		$this->import_service = new Wordlift_Import_Service( $this->entity_post_type_service, $this->entity_service, $this->schema_service, $this->sparql_service, $this->configuration_service->get_dataset_uri() );

		$uri_service = new Wordlift_Uri_Service( $GLOBALS['wpdb'] );

		// Create a Rebuild Service instance, which we'll later bound to an ajax call.
		$this->rebuild_service = new Wordlift_Rebuild_Service( $this->sparql_service, $uri_service );

		$this->entity_type_service = new Wordlift_Entity_Type_Service( $this->schema_service );

		// Create the entity rating service.
		$this->rating_service = new Wordlift_Rating_Service( $this->entity_service, $this->entity_type_service, $this->notice_service );

		// Create entity list customization (wp-admin/edit.php)
		$this->entity_list_service = new Wordlift_Entity_List_Service( $this->rating_service );

		// Create a new instance of the Redirect service.
		$this->dashboard_service = new Wordlift_Dashboard_Service( $this->rating_service );

		$this->property_factory = new Wordlift_Property_Factory( $schema_url_property_service );
		$this->property_factory->register( Wordlift_Schema_Url_Property_Service::META_KEY, $schema_url_property_service );

		$attachment_service = new Wordlift_Attachment_Service();

		// Instantiate the JSON-LD service.
		$property_getter                       = Wordlift_Property_Getter_Factory::create( $this->entity_service );
		$this->entity_post_to_jsonld_converter = new Wordlift_Entity_Post_To_Jsonld_Converter( $this->entity_type_service, $this->entity_service, $this->user_service, $attachment_service, $property_getter );
		$this->post_to_jsonld_converter        = new Wordlift_Post_To_Jsonld_Converter( $this->entity_type_service, $this->entity_service, $this->user_service, $attachment_service, $this->configuration_service );
		$this->postid_to_jsonld_converter      = new Wordlift_Postid_To_Jsonld_Converter( $this->entity_service, $this->entity_post_to_jsonld_converter, $this->post_to_jsonld_converter );
		$this->jsonld_service                  = new Wordlift_Jsonld_Service( $this->entity_service, $this->postid_to_jsonld_converter );

		// Create an instance of the Key Validation service. This service is later hooked to provide an AJAX call (only for admins).
		$this->key_validation_service = new Wordlift_Key_Validation_Service();

		// Create an instance of the Publisher Service and the AJAX Adapter.
		$publisher_service            = new Wordlift_Publisher_Service();
		$this->publisher_ajax_adapter = new Wordlift_Publisher_Ajax_Adapter( $publisher_service );

		/** Adapters. */
		$this->tinymce_adapter = new Wordlift_Tinymce_Adapter( $this );

		/** WordPress Admin UI. */

		// UI elements.
		$this->input_element           = new Wordlift_Admin_Input_Element();
		$this->select2_element         = new Wordlift_Admin_Select2_Element();
		$this->language_select_element = new Wordlift_Admin_Language_Select_Element();
		$tabs_element                  = new Wordlift_Admin_Tabs_Element();
		$this->publisher_element       = new Wordlift_Admin_Publisher_Element( $this->configuration_service, $publisher_service, $tabs_element, $this->select2_element );

		$this->download_your_data_page   = new Wordlift_Admin_Download_Your_Data_Page( $this->configuration_service );
		$this->status_page               = new Wordlift_Admin_Status_Page();
		$this->settings_page             = new Wordlift_Admin_Settings_Page( $this->configuration_service, $this->entity_service, $this->input_element, $this->language_select_element, $this->publisher_element );
		$this->settings_page_action_link = new Wordlift_Admin_Settings_Page_Action_Link( $this->settings_page );

		// Pages.
		new Wordlift_Admin_Post_Edit_Page( $this );

		// create an instance of the entity type list admin page controller.
		$this->entity_type_admin_page = new Wordlift_Admin_Entity_Taxonomy_List_Page();

		// create an instance of the entity type etting admin page controller.
		$this->entity_type_settings_admin_page = new Wordlift_Admin_Entity_Type_Settings();

		/** Widgets */
		$this->related_entities_cloud_widget = new Wordlift_Related_Entities_Cloud_Widget();

		//** WordPress Admin */
		$this->download_your_data_page = new Wordlift_Admin_Download_Your_Data_Page( $this->configuration_service );
		$this->status_page             = new Wordlift_Admin_Status_Page();

		// Create an instance of the install wizard.
		$this->admin_setup = new Wordlift_Admin_Setup( $this->configuration_service, $this->key_validation_service, $this->entity_service );

		// Create an instance of the content filter service.
		$this->content_filter_service = new Wordlift_Content_Filter_Service( $this->entity_service );

		$this->category_taxonomy_service = new Wordlift_Category_Taxonomy_Service( $this->entity_post_type_service );

<<<<<<< HEAD
		// User Profile.
		new Wordlift_Admin_User_Profile_Page( $this );
=======
		$this->event_entity_page_service = new Wordlift_Event_Entity_Page_Service();
>>>>>>> d47cfb0a

		// Load the debug service if WP is in debug mode.
		if ( defined( 'WP_DEBUG' ) && WP_DEBUG ) {
			require_once plugin_dir_path( dirname( __FILE__ ) ) . 'includes/class-wordlift-debug-service.php';
			new Wordlift_Debug_Service( $this->entity_service, $uri_service );
		}

	}

	/**
	 * Define the locale for this plugin for internationalization.
	 *
	 * Uses the Wordlift_i18n class in order to set the domain and to register the hook
	 * with WordPress.
	 *
	 * @since    1.0.0
	 * @access   private
	 */
	private function set_locale() {

		$plugin_i18n = new Wordlift_i18n();
		$plugin_i18n->set_domain( $this->get_plugin_name() );

		$this->loader->add_action( 'plugins_loaded', $plugin_i18n, 'load_plugin_textdomain' );

	}

	/**
	 * Register all of the hooks related to the admin area functionality
	 * of the plugin.
	 *
	 * @since    1.0.0
	 * @access   private
	 */
	private function define_admin_hooks() {

		$plugin_admin = new Wordlift_Admin(
			$this->get_plugin_name(),
			$this->get_version(),
			$this->configuration_service,
			$this->notice_service
		);

		$this->loader->add_action( 'admin_enqueue_scripts', $plugin_admin, 'enqueue_styles' );
		$this->loader->add_action( 'admin_enqueue_scripts', $plugin_admin, 'enqueue_scripts' );

		// Hook the init action to the Topic Taxonomy service.
		$this->loader->add_action( 'init', $this->topic_taxonomy_service, 'init', 0 );

		// Hook the deleted_post_meta action to the Thumbnail service.
		$this->loader->add_action( 'deleted_post_meta', $this->thumbnail_service, 'deleted_post_meta', 10, 4 );

		// Hook the added_post_meta action to the Thumbnail service.
		$this->loader->add_action( 'added_post_meta', $this->thumbnail_service, 'added_or_updated_post_meta', 10, 4 );

		// Hook the updated_post_meta action to the Thumbnail service.
		$this->loader->add_action( 'updated_post_meta', $this->thumbnail_service, 'added_or_updated_post_meta', 10, 4 );

		// Hook posts inserts (or updates) to the user service.
		$this->loader->add_action( 'wp_insert_post', $this->user_service, 'wp_insert_post', 10, 3 );

		// Hook the AJAX wl_timeline action to the Timeline service.
		$this->loader->add_action( 'wp_ajax_wl_timeline', $this->timeline_service, 'ajax_timeline' );

		// Register custom allowed redirect hosts.
		$this->loader->add_filter( 'allowed_redirect_hosts', $this->redirect_service, 'allowed_redirect_hosts' );
		// Hook the AJAX wordlift_redirect action to the Redirect service.
		$this->loader->add_action( 'wp_ajax_wordlift_redirect', $this->redirect_service, 'ajax_redirect' );
		// Hook the AJAX wordlift_redirect action to the Redirect service.
		$this->loader->add_action( 'wp_ajax_wordlift_get_stats', $this->dashboard_service, 'ajax_get_stats' );
		// Hook the AJAX wordlift_redirect action to the Redirect service.
		$this->loader->add_action( 'wp_dashboard_setup', $this->dashboard_service, 'add_dashboard_widgets' );

		// Hook save_post to the entity service to update custom fields (such as alternate labels).
		// We have a priority of 9 because we want to be executed before data is sent to Redlink.
		$this->loader->add_action( 'save_post', $this->entity_service, 'save_post', 9, 3 );
		$this->loader->add_action( 'save_post_entity', $this->rating_service, 'set_rating_for', 10, 1 );

		$this->loader->add_action( 'edit_form_before_permalink', $this->entity_service, 'edit_form_before_permalink', 10, 1 );
		$this->loader->add_action( 'in_admin_header', $this->rating_service, 'in_admin_header' );

		// Entity listing customization (wp-admin/edit.php)
		// Add custom columns
		$this->loader->add_filter( 'manage_entity_posts_columns', $this->entity_list_service, 'register_custom_columns' );
		$this->loader->add_filter( 'manage_entity_posts_custom_column', $this->entity_list_service, 'render_custom_columns', 10, 2 );
		// Add 4W selection
		$this->loader->add_action( 'restrict_manage_posts', $this->entity_list_service, 'restrict_manage_posts_classification_scope' );
		$this->loader->add_filter( 'posts_clauses', $this->entity_list_service, 'posts_clauses_classification_scope' );

		$this->loader->add_filter( 'wp_terms_checklist_args', $this->entity_types_taxonomy_walker, 'terms_checklist_args' );

		// Hook the PrimaShop adapter to <em>prima_metabox_entity_header_args</em> in order to add header support for
		// entities.
		$this->loader->add_filter( 'prima_metabox_entity_header_args', $this->primashop_adapter, 'prima_metabox_entity_header_args', 10, 2 );

		// Filter imported post meta.
		$this->loader->add_filter( 'wp_import_post_meta', $this->import_service, 'wp_import_post_meta', 10, 3 );

		// Notify the import service when an import starts and ends.
		$this->loader->add_action( 'import_start', $this->import_service, 'import_start', 10, 0 );
		$this->loader->add_action( 'import_end', $this->import_service, 'import_end', 10, 0 );

		// Hook the AJAX wl_rebuild action to the Rebuild Service.
		$this->loader->add_action( 'wp_ajax_wl_rebuild', $this->rebuild_service, 'rebuild' );

		// Hook the menu to the Download Your Data page.
		$this->loader->add_action( 'admin_menu', $this->download_your_data_page, 'admin_menu', 100, 0 );
		$this->loader->add_action( 'admin_menu', $this->status_page, 'admin_menu', 100, 0 );
		$this->loader->add_action( 'admin_menu', $this->entity_type_settings_admin_page, 'admin_menu', 100, 0 );

		// Hook the admin-ajax.php?action=wl_download_your_data&out=xyz links.
		$this->loader->add_action( 'wp_ajax_wl_download_your_data', $this->download_your_data_page, 'download_your_data', 10 );

		// Hook the AJAX wl_jsonld action to the JSON-LD service.
		$this->loader->add_action( 'wp_ajax_wl_jsonld', $this->jsonld_service, 'get' );

		// Hook the AJAX wl_validate_key action to the Key Validation service.
		$this->loader->add_action( 'wp_ajax_wl_validate_key', $this->key_validation_service, 'validate_key' );

		// Hook the `admin_init` function to the Admin Setup.
		$this->loader->add_action( 'admin_init', $this->admin_setup, 'admin_init' );

		// Hook the admin_init to the settings page.
		$this->loader->add_action( 'admin_init', $this->settings_page, 'admin_init' );

		// Hook the menu creation on the general wordlift menu creation
		$this->loader->add_action( 'wl_admin_menu', $this->settings_page, 'admin_menu', 10, 2 );

		// Hook key update.
		$this->loader->add_action( 'pre_update_option_wl_general_settings', $this->configuration_service, 'maybe_update_dataset_uri', 10, 2 );
		$this->loader->add_action( 'update_option_wl_general_settings', $this->configuration_service, 'update_key', 10, 2 );

		// Add additional action links to the WordLift plugin in the plugins page.
		$this->loader->add_filter( 'plugin_action_links_wordlift/wordlift.php', $this->settings_page_action_link, 'action_links', 10, 1 );

		// Hook the AJAX `wl_publisher` action name.
		$this->loader->add_action( 'wp_ajax_wl_publisher', $this->publisher_ajax_adapter, 'publisher' );

		// Hook row actions for the entity type list admin.
		$this->loader->add_filter( 'wl_entity_type_row_actions', $this->entity_type_admin_page, 'wl_entity_type_row_actions', 10, 2 );

		/** Adapters. */
		$this->loader->add_filter( 'mce_external_plugins', $this->tinymce_adapter, 'mce_external_plugins', 10, 1 );

		// Hooks to restrict multisite super admin from manipulating entity types.
		if ( is_multisite() ) {
			$this->loader->add_filter( 'map_meta_cap', $this->entity_type_admin_page, 'restrict_super_admin', 10, 4 );
		}
	}

	/**
	 * Register all of the hooks related to the public-facing functionality
	 * of the plugin.
	 *
	 * @since    1.0.0
	 * @access   private
	 */
	private function define_public_hooks() {

		$plugin_public = new Wordlift_Public( $this->get_plugin_name(), $this->get_version() );

		// Register the entity post type.
		$this->loader->add_action( 'init', $this->entity_post_type_service, 'register' );

		// Bind the link generation and handling hooks to the entity link service.
		$this->loader->add_filter( 'post_type_link', $this->entity_link_service, 'post_type_link', 10, 4 );
		$this->loader->add_action( 'pre_get_posts', $this->entity_link_service, 'pre_get_posts', 10, 1 );
		$this->loader->add_filter( 'wp_unique_post_slug_is_bad_flat_slug', $this->entity_link_service, 'wp_unique_post_slug_is_bad_flat_slug', 10, 3 );
		$this->loader->add_filter( 'wp_unique_post_slug_is_bad_hierarchical_slug', $this->entity_link_service, 'wp_unique_post_slug_is_bad_hierarchical_slug', 10, 4 );

		$this->loader->add_action( 'wp_enqueue_scripts', $plugin_public, 'enqueue_styles' );
		$this->loader->add_action( 'wp_enqueue_scripts', $plugin_public, 'enqueue_scripts' );

		// Hook the content filter service to add entity links.
		$this->loader->add_filter( 'the_content', $this->content_filter_service, 'the_content' );

		// Hook the AJAX wl_timeline action to the Timeline service.
		$this->loader->add_action( 'wp_ajax_nopriv_wl_timeline', $this->timeline_service, 'ajax_timeline' );

		// Hook the ShareThis service.
		$this->loader->add_filter( 'the_content', $this->sharethis_service, 'the_content', 99 );
		$this->loader->add_filter( 'the_excerpt', $this->sharethis_service, 'the_excerpt', 99 );

		// Hook the AJAX wl_jsonld action to the JSON-LD service.
		$this->loader->add_action( 'wp_ajax_nopriv_wl_jsonld', $this->jsonld_service, 'get' );

		// Hook the `pre_get_posts` action to the `Wordlift_Category_Taxonomy_Service`
		// in order to tweak WP's `WP_Query` to include entities in queries related
		// to categories.
		$this->loader->add_action( 'pre_get_posts', $this->category_taxonomy_service, 'pre_get_posts', 10, 1 );

		/*
		 * Hook the `pre_get_posts` action to the `Wordlift_Event_Entity_Page_Service`
		 * in order to tweak WP's `WP_Query` to show event related entities in reverse
		 * order of start time.
		 */
		$this->loader->add_action( 'pre_get_posts', $this->event_entity_page_service, 'pre_get_posts', 10, 1 );

	}

	/**
	 * Run the loader to execute all of the hooks with WordPress.
	 *
	 * @since    1.0.0
	 */
	public function run() {
		$this->loader->run();
	}

	/**
	 * The name of the plugin used to uniquely identify it within the context of
	 * WordPress and to define internationalization functionality.
	 *
	 * @since     1.0.0
	 * @return    string    The name of the plugin.
	 */
	public function get_plugin_name() {
		return $this->plugin_name;
	}

	/**
	 * The reference to the class that orchestrates the hooks with the plugin.
	 *
	 * @since     1.0.0
	 * @return    Wordlift_Loader    Orchestrates the hooks of the plugin.
	 */
	public function get_loader() {
		return $this->loader;
	}

	/**
	 * Retrieve the version number of the plugin.
	 *
	 * @since     1.0.0
	 * @return    string    The version number of the plugin.
	 */
	public function get_version() {
		return $this->version;
	}

}<|MERGE_RESOLUTION|>--- conflicted
+++ resolved
@@ -962,12 +962,10 @@
 
 		$this->category_taxonomy_service = new Wordlift_Category_Taxonomy_Service( $this->entity_post_type_service );
 
-<<<<<<< HEAD
 		// User Profile.
 		new Wordlift_Admin_User_Profile_Page( $this );
-=======
+
 		$this->event_entity_page_service = new Wordlift_Event_Entity_Page_Service();
->>>>>>> d47cfb0a
 
 		// Load the debug service if WP is in debug mode.
 		if ( defined( 'WP_DEBUG' ) && WP_DEBUG ) {
