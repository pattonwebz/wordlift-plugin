<?php

/**
 * The file that defines the core plugin class
 *
 * A class definition that includes attributes and functions used across both the
 * public-facing side of the site and the admin area.
 *
 * @link       https://wordlift.io
 * @since      1.0.0
 *
 * @package    Wordlift
 * @subpackage Wordlift/includes
 */

/**
 * The core plugin class.
 *
 * This is used to define internationalization, admin-specific hooks, and
 * public-facing site hooks.
 *
 * Also maintains the unique identifier of this plugin as well as the current
 * version of the plugin.
 *
 * @since      1.0.0
 * @package    Wordlift
 * @subpackage Wordlift/includes
 * @author     WordLift <hello@wordlift.io>
 */
class Wordlift {

	/**
	 * The loader that's responsible for maintaining and registering all hooks that power
	 * the plugin.
	 *
	 * @since    1.0.0
	 * @access   protected
	 * @var      Wordlift_Loader $loader Maintains and registers all hooks for the plugin.
	 */
	protected $loader;

	/**
	 * The unique identifier of this plugin.
	 *
	 * @since    1.0.0
	 * @access   protected
	 * @var      string $plugin_name The string used to uniquely identify this plugin.
	 */
	protected $plugin_name;

	/**
	 * The current version of the plugin.
	 *
	 * @since    1.0.0
	 * @access   protected
	 * @var      string $version The current version of the plugin.
	 */
	protected $version;

	/**
	 * The {@link Wordlift_Tinymce_Adapter} instance.
	 *
	 * @since  3.12.0
	 * @access protected
	 * @var \Wordlift_Tinymce_Adapter $tinymce_adapter The {@link Wordlift_Tinymce_Adapter} instance.
	 */
	protected $tinymce_adapter;

	/**
	 * The Thumbnail service.
	 *
	 * @since  3.1.5
	 * @access private
	 * @var \Wordlift_Thumbnail_Service $thumbnail_service The Thumbnail service.
	 */
	private $thumbnail_service;

	/**
	 * The UI service.
	 *
	 * @since  3.2.0
	 * @access private
	 * @var \Wordlift_UI_Service $ui_service The UI service.
	 */
	private $ui_service;

	/**
	 * The Schema service.
	 *
	 * @since  3.3.0
	 * @access private
	 * @var \Wordlift_Schema_Service $schema_service The Schema service.
	 */
	private $schema_service;

	/**
	 * The Entity service.
	 *
	 * @since  3.1.0
	 * @access protected
	 * @var \Wordlift_Entity_Service $entity_service The Entity service.
	 */
	protected $entity_service;

	/**
	 * The Topic Taxonomy service.
	 *
	 * @since  3.5.0
	 * @access private
	 * @var \Wordlift_Topic_Taxonomy_Service The Topic Taxonomy service.
	 */
	private $topic_taxonomy_service;

	/**
	 * The User service.
	 *
	 * @since  3.1.7
	 * @access protected
	 * @var \Wordlift_User_Service $user_service The User service.
	 */
	protected $user_service;

	/**
	 * The Timeline service.
	 *
	 * @since  3.1.0
	 * @access private
	 * @var \Wordlift_Timeline_Service $timeline_service The Timeline service.
	 */
	private $timeline_service;

	/**
	 * The Redirect service.
	 *
	 * @since  3.2.0
	 * @access private
	 * @var \Wordlift_Redirect_Service $redirect_service The Redirect service.
	 */
	private $redirect_service;

	/**
	 * The Notice service.
	 *
	 * @since  3.3.0
	 * @access private
	 * @var \Wordlift_Notice_Service $notice_service The Notice service.
	 */
	private $notice_service;

	/**
	 * The Entity list customization.
	 *
	 * @since  3.3.0
	 * @access private
	 * @var \Wordlift_Entity_List_Service $entity_list_service The Entity list service.
	 */
	private $entity_list_service;

	/**
	 * The Entity Types Taxonomy Walker.
	 *
	 * @since  3.1.0
	 * @access private
	 * @var \Wordlift_Entity_Types_Taxonomy_Walker $entity_types_taxonomy_walker The Entity Types Taxonomy Walker
	 */
	private $entity_types_taxonomy_walker;

	/**
	 * The ShareThis service.
	 *
	 * @since  3.2.0
	 * @access private
	 * @var \Wordlift_ShareThis_Service $sharethis_service The ShareThis service.
	 */
	private $sharethis_service;

	/**
	 * The PrimaShop adapter.
	 *
	 * @since  3.2.3
	 * @access private
	 * @var \Wordlift_PrimaShop_Adapter $primashop_adapter The PrimaShop adapter.
	 */
	private $primashop_adapter;

	/**
	 * The WordLift Dashboard adapter.
	 *
	 * @since  3.4.0
	 * @access private
	 * @var \Wordlift_Dashboard_Service $dashboard_service The WordLift Dashboard service;
	 */
	private $dashboard_service;

	/**
	 * The entity type service.
	 *
	 * @since  3.6.0
	 * @access private
	 * @var \Wordlift_Entity_Post_Type_Service
	 */
	private $entity_post_type_service;

	/**
	 * The entity link service used to mangle links to entities with a custom slug or even w/o a slug.
	 *
	 * @since  3.6.0
	 * @access private
	 * @var \Wordlift_Entity_Link_Service
	 */
	private $entity_link_service;

	/**
	 * A {@link Wordlift_Sparql_Service} instance.
	 *
	 * @var    3.6.0
	 * @access protected
	 * @var \Wordlift_Sparql_Service $sparql_service A {@link Wordlift_Sparql_Service} instance.
	 */
	protected $sparql_service;

	/**
	 * A {@link Wordlift_Import_Service} instance.
	 *
	 * @since  3.6.0
	 * @access private
	 * @var \Wordlift_Import_Service $import_service A {@link Wordlift_Import_Service} instance.
	 */
	private $import_service;

	/**
	 * A {@link Wordlift_Rebuild_Service} instance.
	 *
	 * @since  3.6.0
	 * @access private
	 * @var \Wordlift_Rebuild_Service $rebuild_service A {@link Wordlift_Rebuild_Service} instance.
	 */
	private $rebuild_service;

	/**
	 * A {@link Wordlift_Jsonld_Service} instance.
	 *
	 * @since  3.7.0
	 * @access protected
	 * @var \Wordlift_Jsonld_Service $jsonld_service A {@link Wordlift_Jsonld_Service} instance.
	 */
	protected $jsonld_service;

	/**
	 *
	 * @since  3.7.0
	 * @access private
	 * @var \Wordlift_Property_Factory $property_factory
	 */
	private $property_factory;

	/**
	 * The 'Download Your Data' page.
	 *
	 * @since  3.6.0
	 * @access private
	 * @var \Wordlift_Admin_Download_Your_Data_Page $download_your_data_page The 'Download Your Data' page.
	 */
	private $download_your_data_page;

	/**
	 * The 'WordLift Settings' page.
	 *
	 * @since  3.11.0
	 * @access protected
	 * @var \Wordlift_Admin_Settings_Page $settings_page The 'WordLift Settings' page.
	 */
	protected $settings_page;

	/**
	 * The install wizard page.
	 *
	 * @since  3.9.0
	 * @access private
	 * @var \Wordlift_Admin_Setup $admin_setup The Install wizard.
	 */
	private $admin_setup;

	/**
	 * The Content Filter Service hooks up to the 'the_content' filter and provides
	 * linking of entities to their pages.
	 *
	 * @since  3.8.0
	 * @access private
	 * @var \Wordlift_Content_Filter_Service $content_filter_service A {@link Wordlift_Content_Filter_Service} instance.
	 */
	private $content_filter_service;

	/**
	 * A {@link Wordlift_Key_Validation_Service} instance.
	 *
	 * @since  3.9.0
	 * @access private
	 * @var Wordlift_Key_Validation_Service $key_validation_service A {@link Wordlift_Key_Validation_Service} instance.
	 */
	private $key_validation_service;

	/**
	 * A {@link Wordlift_Rating_Service} instance.
	 *
	 * @since  3.10.0
	 * @access private
	 * @var \Wordlift_Rating_Service $rating_service A {@link Wordlift_Rating_Service} instance.
	 */
	private $rating_service;

	/**
	 * A {@link Wordlift_Post_To_Jsonld_Converter} instance.
	 *
	 * @since  3.10.0
	 * @access protected
	 * @var \Wordlift_Post_To_Jsonld_Converter $post_to_jsonld_converter A {@link Wordlift_Post_To_Jsonld_Converter} instance.
	 */
	protected $post_to_jsonld_converter;

	/**
	 * A {@link Wordlift_Configuration_Service} instance.
	 *
	 * @since  3.10.0
	 * @access protected
	 * @var \Wordlift_Configuration_Service $configuration_service A {@link Wordlift_Configuration_Service} instance.
	 */
	protected $configuration_service;

	/**
	 * A {@link Wordlift_Entity_Type_Service} instance.
	 *
	 * @since  3.10.0
	 * @access protected
	 * @var \Wordlift_Entity_Type_Service $entity_type_service A {@link Wordlift_Entity_Type_Service} instance.
	 */
	protected $entity_type_service;

	/**
	 * A {@link Wordlift_Entity_Post_To_Jsonld_Converter} instance.
	 *
	 * @since  3.10.0
	 * @access protected
	 * @var \Wordlift_Entity_Post_To_Jsonld_Converter $entity_post_to_jsonld_converter A {@link Wordlift_Entity_Post_To_Jsonld_Converter} instance.
	 */
	protected $entity_post_to_jsonld_converter;

	/**
	 * A {@link Wordlift_Postid_To_Jsonld_Converter} instance.
	 *
	 * @since  3.10.0
	 * @access protected
	 * @var \Wordlift_Postid_To_Jsonld_Converter $postid_to_jsonld_converter A {@link Wordlift_Postid_To_Jsonld_Converter} instance.
	 */
	protected $postid_to_jsonld_converter;

	/**
	 * The {@link Wordlift_Admin_Status_Page} class.
	 *
	 * @since  3.9.8
	 * @access private
	 * @var \Wordlift_Admin_Status_Page $status_page The {@link Wordlift_Admin_Status_Page} class.
	 */
	private $status_page;

	/**
	 * The {@link Wordlift_Category_Taxonomy_Service} instance.
	 *
	 * @since  3.11.0
	 * @access protected
	 * @var \Wordlift_Category_Taxonomy_Service $category_taxonomy_service The {@link Wordlift_Category_Taxonomy_Service} instance.
	 */
	protected $category_taxonomy_service;

	/**
	 * The {@link Wordlift_Event_Entity_Page_Service} instance.
	 *
	 * @since  3.11.0
	 * @access protected
	 * @var \Wordlift_Event_Entity_Page_Service $event_entity_page_service The {@link Wordlift_Event_Entity_Page_Service} instance.
	 */
	protected $event_entity_page_service;

	/**
	 * The {@link Wordlift_Admin_Settings_Page_Action_Link} class.
	 *
	 * @since  3.11.0
	 * @access protected
	 * @var \Wordlift_Admin_Settings_Page_Action_Link $settings_page_action_link The {@link Wordlift_Admin_Settings_Page_Action_Link} class.
	 */
	protected $settings_page_action_link;

	/**
	 * The {@link Wordlift_Publisher_Ajax_Adapter} instance.
	 *
	 * @since  3.11.0
	 * @access protected
	 * @var \Wordlift_Publisher_Ajax_Adapter $publisher_ajax_adapter The {@link Wordlift_Publisher_Ajax_Adapter} instance.
	 */
	protected $publisher_ajax_adapter;

	/**
	 * The {@link Wordlift_Admin_Input_Element} element renderer.
	 *
	 * @since  3.11.0
	 * @access protected
	 * @var \Wordlift_Admin_Input_Element $input_element The {@link Wordlift_Admin_Input_Element} element renderer.
	 */
	protected $input_element;

	/**
	 * The {@link Wordlift_Admin_Radio_Input_Element} element renderer.
	 *
	 * @since  3.13.0
	 * @access protected
	 * @var \Wordlift_Admin_Radio_Input_Element $radio_input_element The {@link Wordlift_Admin_Radio_Input_Element} element renderer.
	 */
	protected $radio_input_element;

	/**
	 * The {@link Wordlift_Admin_Language_Select_Element} element renderer.
	 *
	 * @since  3.11.0
	 * @access protected
	 * @var \Wordlift_Admin_Language_Select_Element $language_select_element The {@link Wordlift_Admin_Language_Select_Element} element renderer.
	 */
	protected $language_select_element;

	/**
	 * The {@link Wordlift_Admin_Publisher_Element} element renderer.
	 *
	 * @since  3.11.0
	 * @access protected
	 * @var \Wordlift_Admin_Publisher_Element $publisher_element The {@link Wordlift_Admin_Publisher_Element} element renderer.
	 */
	protected $publisher_element;

	/**
	 * The {@link Wordlift_Admin_Select2_Element} element renderer.
	 *
	 * @since  3.11.0
	 * @access protected
	 * @var \Wordlift_Admin_Select2_Element $select2_element The {@link Wordlift_Admin_Select2_Element} element renderer.
	 */
	protected $select2_element;

	/**
	 * The controller for the entity type list admin page
	 *
	 * @since  3.11.0
	 * @access private
	 * @var \Wordlift_Admin_Entity_Taxonomy_List_Page $entity_type_admin_page The {@link Wordlift_Admin_Entity_Taxonomy_List_Page} class.
	 */
	private $entity_type_admin_page;

	/**
	 * The controller for the entity type settings admin page
	 *
	 * @since  3.11.0
	 * @access private
	 * @var \Wordlift_Admin_Entity_Type_Settings $entity_type_settings_admin_page The {@link Wordlift_Admin_Entity_Type_Settings} class.
	 */
	private $entity_type_settings_admin_page;

	/**
	 * The {@link Wordlift_Related_Entities_Cloud_Widget} instance.
	 *
	 * @since  3.11.0
	 * @access protected
	 * @var \Wordlift_Related_Entities_Cloud_Widget $related_entities_cloud_widget The {@link Wordlift_Related_Entities_Cloud_Widget} instance.
	 */
	protected $related_entities_cloud_widget;

	/**
	 * {@link Wordlift}'s singleton instance.
	 *
	 * @since  3.11.2
	 *
	 * @since  3.11.2
	 * @access private
	 * @var Wordlift $instance {@link Wordlift}'s singleton instance.
	 */
	private static $instance;

	/**
	 * Define the core functionality of the plugin.
	 *
	 * Set the plugin name and the plugin version that can be used throughout the plugin.
	 * Load the dependencies, define the locale, and set the hooks for the admin area and
	 * the public-facing side of the site.
	 *
	 * @since    1.0.0
	 */
	public function __construct() {

		$this->plugin_name = 'wordlift';
<<<<<<< HEAD
		$this->version     = '3.14.0-dev';
=======
		$this->version     = '3.13.2';
>>>>>>> 5463c452
		$this->load_dependencies();
		$this->set_locale();
		$this->define_admin_hooks();
		$this->define_public_hooks();

		self::$instance = $this;

	}

	/**
	 * Get the singleton instance.
	 *
	 * @since 3.11.2
	 *
	 * @return Wordlift The {@link Wordlift} singleton instance.
	 */
	public static function get_instance() {

		return self::$instance;
	}

	/**
	 * Load the required dependencies for this plugin.
	 *
	 * Include the following files that make up the plugin:
	 *
	 * - Wordlift_Loader. Orchestrates the hooks of the plugin.
	 * - Wordlift_i18n. Defines internationalization functionality.
	 * - Wordlift_Admin. Defines all hooks for the admin area.
	 * - Wordlift_Public. Defines all hooks for the public side of the site.
	 *
	 * Create an instance of the loader which will be used to register the hooks
	 * with WordPress.
	 *
	 * @since    1.0.0
	 * @access   private
	 */
	private function load_dependencies() {

		/**
		 * The class responsible for orchestrating the actions and filters of the
		 * core plugin.
		 */
		require_once plugin_dir_path( dirname( __FILE__ ) ) . 'includes/class-wordlift-loader.php';

		/**
		 * The class responsible for defining internationalization functionality
		 * of the plugin.
		 */
		require_once plugin_dir_path( dirname( __FILE__ ) ) . 'includes/class-wordlift-i18n.php';

		/**
		 * WordLift's supported languages.
		 */
		require_once plugin_dir_path( dirname( __FILE__ ) ) . 'includes/class-wordlift-languages.php';

		/**
		 * Provide support functions to sanitize data.
		 */
		require_once plugin_dir_path( dirname( __FILE__ ) ) . 'includes/class-wordlift-sanitizer.php';

		/**
		 * The Redirect service.
		 */
		require_once plugin_dir_path( dirname( __FILE__ ) ) . 'includes/class-wordlift-redirect-service.php';

		/**
		 * The Log service.
		 */
		require_once plugin_dir_path( dirname( __FILE__ ) ) . 'includes/class-wordlift-log-service.php';

		/**
		 * The configuration service.
		 */
		require_once plugin_dir_path( dirname( __FILE__ ) ) . 'includes/class-wordlift-configuration-service.php';

		/**
		 * The entity post type service (this is the WordPress post type, not the entity schema type).
		 */
		require_once plugin_dir_path( dirname( __FILE__ ) ) . 'includes/class-wordlift-entity-post-type-service.php';

		/**
		 * The entity type service (i.e. the schema type).
		 */
		require_once plugin_dir_path( dirname( __FILE__ ) ) . 'includes/class-wordlift-entity-type-service.php';

		/**
		 * The entity link service.
		 */
		require_once plugin_dir_path( dirname( __FILE__ ) ) . 'includes/class-wordlift-entity-link-service.php';

		/**
		 * The Query builder.
		 */
		require_once plugin_dir_path( dirname( __FILE__ ) ) . 'includes/class-wordlift-query-builder.php';

		/**
		 * The Schema service.
		 */
		require_once plugin_dir_path( dirname( __FILE__ ) ) . 'includes/class-wordlift-schema-service.php';

		/**
		 * The schema:url property service.
		 */
		require_once plugin_dir_path( dirname( __FILE__ ) ) . 'includes/class-wordlift-property-service.php';
		require_once plugin_dir_path( dirname( __FILE__ ) ) . 'includes/class-wordlift-schema-url-property-service.php';

		/**
		 * The UI service.
		 */
		require_once plugin_dir_path( dirname( __FILE__ ) ) . 'includes/class-wordlift-ui-service.php';

		/**
		 * The Thumbnail service.
		 */
		require_once plugin_dir_path( dirname( __FILE__ ) ) . 'includes/class-wordlift-thumbnail-service.php';

		/**
		 * The Entity Types Taxonomy service.
		 */
		require_once plugin_dir_path( dirname( __FILE__ ) ) . 'includes/class-wordlift-entity-types-taxonomy-service.php';

		/**
		 * The Entity service.
		 */
		require_once plugin_dir_path( dirname( __FILE__ ) ) . 'includes/class-wordlift-entity-service.php';

		// Add the entity rating service.
		require_once plugin_dir_path( dirname( __FILE__ ) ) . 'includes/class-wordlift-rating-service.php';

		/**
		 * The User service.
		 */
		require_once plugin_dir_path( dirname( __FILE__ ) ) . 'includes/class-wordlift-user-service.php';

		/**
		 * The Timeline service.
		 */
		require_once plugin_dir_path( dirname( __FILE__ ) ) . 'includes/class-wordlift-timeline-service.php';

		/**
		 * The Topic Taxonomy service.
		 */
		require_once plugin_dir_path( dirname( __FILE__ ) ) . 'includes/class-wordlift-topic-taxonomy-service.php';

		/**
		 * The SPARQL service.
		 */
		require_once plugin_dir_path( dirname( __FILE__ ) ) . 'includes/class-wordlift-sparql-service.php';

		/**
		 * The WordLift import service.
		 */
		require_once plugin_dir_path( dirname( __FILE__ ) ) . 'includes/class-wordlift-import-service.php';

		/**
		 * The WordLift URI service.
		 */
		require_once plugin_dir_path( dirname( __FILE__ ) ) . 'includes/class-wordlift-uri-service.php';

		require_once plugin_dir_path( dirname( __FILE__ ) ) . 'includes/class-wordlift-listable.php';

		require_once plugin_dir_path( dirname( __FILE__ ) ) . 'includes/class-wordlift-property-factory.php';

		/**
		 * The WordLift rebuild service, used to rebuild the remote dataset using the local data.
		 */
		require_once plugin_dir_path( dirname( __FILE__ ) ) . 'includes/class-wordlift-rebuild-service.php';

		require_once plugin_dir_path( dirname( __FILE__ ) ) . 'includes/properties/class-wordlift-property-getter-factory.php';

		require_once plugin_dir_path( dirname( __FILE__ ) ) . 'includes/class-wordlift-attachment-service.php';

		/**
		 * Load the converters.
		 */
		require_once plugin_dir_path( dirname( __FILE__ ) ) . 'includes/intf-wordlift-post-converter.php';
		require_once plugin_dir_path( dirname( __FILE__ ) ) . 'includes/class-wordlift-abstract-post-to-jsonld-converter.php';
		require_once plugin_dir_path( dirname( __FILE__ ) ) . 'includes/class-wordlift-postid-to-jsonld-converter.php';
		require_once plugin_dir_path( dirname( __FILE__ ) ) . 'includes/class-wordlift-entity-post-to-jsonld-converter.php';
		require_once plugin_dir_path( dirname( __FILE__ ) ) . 'includes/class-wordlift-post-to-jsonld-converter.php';

		/**
		 * Load the content filter.
		 */
		require_once plugin_dir_path( dirname( __FILE__ ) ) . 'includes/class-wordlift-content-filter-service.php';

		/*
		 * Load the excerpt helper.
		 */
		require_once plugin_dir_path( dirname( __FILE__ ) ) . 'includes/class-wordlift-post-excerpt-helper.php';

		/**
		 * Load the JSON-LD service to publish entities using JSON-LD.s
		 *
		 * @since 3.8.0
		 */
		require_once plugin_dir_path( dirname( __FILE__ ) ) . 'includes/class-wordlift-jsonld-service.php';

		// The Publisher Service and the AJAX adapter.
		require_once plugin_dir_path( dirname( __FILE__ ) ) . 'includes/class-wordlift-publisher-service.php';
		require_once plugin_dir_path( dirname( __FILE__ ) ) . 'includes/class-wordlift-publisher-ajax-adapter.php';

		/**
		 * Load the WordLift key validation service.
		 */
		require_once plugin_dir_path( dirname( __FILE__ ) ) . 'includes/class-wordlift-key-validation-service.php';

		// Load the `Wordlift_Category_Taxonomy_Service` class definition.
		require_once plugin_dir_path( dirname( __FILE__ ) ) . 'includes/class-wordlift-category-taxonomy-service.php';

		// Load the `Wordlift_Event_Entity_Page_Service` class definition.
		require_once plugin_dir_path( dirname( __FILE__ ) ) . 'includes/class-wordlift-event-entity-page-service.php';

		/** Adapters. */
		require_once plugin_dir_path( dirname( __FILE__ ) ) . 'includes/class-wordlift-tinymce-adapter.php';
		require_once plugin_dir_path( dirname( __FILE__ ) ) . 'includes/class-wordlift-newrelic-adapter.php';

		/** Async Tasks. */
		require_once plugin_dir_path( dirname( __FILE__ ) ) . 'includes/wp-async-task/wp-async-task.php';
		require_once plugin_dir_path( dirname( __FILE__ ) ) . 'includes/wp-async-task/class-wordlift-sparql-query-async-task.php';

		/**
		 * The class responsible for defining all actions that occur in the admin area.
		 */
		require_once plugin_dir_path( dirname( __FILE__ ) ) . 'admin/class-wordlift-admin.php';

		/**
		 * The class to customize the entity list admin page.
		 */
		require_once plugin_dir_path( dirname( __FILE__ ) ) . 'admin/class-wordlift-admin-entity-list.php';

		/**
		 * The Entity Types Taxonomy Walker (transforms checkboxes into radios).
		 */
		require_once plugin_dir_path( dirname( __FILE__ ) ) . 'admin/class-wordlift-entity-types-taxonomy-walker.php';

		/**
		 * The Notice service.
		 */
		require_once plugin_dir_path( dirname( __FILE__ ) ) . 'admin/class-wordlift-notice-service.php';

		/**
		 * The PrimaShop adapter.
		 */
		require_once plugin_dir_path( dirname( __FILE__ ) ) . 'admin/class-wordlift-primashop-adapter.php';

		/**
		 * The WordLift Dashboard service.
		 */
		require_once plugin_dir_path( dirname( __FILE__ ) ) . 'admin/class-wordlift-admin-dashboard.php';

		/**
		 * The admin 'Install wizard' page.
		 */
		require_once plugin_dir_path( dirname( __FILE__ ) ) . 'admin/class-wordlift-admin-setup.php';

		/**
		 * The WordLift entity type list admin page controller.
		 */
		require_once plugin_dir_path( dirname( __FILE__ ) ) . 'admin/class-wordlift-admin-entity-taxonomy-list-page.php';

		/**
		 * The WordLift entity type settings admin page controller.
		 */
		require_once plugin_dir_path( dirname( __FILE__ ) ) . 'admin/class-wordlift-entity-type-settings.php';

		/**
		 * The admin 'Download Your Data' page.
		 */
		require_once plugin_dir_path( dirname( __FILE__ ) ) . 'admin/class-wordlift-download-your-data-page.php';

		/**
		 * The admin 'Download Your Data' page.
		 */
		require_once plugin_dir_path( dirname( __FILE__ ) ) . 'admin/class-wordlift-download-your-data-page.php';

		/**
		 * The admin 'WordLift Settings' page.
		 */
		require_once plugin_dir_path( dirname( __FILE__ ) ) . 'admin/intf-wordlift-admin-element.php';
		require_once plugin_dir_path( dirname( __FILE__ ) ) . 'admin/class-wordlift-admin-input-element.php';
		require_once plugin_dir_path( dirname( __FILE__ ) ) . 'admin/class-wordlift-admin-input-radio-element.php';
		require_once plugin_dir_path( dirname( __FILE__ ) ) . 'admin/class-wordlift-admin-select2-element.php';
		require_once plugin_dir_path( dirname( __FILE__ ) ) . 'admin/class-wordlift-admin-language-select-element.php';
		require_once plugin_dir_path( dirname( __FILE__ ) ) . 'admin/class-wordlift-admin-tabs-element.php';
		require_once plugin_dir_path( dirname( __FILE__ ) ) . 'admin/class-wordlift-admin-publisher-element.php';
		require_once plugin_dir_path( dirname( __FILE__ ) ) . 'admin/class-wordlift-admin-page.php';
		require_once plugin_dir_path( dirname( __FILE__ ) ) . 'admin/class-wordlift-admin-settings-page.php';
		require_once plugin_dir_path( dirname( __FILE__ ) ) . 'admin/class-wordlift-admin-settings-page-action-link.php';

		/** Admin Pages */
		require_once plugin_dir_path( dirname( __FILE__ ) ) . 'admin/class-wordlift-admin-post-edit-page.php';
		require_once plugin_dir_path( dirname( __FILE__ ) ) . 'admin/class-wordlift-admin-status-page.php';

		/**
		 * The class responsible for defining all actions that occur in the public-facing
		 * side of the site.
		 */
		require_once plugin_dir_path( dirname( __FILE__ ) ) . 'public/class-wordlift-public.php';

		/**
		 * The shortcode abstract class.
		 */
		require_once plugin_dir_path( dirname( __FILE__ ) ) . 'public/class-wordlift-shortcode.php';

		/**
		 * The Timeline shortcode.
		 */
		require_once plugin_dir_path( dirname( __FILE__ ) ) . 'public/class-wordlift-timeline-shortcode.php';

		/**
		 * The Navigator shortcode.
		 */
		require_once plugin_dir_path( dirname( __FILE__ ) ) . 'public/class-wordlift-navigator-shortcode.php';

		/**
		 * The chord shortcode.
		 */
		require_once plugin_dir_path( dirname( __FILE__ ) ) . 'public/class-wordlift-chord-shortcode.php';

		/**
		 * The geomap shortcode.
		 */
		require_once plugin_dir_path( dirname( __FILE__ ) ) . 'public/class-wordlift-geomap-shortcode.php';

		/**
		 * The entity cloud shortcode.
		 */
		require_once plugin_dir_path( dirname( __FILE__ ) ) . 'public/class-wordlift-related-entities-cloud-shortcode.php';

		/**
		 * The ShareThis service.
		 */
		require_once plugin_dir_path( dirname( __FILE__ ) ) . 'public/class-wordlift-sharethis-service.php';

		/**
		 * The SEO service.
		 */
		require_once plugin_dir_path( dirname( __FILE__ ) ) . 'public/class-wordlift-seo-service.php';

		/**
		 * The AMP service.
		 */
		require_once plugin_dir_path( dirname( __FILE__ ) ) . 'public/class-wordlift-amp-service.php';

		/** Widgets */
		require_once plugin_dir_path( dirname( __FILE__ ) ) . 'public/class-wordlift-widget.php';
		require_once plugin_dir_path( dirname( __FILE__ ) ) . 'public/class-wordlift-related-entities-cloud-widget.php';

		$this->loader = new Wordlift_Loader();

		// Instantiate a global logger.
		global $wl_logger;
		$wl_logger = Wordlift_Log_Service::get_logger( 'WordLift' );

		// Create the configuration service.
		$this->configuration_service = new Wordlift_Configuration_Service();

		// Create an entity type service instance. It'll be later bound to the init action.
		$this->entity_post_type_service = new Wordlift_Entity_Post_Type_Service( Wordlift_Entity_Service::TYPE_NAME, $this->configuration_service->get_entity_base_path() );

		// Create an entity link service instance. It'll be later bound to the post_type_link and pre_get_posts actions.
		$this->entity_link_service = new Wordlift_Entity_Link_Service( $this->entity_post_type_service, $this->configuration_service->get_entity_base_path() );

		// Create an instance of the UI service.
		$this->ui_service = new Wordlift_UI_Service();

		// Create an instance of the Thumbnail service. Later it'll be hooked to post meta events.
		$this->thumbnail_service = new Wordlift_Thumbnail_Service();

		$this->sparql_service = new Wordlift_Sparql_Service();

		// Create an instance of the Schema service.
		$schema_url_property_service = new Wordlift_Schema_Url_Property_Service( $this->sparql_service );
		$this->schema_service        = new Wordlift_Schema_Service();

		// Create an instance of the Notice service.
		$this->notice_service = new Wordlift_Notice_Service();

		// Create an instance of the Entity service, passing the UI service to draw parts of the Entity admin page.
		$this->entity_service = new Wordlift_Entity_Service( $this->ui_service );

		// Create an instance of the User service.
		$this->user_service = new Wordlift_User_Service();

		// Create a new instance of the Timeline service and Timeline shortcode.
		$this->timeline_service = new Wordlift_Timeline_Service( $this->entity_service );

		// Create a new instance of the Redirect service.
		$this->redirect_service = new Wordlift_Redirect_Service( $this->entity_service );

		// Initialize the shortcodes.
		new Wordlift_Navigator_Shortcode();
		new Wordlift_Chord_Shortcode();
		new Wordlift_Geomap_Shortcode();
		new Wordlift_Timeline_Shortcode();
		new Wordlift_Related_Entities_Cloud_Shortcode();

		// Initialize the SEO service.
		new Wordlift_Seo_Service();

		// Initialize the AMP service.
		new Wordlift_AMP_Service();

		$this->entity_types_taxonomy_walker = new Wordlift_Entity_Types_Taxonomy_Walker();

		$this->topic_taxonomy_service = new Wordlift_Topic_Taxonomy_Service();

		// Create an instance of the ShareThis service, later we hook it to the_content and the_excerpt filters.
		$this->sharethis_service = new Wordlift_ShareThis_Service();

		// Create an instance of the PrimaShop adapter.
		$this->primashop_adapter = new Wordlift_PrimaShop_Adapter();

		// Create an import service instance to hook later to WP's import function.
		$this->import_service = new Wordlift_Import_Service( $this->entity_post_type_service, $this->entity_service, $this->schema_service, $this->sparql_service, $this->configuration_service->get_dataset_uri() );

		$uri_service = new Wordlift_Uri_Service( $GLOBALS['wpdb'] );

		// Create a Rebuild Service instance, which we'll later bound to an ajax call.
		$this->rebuild_service = new Wordlift_Rebuild_Service( $this->sparql_service, $uri_service );

		$this->entity_type_service = new Wordlift_Entity_Type_Service( $this->schema_service );

		// Create the entity rating service.
		$this->rating_service = new Wordlift_Rating_Service( $this->entity_service, $this->entity_type_service, $this->notice_service );

		// Create entity list customization (wp-admin/edit.php)
		$this->entity_list_service = new Wordlift_Entity_List_Service( $this->rating_service );

		// Create a new instance of the Redirect service.
		$this->dashboard_service = new Wordlift_Dashboard_Service( $this->rating_service );

		$this->property_factory = new Wordlift_Property_Factory( $schema_url_property_service );
		$this->property_factory->register( Wordlift_Schema_Url_Property_Service::META_KEY, $schema_url_property_service );

		$attachment_service = new Wordlift_Attachment_Service();

		// Instantiate the JSON-LD service.
		$property_getter                       = Wordlift_Property_Getter_Factory::create( $this->entity_service );
		$this->entity_post_to_jsonld_converter = new Wordlift_Entity_Post_To_Jsonld_Converter( $this->entity_type_service, $this->entity_service, $this->user_service, $attachment_service, $property_getter );
		$this->post_to_jsonld_converter        = new Wordlift_Post_To_Jsonld_Converter( $this->entity_type_service, $this->entity_service, $this->user_service, $attachment_service, $this->configuration_service );
		$this->postid_to_jsonld_converter      = new Wordlift_Postid_To_Jsonld_Converter( $this->entity_service, $this->entity_post_to_jsonld_converter, $this->post_to_jsonld_converter );
		$this->jsonld_service                  = new Wordlift_Jsonld_Service( $this->entity_service, $this->postid_to_jsonld_converter );

		// Create an instance of the Key Validation service. This service is later hooked to provide an AJAX call (only for admins).
		$this->key_validation_service = new Wordlift_Key_Validation_Service();

		// Create an instance of the Publisher Service and the AJAX Adapter.
		$publisher_service            = new Wordlift_Publisher_Service();
		$this->publisher_ajax_adapter = new Wordlift_Publisher_Ajax_Adapter( $publisher_service );

		/** Adapters. */
		$this->tinymce_adapter = new Wordlift_Tinymce_Adapter( $this );

		/** Async Tasks. */
		new Wordlift_Sparql_Query_Async_Task();

		/** WordPress Admin UI. */

		// UI elements.
		$this->input_element           = new Wordlift_Admin_Input_Element();
		$this->radio_input_element     = new Wordlift_Admin_Radio_Input_Element();
		$this->select2_element         = new Wordlift_Admin_Select2_Element();
		$this->language_select_element = new Wordlift_Admin_Language_Select_Element();
		$tabs_element                  = new Wordlift_Admin_Tabs_Element();
		$this->publisher_element       = new Wordlift_Admin_Publisher_Element( $this->configuration_service, $publisher_service, $tabs_element, $this->select2_element );

		$this->download_your_data_page   = new Wordlift_Admin_Download_Your_Data_Page( $this->configuration_service );
		$this->settings_page             = new Wordlift_Admin_Settings_Page( $this->configuration_service, $this->entity_service, $this->input_element, $this->language_select_element, $this->publisher_element, $this->radio_input_element );
		$this->settings_page_action_link = new Wordlift_Admin_Settings_Page_Action_Link( $this->settings_page );

		// Pages.
		new Wordlift_Admin_Post_Edit_Page( $this );

		// create an instance of the entity type list admin page controller.
		$this->entity_type_admin_page = new Wordlift_Admin_Entity_Taxonomy_List_Page();

		// create an instance of the entity type etting admin page controller.
		$this->entity_type_settings_admin_page = new Wordlift_Admin_Entity_Type_Settings();

		/** Widgets */
		$this->related_entities_cloud_widget = new Wordlift_Related_Entities_Cloud_Widget();

		//** WordPress Admin */
		$this->download_your_data_page = new Wordlift_Admin_Download_Your_Data_Page( $this->configuration_service );
		$this->status_page             = new Wordlift_Admin_Status_Page( $this->entity_service, $this->sparql_service );

		// Create an instance of the install wizard.
		$this->admin_setup = new Wordlift_Admin_Setup( $this->configuration_service, $this->key_validation_service, $this->entity_service );

		// Create an instance of the content filter service.
		$this->content_filter_service = new Wordlift_Content_Filter_Service( $this->entity_service, $this->configuration_service );

		$this->category_taxonomy_service = new Wordlift_Category_Taxonomy_Service( $this->entity_post_type_service );

		$this->event_entity_page_service = new Wordlift_Event_Entity_Page_Service();

		// Load the debug service if WP is in debug mode.
		if ( defined( 'WP_DEBUG' ) && WP_DEBUG ) {
			require_once plugin_dir_path( dirname( __FILE__ ) ) . 'includes/class-wordlift-debug-service.php';
			new Wordlift_Debug_Service( $this->entity_service, $uri_service );
		}

	}

	/**
	 * Define the locale for this plugin for internationalization.
	 *
	 * Uses the Wordlift_i18n class in order to set the domain and to register the hook
	 * with WordPress.
	 *
	 * @since    1.0.0
	 * @access   private
	 */
	private function set_locale() {

		$plugin_i18n = new Wordlift_i18n();
		$plugin_i18n->set_domain( $this->get_plugin_name() );

		$this->loader->add_action( 'plugins_loaded', $plugin_i18n, 'load_plugin_textdomain' );

	}

	/**
	 * Register all of the hooks related to the admin area functionality
	 * of the plugin.
	 *
	 * @since    1.0.0
	 * @access   private
	 */
	private function define_admin_hooks() {

		$plugin_admin = new Wordlift_Admin(
			$this->get_plugin_name(),
			$this->get_version(),
			$this->configuration_service,
			$this->notice_service
		);

		$this->loader->add_action( 'admin_enqueue_scripts', $plugin_admin, 'enqueue_styles' );
		$this->loader->add_action( 'admin_enqueue_scripts', $plugin_admin, 'enqueue_scripts' );

		// Hook the init action to the Topic Taxonomy service.
		$this->loader->add_action( 'init', $this->topic_taxonomy_service, 'init', 0 );

		// Hook the deleted_post_meta action to the Thumbnail service.
		$this->loader->add_action( 'deleted_post_meta', $this->thumbnail_service, 'deleted_post_meta', 10, 4 );

		// Hook the added_post_meta action to the Thumbnail service.
		$this->loader->add_action( 'added_post_meta', $this->thumbnail_service, 'added_or_updated_post_meta', 10, 4 );

		// Hook the updated_post_meta action to the Thumbnail service.
		$this->loader->add_action( 'updated_post_meta', $this->thumbnail_service, 'added_or_updated_post_meta', 10, 4 );

		// Hook posts inserts (or updates) to the user service.
		$this->loader->add_action( 'wp_insert_post', $this->user_service, 'wp_insert_post', 10, 3 );

		// Hook the AJAX wl_timeline action to the Timeline service.
		$this->loader->add_action( 'wp_ajax_wl_timeline', $this->timeline_service, 'ajax_timeline' );

		// Register custom allowed redirect hosts.
		$this->loader->add_filter( 'allowed_redirect_hosts', $this->redirect_service, 'allowed_redirect_hosts' );
		// Hook the AJAX wordlift_redirect action to the Redirect service.
		$this->loader->add_action( 'wp_ajax_wordlift_redirect', $this->redirect_service, 'ajax_redirect' );
		// Hook the AJAX wordlift_redirect action to the Redirect service.
		$this->loader->add_action( 'wp_ajax_wordlift_get_stats', $this->dashboard_service, 'ajax_get_stats' );
		// Hook the AJAX wordlift_redirect action to the Redirect service.
		$this->loader->add_action( 'wp_dashboard_setup', $this->dashboard_service, 'add_dashboard_widgets' );

		// Hook save_post to the entity service to update custom fields (such as alternate labels).
		// We have a priority of 9 because we want to be executed before data is sent to Redlink.
		$this->loader->add_action( 'save_post', $this->entity_service, 'save_post', 9, 3 );
		$this->loader->add_action( 'save_post_entity', $this->rating_service, 'set_rating_for', 10, 1 );

		$this->loader->add_action( 'edit_form_before_permalink', $this->entity_service, 'edit_form_before_permalink', 10, 1 );
		$this->loader->add_action( 'in_admin_header', $this->rating_service, 'in_admin_header' );

		// Entity listing customization (wp-admin/edit.php)
		// Add custom columns
		$this->loader->add_filter( 'manage_entity_posts_columns', $this->entity_list_service, 'register_custom_columns' );
		$this->loader->add_filter( 'manage_entity_posts_custom_column', $this->entity_list_service, 'render_custom_columns', 10, 2 );
		// Add 4W selection
		$this->loader->add_action( 'restrict_manage_posts', $this->entity_list_service, 'restrict_manage_posts_classification_scope' );
		$this->loader->add_filter( 'posts_clauses', $this->entity_list_service, 'posts_clauses_classification_scope' );

		$this->loader->add_filter( 'wp_terms_checklist_args', $this->entity_types_taxonomy_walker, 'terms_checklist_args' );

		// Hook the PrimaShop adapter to <em>prima_metabox_entity_header_args</em> in order to add header support for
		// entities.
		$this->loader->add_filter( 'prima_metabox_entity_header_args', $this->primashop_adapter, 'prima_metabox_entity_header_args', 10, 2 );

		// Filter imported post meta.
		$this->loader->add_filter( 'wp_import_post_meta', $this->import_service, 'wp_import_post_meta', 10, 3 );

		// Notify the import service when an import starts and ends.
		$this->loader->add_action( 'import_start', $this->import_service, 'import_start', 10, 0 );
		$this->loader->add_action( 'import_end', $this->import_service, 'import_end', 10, 0 );

		// Hook the AJAX wl_rebuild action to the Rebuild Service.
		$this->loader->add_action( 'wp_ajax_wl_rebuild', $this->rebuild_service, 'rebuild' );

		// Hook the menu to the Download Your Data page.
		$this->loader->add_action( 'admin_menu', $this->download_your_data_page, 'admin_menu', 100, 0 );
		$this->loader->add_action( 'admin_menu', $this->status_page, 'admin_menu', 100, 0 );
		$this->loader->add_action( 'admin_menu', $this->entity_type_settings_admin_page, 'admin_menu', 100, 0 );

		// Hook the admin-ajax.php?action=wl_download_your_data&out=xyz links.
		$this->loader->add_action( 'wp_ajax_wl_download_your_data', $this->download_your_data_page, 'download_your_data', 10 );

		// Hook the AJAX wl_jsonld action to the JSON-LD service.
		$this->loader->add_action( 'wp_ajax_wl_jsonld', $this->jsonld_service, 'get' );

		// Hook the AJAX wl_validate_key action to the Key Validation service.
		$this->loader->add_action( 'wp_ajax_wl_validate_key', $this->key_validation_service, 'validate_key' );

		// Hook the `admin_init` function to the Admin Setup.
		$this->loader->add_action( 'admin_init', $this->admin_setup, 'admin_init' );

		// Hook the admin_init to the settings page.
		$this->loader->add_action( 'admin_init', $this->settings_page, 'admin_init' );

		// Hook the menu creation on the general wordlift menu creation
		$this->loader->add_action( 'wl_admin_menu', $this->settings_page, 'admin_menu', 10, 2 );

		// Hook key update.
		$this->loader->add_action( 'pre_update_option_wl_general_settings', $this->configuration_service, 'maybe_update_dataset_uri', 10, 2 );
		$this->loader->add_action( 'update_option_wl_general_settings', $this->configuration_service, 'update_key', 10, 2 );

		// Add additional action links to the WordLift plugin in the plugins page.
		$this->loader->add_filter( 'plugin_action_links_wordlift/wordlift.php', $this->settings_page_action_link, 'action_links', 10, 1 );

		// Hook the AJAX `wl_publisher` action name.
		$this->loader->add_action( 'wp_ajax_wl_publisher', $this->publisher_ajax_adapter, 'publisher' );

		// Hook row actions for the entity type list admin.
		$this->loader->add_filter( 'wl_entity_type_row_actions', $this->entity_type_admin_page, 'wl_entity_type_row_actions', 10, 2 );

		// Hook capabilities manipulation to allow access to entity type admin
		// page  on wordpress versions before 4.7.
		global $wp_version;
		if ( version_compare( $wp_version, '4.7', '<' ) ) {
			$this->loader->add_filter( 'map_meta_cap', $this->entity_type_admin_page, 'enable_admin_access_pre_47', 10, 4 );
		}

		/** Adapters. */
		$this->loader->add_filter( 'mce_external_plugins', $this->tinymce_adapter, 'mce_external_plugins', 10, 1 );

		$this->loader->add_action( 'wp_async_wl_run_sparql_query', $this->sparql_service, 'run_sparql_query', 10, 1 );

		// Hooks to restrict multisite super admin from manipulating entity types.
		if ( is_multisite() ) {
			$this->loader->add_filter( 'map_meta_cap', $this->entity_type_admin_page, 'restrict_super_admin', 10, 4 );
		}
	}

	/**
	 * Register all of the hooks related to the public-facing functionality
	 * of the plugin.
	 *
	 * @since    1.0.0
	 * @access   private
	 */
	private function define_public_hooks() {

		$plugin_public = new Wordlift_Public( $this->get_plugin_name(), $this->get_version() );

		// Register the entity post type.
		$this->loader->add_action( 'init', $this->entity_post_type_service, 'register' );

		// Bind the link generation and handling hooks to the entity link service.
		$this->loader->add_filter( 'post_type_link', $this->entity_link_service, 'post_type_link', 10, 4 );
		$this->loader->add_action( 'pre_get_posts', $this->entity_link_service, 'pre_get_posts', PHP_INT_MAX, 1 );
		$this->loader->add_filter( 'wp_unique_post_slug_is_bad_flat_slug', $this->entity_link_service, 'wp_unique_post_slug_is_bad_flat_slug', 10, 3 );
		$this->loader->add_filter( 'wp_unique_post_slug_is_bad_hierarchical_slug', $this->entity_link_service, 'wp_unique_post_slug_is_bad_hierarchical_slug', 10, 4 );

		$this->loader->add_action( 'wp_enqueue_scripts', $plugin_public, 'enqueue_styles' );
		$this->loader->add_action( 'wp_enqueue_scripts', $plugin_public, 'enqueue_scripts' );

		// Hook the content filter service to add entity links.
		$this->loader->add_filter( 'the_content', $this->content_filter_service, 'the_content' );

		// Hook the AJAX wl_timeline action to the Timeline service.
		$this->loader->add_action( 'wp_ajax_nopriv_wl_timeline', $this->timeline_service, 'ajax_timeline' );

		// Hook the ShareThis service.
		$this->loader->add_filter( 'the_content', $this->sharethis_service, 'the_content', 99 );
		$this->loader->add_filter( 'the_excerpt', $this->sharethis_service, 'the_excerpt', 99 );

		// Hook the AJAX wl_jsonld action to the JSON-LD service.
		$this->loader->add_action( 'wp_ajax_nopriv_wl_jsonld', $this->jsonld_service, 'get' );

		// Hook the `pre_get_posts` action to the `Wordlift_Category_Taxonomy_Service`
		// in order to tweak WP's `WP_Query` to include entities in queries related
		// to categories.
		$this->loader->add_action( 'pre_get_posts', $this->category_taxonomy_service, 'pre_get_posts', 10, 1 );

		/*
		 * Hook the `pre_get_posts` action to the `Wordlift_Event_Entity_Page_Service`
		 * in order to tweak WP's `WP_Query` to show event related entities in reverse
		 * order of start time.
		 */
		$this->loader->add_action( 'pre_get_posts', $this->event_entity_page_service, 'pre_get_posts', 10, 1 );

		$this->loader->add_action( 'wp_async_wl_run_sparql_query', $this->sparql_service, 'run_sparql_query', 10, 1 );

	}

	/**
	 * Run the loader to execute all of the hooks with WordPress.
	 *
	 * @since    1.0.0
	 */
	public function run() {
		$this->loader->run();
	}

	/**
	 * The name of the plugin used to uniquely identify it within the context of
	 * WordPress and to define internationalization functionality.
	 *
	 * @since     1.0.0
	 * @return    string    The name of the plugin.
	 */
	public function get_plugin_name() {
		return $this->plugin_name;
	}

	/**
	 * The reference to the class that orchestrates the hooks with the plugin.
	 *
	 * @since     1.0.0
	 * @return    Wordlift_Loader    Orchestrates the hooks of the plugin.
	 */
	public function get_loader() {
		return $this->loader;
	}

	/**
	 * Retrieve the version number of the plugin.
	 *
	 * @since     1.0.0
	 * @return    string    The version number of the plugin.
	 */
	public function get_version() {
		return $this->version;
	}

}<|MERGE_RESOLUTION|>--- conflicted
+++ resolved
@@ -494,11 +494,7 @@
 	public function __construct() {
 
 		$this->plugin_name = 'wordlift';
-<<<<<<< HEAD
 		$this->version     = '3.14.0-dev';
-=======
-		$this->version     = '3.13.2';
->>>>>>> 5463c452
 		$this->load_dependencies();
 		$this->set_locale();
 		$this->define_admin_hooks();
