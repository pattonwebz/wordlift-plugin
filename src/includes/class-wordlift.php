--- conflicted
+++ resolved
@@ -508,9 +508,6 @@
 	protected $batch_analysis_service;
 
 	/**
-<<<<<<< HEAD
-	 * The {@link Wordlift_Entity_Type_Adapter} instance.
-=======
 	 * The {@link Wordlift_Sample_Data_Service} instance.
 	 *
 	 * @since  3.12.0
@@ -530,7 +527,6 @@
 
 	/**
 	 * {@link Wordlift}'s singleton instance.
->>>>>>> e67402dc
 	 *
 	 * @since  3.15.0
 	 * @access protected
@@ -801,11 +797,7 @@
 		/** Adapters. */
 		require_once plugin_dir_path( dirname( __FILE__ ) ) . 'includes/class-wordlift-tinymce-adapter.php';
 		require_once plugin_dir_path( dirname( __FILE__ ) ) . 'includes/class-wordlift-newrelic-adapter.php';
-<<<<<<< HEAD
-		require_once plugin_dir_path( dirname( __FILE__ ) ) . 'includes/class-wordlift-entity-type-adapter.php';
-=======
 		require_once plugin_dir_path( dirname( __FILE__ ) ) . 'includes/class-wordlift-sample-data-ajax-adapter.php';
->>>>>>> e67402dc
 
 		/** Async Tasks. */
 		require_once plugin_dir_path( dirname( __FILE__ ) ) . 'includes/wp-async-task/wp-async-task.php';
@@ -1265,12 +1257,8 @@
 
 		$this->loader->add_action( 'wp_async_wl_run_sparql_query', $this->sparql_service, 'run_sparql_query', 10, 1 );
 
-<<<<<<< HEAD
-		$this->loader->add_action( 'save_post', $this->entity_type_adapter, 'save_post', 9, 3 );
-=======
 		$this->loader->add_action( 'wp_ajax_wl_sample_data_create', $this->sample_data_ajax_adapter, 'create' );
 		$this->loader->add_action( 'wp_ajax_wl_sample_data_delete', $this->sample_data_ajax_adapter, 'delete' );
->>>>>>> e67402dc
 
 		// Hooks to restrict multisite super admin from manipulating entity types.
 		if ( is_multisite() ) {
