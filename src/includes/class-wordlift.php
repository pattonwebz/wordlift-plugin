<?php

/**
 * The file that defines the core plugin class
 *
 * A class definition that includes attributes and functions used across both the
 * public-facing side of the site and the admin area.
 *
 * @link       https://wordlift.io
 * @since      1.0.0
 *
 * @package    Wordlift
 * @subpackage Wordlift/includes
 */

/**
 * The core plugin class.
 *
 * This is used to define internationalization, admin-specific hooks, and
 * public-facing site hooks.
 *
 * Also maintains the unique identifier of this plugin as well as the current
 * version of the plugin.
 *
 * @since      1.0.0
 * @package    Wordlift
 * @subpackage Wordlift/includes
 * @author     WordLift <hello@wordlift.io>
 */
class Wordlift {

	/**
	 * The loader that's responsible for maintaining and registering all hooks that power
	 * the plugin.
	 *
	 * @since    1.0.0
	 * @access   protected
	 * @var      Wordlift_Loader $loader Maintains and registers all hooks for the plugin.
	 */
	protected $loader;

	/**
	 * The unique identifier of this plugin.
	 *
	 * @since    1.0.0
	 * @access   protected
	 * @var      string $plugin_name The string used to uniquely identify this plugin.
	 */
	protected $plugin_name;

	/**
	 * The current version of the plugin.
	 *
	 * @since    1.0.0
	 * @access   protected
	 * @var      string $version The current version of the plugin.
	 */
	protected $version;

	/**
	 * The {@link Wordlift_Tinymce_Adapter} instance.
	 *
	 * @since  3.12.0
	 * @access protected
	 * @var \Wordlift_Tinymce_Adapter $tinymce_adapter The {@link Wordlift_Tinymce_Adapter} instance.
	 */
	protected $tinymce_adapter;

	/**
	 * The Thumbnail service.
	 *
	 * @since  3.1.5
	 * @access private
	 * @var \Wordlift_Thumbnail_Service $thumbnail_service The Thumbnail service.
	 */
	private $thumbnail_service;

	/**
	 * The UI service.
	 *
	 * @since  3.2.0
	 * @access private
	 * @var \Wordlift_UI_Service $ui_service The UI service.
	 */
	private $ui_service;

	/**
	 * The Schema service.
	 *
	 * @since  3.3.0
	 * @access private
	 * @var \Wordlift_Schema_Service $schema_service The Schema service.
	 */
	private $schema_service;

	/**
	 * The Entity service.
	 *
	 * @since  3.1.0
	 * @access protected
	 * @var \Wordlift_Entity_Service $entity_service The Entity service.
	 */
	protected $entity_service;

	/**
	 * The Topic Taxonomy service.
	 *
	 * @since  3.5.0
	 * @access private
	 * @var \Wordlift_Topic_Taxonomy_Service The Topic Taxonomy service.
	 */
	private $topic_taxonomy_service;

	/**
	 * The User service.
	 *
	 * @since  3.1.7
	 * @access protected
	 * @var \Wordlift_User_Service $user_service The User service.
	 */
	protected $user_service;

	/**
	 * The Timeline service.
	 *
	 * @since  3.1.0
	 * @access private
	 * @var \Wordlift_Timeline_Service $timeline_service The Timeline service.
	 */
	private $timeline_service;

	/**
	 * The Redirect service.
	 *
	 * @since  3.2.0
	 * @access private
	 * @var \Wordlift_Redirect_Service $redirect_service The Redirect service.
	 */
	private $redirect_service;

	/**
	 * The Notice service.
	 *
	 * @since  3.3.0
	 * @access private
	 * @var \Wordlift_Notice_Service $notice_service The Notice service.
	 */
	private $notice_service;

	/**
	 * The Entity list customization.
	 *
	 * @since  3.3.0
	 * @access private
	 * @var \Wordlift_Entity_List_Service $entity_list_service The Entity list service.
	 */
	private $entity_list_service;

	/**
	 * The Entity Types Taxonomy Walker.
	 *
	 * @since  3.1.0
	 * @access private
	 * @var \Wordlift_Entity_Types_Taxonomy_Walker $entity_types_taxonomy_walker The Entity Types Taxonomy Walker
	 */
	private $entity_types_taxonomy_walker;

	/**
	 * The ShareThis service.
	 *
	 * @since  3.2.0
	 * @access private
	 * @var \Wordlift_ShareThis_Service $sharethis_service The ShareThis service.
	 */
	private $sharethis_service;

	/**
	 * The PrimaShop adapter.
	 *
	 * @since  3.2.3
	 * @access private
	 * @var \Wordlift_PrimaShop_Adapter $primashop_adapter The PrimaShop adapter.
	 */
	private $primashop_adapter;

	/**
	 * The WordLift Dashboard adapter.
	 *
	 * @since  3.4.0
	 * @access private
	 * @var \Wordlift_Dashboard_Service $dashboard_service The WordLift Dashboard service;
	 */
	private $dashboard_service;

	/**
	 * The entity type service.
	 *
	 * @since  3.6.0
	 * @access private
	 * @var \Wordlift_Entity_Post_Type_Service
	 */
	private $entity_post_type_service;

	/**
	 * The entity link service used to mangle links to entities with a custom slug or even w/o a slug.
	 *
	 * @since  3.6.0
	 * @access private
	 * @var \Wordlift_Entity_Link_Service
	 */
	private $entity_link_service;

	/**
	 * A {@link Wordlift_Sparql_Service} instance.
	 *
	 * @var    3.6.0
	 * @access private
	 * @var \Wordlift_Sparql_Service $sparql_service A {@link Wordlift_Sparql_Service} instance.
	 */
	private $sparql_service;

	/**
	 * A {@link Wordlift_Import_Service} instance.
	 *
	 * @since  3.6.0
	 * @access private
	 * @var \Wordlift_Import_Service $import_service A {@link Wordlift_Import_Service} instance.
	 */
	private $import_service;

	/**
	 * A {@link Wordlift_Rebuild_Service} instance.
	 *
	 * @since  3.6.0
	 * @access private
	 * @var \Wordlift_Rebuild_Service $rebuild_service A {@link Wordlift_Rebuild_Service} instance.
	 */
	private $rebuild_service;

	/**
	 * A {@link Wordlift_Jsonld_Service} instance.
	 *
	 * @since  3.7.0
	 * @access protected
	 * @var \Wordlift_Jsonld_Service $jsonld_service A {@link Wordlift_Jsonld_Service} instance.
	 */
	protected $jsonld_service;

	/**
	 *
	 * @since  3.7.0
	 * @access private
	 * @var \Wordlift_Property_Factory $property_factory
	 */
	private $property_factory;

	/**
	 * The 'Download Your Data' page.
	 *
	 * @since  3.6.0
	 * @access private
	 * @var \Wordlift_Admin_Download_Your_Data_Page $download_your_data_page The 'Download Your Data' page.
	 */
	private $download_your_data_page;

	/**
	 * The 'WordLift Settings' page.
	 *
	 * @since  3.11.0
	 * @access protected
	 * @var \Wordlift_Admin_Settings_Page $settings_page The 'WordLift Settings' page.
	 */
	protected $settings_page;

	/**
	 * The install wizard page.
	 *
	 * @since  3.9.0
	 * @access private
	 * @var \Wordlift_Admin_Setup $admin_setup The Install wizard.
	 */
	private $admin_setup;

	/**
	 * The Content Filter Service hooks up to the 'the_content' filter and provides
	 * linking of entities to their pages.
	 *
	 * @since  3.8.0
	 * @access private
	 * @var \Wordlift_Content_Filter_Service $content_filter_service A {@link Wordlift_Content_Filter_Service} instance.
	 */
	private $content_filter_service;

	/**
	 * A {@link Wordlift_Key_Validation_Service} instance.
	 *
	 * @since  3.9.0
	 * @access private
	 * @var Wordlift_Key_Validation_Service $key_validation_service A {@link Wordlift_Key_Validation_Service} instance.
	 */
	private $key_validation_service;

	/**
	 * A {@link Wordlift_Rating_Service} instance.
	 *
	 * @since  3.10.0
	 * @access private
	 * @var \Wordlift_Rating_Service $rating_service A {@link Wordlift_Rating_Service} instance.
	 */
	private $rating_service;

	/**
	 * A {@link Wordlift_Post_To_Jsonld_Converter} instance.
	 *
	 * @since  3.10.0
	 * @access protected
	 * @var \Wordlift_Post_To_Jsonld_Converter $post_to_jsonld_converter A {@link Wordlift_Post_To_Jsonld_Converter} instance.
	 */
	protected $post_to_jsonld_converter;

	/**
	 * A {@link Wordlift_Configuration_Service} instance.
	 *
	 * @since  3.10.0
	 * @access protected
	 * @var \Wordlift_Configuration_Service $configuration_service A {@link Wordlift_Configuration_Service} instance.
	 */
	protected $configuration_service;

	/**
	 * A {@link Wordlift_Entity_Type_Service} instance.
	 *
	 * @since  3.10.0
	 * @access protected
	 * @var \Wordlift_Entity_Type_Service $entity_type_service A {@link Wordlift_Entity_Type_Service} instance.
	 */
	protected $entity_type_service;

	/**
	 * A {@link Wordlift_Entity_Post_To_Jsonld_Converter} instance.
	 *
	 * @since  3.10.0
	 * @access protected
	 * @var \Wordlift_Entity_Post_To_Jsonld_Converter $entity_post_to_jsonld_converter A {@link Wordlift_Entity_Post_To_Jsonld_Converter} instance.
	 */
	protected $entity_post_to_jsonld_converter;

	/**
	 * A {@link Wordlift_Postid_To_Jsonld_Converter} instance.
	 *
	 * @since  3.10.0
	 * @access protected
	 * @var \Wordlift_Postid_To_Jsonld_Converter $postid_to_jsonld_converter A {@link Wordlift_Postid_To_Jsonld_Converter} instance.
	 */
	protected $postid_to_jsonld_converter;

	/**
	 * The {@link Wordlift_Admin_Status_Page} class.
	 *
	 * @since  3.9.8
	 * @access private
	 * @var \Wordlift_Admin_Status_Page $status_page The {@link Wordlift_Admin_Status_Page} class.
	 */
	private $status_page;

	/**
	 * The {@link Wordlift_Category_Taxonomy_Service} instance.
	 *
	 * @since  3.11.0
	 * @access protected
	 * @var \Wordlift_Category_Taxonomy_Service $category_taxonomy_service The {@link Wordlift_Category_Taxonomy_Service} instance.
	 */
	protected $category_taxonomy_service;

	/**
	 * The {@link Wordlift_Event_Entity_Page_Service} instance.
	 *
	 * @since  3.11.0
	 * @access protected
	 * @var \Wordlift_Event_Entity_Page_Service $event_entity_page_service The {@link Wordlift_Event_Entity_Page_Service} instance.
	 */
	protected $event_entity_page_service;

	/**
	 * The {@link Wordlift_Admin_Settings_Page_Action_Link} class.
	 *
	 * @since  3.11.0
	 * @access protected
	 * @var \Wordlift_Admin_Settings_Page_Action_Link $settings_page_action_link The {@link Wordlift_Admin_Settings_Page_Action_Link} class.
	 */
	protected $settings_page_action_link;

	/**
	 * The {@link Wordlift_Publisher_Ajax_Adapter} instance.
	 *
	 * @since  3.11.0
	 * @access protected
	 * @var \Wordlift_Publisher_Ajax_Adapter $publisher_ajax_adapter The {@link Wordlift_Publisher_Ajax_Adapter} instance.
	 */
	protected $publisher_ajax_adapter;

	/**
	 * The {@link Wordlift_Admin_Input_Element} element renderer.
	 *
	 * @since  3.11.0
	 * @access protected
	 * @var \Wordlift_Admin_Input_Element $input_element The {@link Wordlift_Admin_Input_Element} element renderer.
	 */
	protected $input_element;

	/**
	 * The {@link Wordlift_Admin_Language_Select_Element} element renderer.
	 *
	 * @since  3.11.0
	 * @access protected
	 * @var \Wordlift_Admin_Language_Select_Element $language_select_element The {@link Wordlift_Admin_Language_Select_Element} element renderer.
	 */
	protected $language_select_element;

	/**
	 * The {@link Wordlift_Admin_Publisher_Element} element renderer.
	 *
	 * @since  3.11.0
	 * @access protected
	 * @var \Wordlift_Admin_Publisher_Element $publisher_element The {@link Wordlift_Admin_Publisher_Element} element renderer.
	 */
	protected $publisher_element;

	/**
	 * The {@link Wordlift_Admin_Select2_Element} element renderer.
	 *
	 * @since  3.11.0
	 * @access protected
	 * @var \Wordlift_Admin_Select2_Element $select2_element The {@link Wordlift_Admin_Select2_Element} element renderer.
	 */
	protected $select2_element;

	/**
	 * The controller for the entity type list admin page
	 *
	 * @since  3.11.0
	 * @access private
	 * @var \Wordlift_Admin_Entity_Taxonomy_List_Page $entity_type_admin_page The {@link Wordlift_Admin_Entity_Taxonomy_List_Page} class.
	 */
	private $entity_type_admin_page;

	/**
	 * The controller for the entity type settings admin page
	 *
	 * @since  3.11.0
	 * @access private
	 * @var \Wordlift_Admin_Entity_Type_Settings $entity_type_settings_admin_page The {@link Wordlift_Admin_Entity_Type_Settings} class.
	 */
	private $entity_type_settings_admin_page;

	/**
	 * The {@link Wordlift_Related_Entities_Cloud_Widget} instance.
	 *
	 * @since  3.11.0
	 * @access protected
	 * @var \Wordlift_Related_Entities_Cloud_Widget $related_entities_cloud_widget The {@link Wordlift_Related_Entities_Cloud_Widget} instance.
	 */
	protected $related_entities_cloud_widget;

	/**
	 * {@link Wordlift}'s singleton instance.
	 *
	 * @since  3.11.2
	 *
	 * @since  3.11.2
	 * @access private
	 * @var Wordlift $instance {@link Wordlift}'s singleton instance.
	 */
	private static $instance;

	/**
	 * Define the core functionality of the plugin.
	 *
	 * Set the plugin name and the plugin version that can be used throughout the plugin.
	 * Load the dependencies, define the locale, and set the hooks for the admin area and
	 * the public-facing side of the site.
	 *
	 * @since    1.0.0
	 */
	public function __construct() {

		$this->plugin_name = 'wordlift';
<<<<<<< HEAD
		$this->version     = '3.13.0-dev';
=======
		$this->version     = '3.12.2';
>>>>>>> f7d774bf
		$this->load_dependencies();
		$this->set_locale();
		$this->define_admin_hooks();
		$this->define_public_hooks();

		self::$instance = $this;

	}

	/**
	 * Get the singleton instance.
	 *
	 * @since 3.11.2
	 *
	 * @return Wordlift The {@link Wordlift} singleton instance.
	 */
	public static function get_instance() {

		return self::$instance;
	}

	/**
	 * Load the required dependencies for this plugin.
	 *
	 * Include the following files that make up the plugin:
	 *
	 * - Wordlift_Loader. Orchestrates the hooks of the plugin.
	 * - Wordlift_i18n. Defines internationalization functionality.
	 * - Wordlift_Admin. Defines all hooks for the admin area.
	 * - Wordlift_Public. Defines all hooks for the public side of the site.
	 *
	 * Create an instance of the loader which will be used to register the hooks
	 * with WordPress.
	 *
	 * @since    1.0.0
	 * @access   private
	 */
	private function load_dependencies() {

		/**
		 * The class responsible for orchestrating the actions and filters of the
		 * core plugin.
		 */
		require_once plugin_dir_path( dirname( __FILE__ ) ) . 'includes/class-wordlift-loader.php';

		/**
		 * The class responsible for defining internationalization functionality
		 * of the plugin.
		 */
		require_once plugin_dir_path( dirname( __FILE__ ) ) . 'includes/class-wordlift-i18n.php';

		/**
		 * WordLift's supported languages.
		 */
		require_once plugin_dir_path( dirname( __FILE__ ) ) . 'includes/class-wordlift-languages.php';

		/**
		 * Provide support functions to sanitize data.
		 */
		require_once plugin_dir_path( dirname( __FILE__ ) ) . 'includes/class-wordlift-sanitizer.php';

		/**
		 * The Redirect service.
		 */
		require_once plugin_dir_path( dirname( __FILE__ ) ) . 'includes/class-wordlift-redirect-service.php';

		/**
		 * The Log service.
		 */
		require_once plugin_dir_path( dirname( __FILE__ ) ) . 'includes/class-wordlift-log-service.php';

		/**
		 * The configuration service.
		 */
		require_once plugin_dir_path( dirname( __FILE__ ) ) . 'includes/class-wordlift-configuration-service.php';

		/**
		 * The entity post type service (this is the WordPress post type, not the entity schema type).
		 */
		require_once plugin_dir_path( dirname( __FILE__ ) ) . 'includes/class-wordlift-entity-post-type-service.php';

		/**
		 * The entity type service (i.e. the schema type).
		 */
		require_once plugin_dir_path( dirname( __FILE__ ) ) . 'includes/class-wordlift-entity-type-service.php';

		/**
		 * The entity link service.
		 */
		require_once plugin_dir_path( dirname( __FILE__ ) ) . 'includes/class-wordlift-entity-link-service.php';

		/**
		 * The Query builder.
		 */
		require_once plugin_dir_path( dirname( __FILE__ ) ) . 'includes/class-wordlift-query-builder.php';

		/**
		 * The Schema service.
		 */
		require_once plugin_dir_path( dirname( __FILE__ ) ) . 'includes/class-wordlift-schema-service.php';

		/**
		 * The schema:url property service.
		 */
		require_once plugin_dir_path( dirname( __FILE__ ) ) . 'includes/class-wordlift-property-service.php';
		require_once plugin_dir_path( dirname( __FILE__ ) ) . 'includes/class-wordlift-schema-url-property-service.php';

		/**
		 * The UI service.
		 */
		require_once plugin_dir_path( dirname( __FILE__ ) ) . 'includes/class-wordlift-ui-service.php';

		/**
		 * The Thumbnail service.
		 */
		require_once plugin_dir_path( dirname( __FILE__ ) ) . 'includes/class-wordlift-thumbnail-service.php';

		/**
		 * The Entity Types Taxonomy service.
		 */
		require_once plugin_dir_path( dirname( __FILE__ ) ) . 'includes/class-wordlift-entity-types-taxonomy-service.php';

		/**
		 * The Entity service.
		 */
		require_once plugin_dir_path( dirname( __FILE__ ) ) . 'includes/class-wordlift-entity-service.php';

		// Add the entity rating service.
		require_once plugin_dir_path( dirname( __FILE__ ) ) . 'includes/class-wordlift-rating-service.php';

		/**
		 * The User service.
		 */
		require_once plugin_dir_path( dirname( __FILE__ ) ) . 'includes/class-wordlift-user-service.php';

		/**
		 * The Timeline service.
		 */
		require_once plugin_dir_path( dirname( __FILE__ ) ) . 'includes/class-wordlift-timeline-service.php';

		/**
		 * The Topic Taxonomy service.
		 */
		require_once plugin_dir_path( dirname( __FILE__ ) ) . 'includes/class-wordlift-topic-taxonomy-service.php';

		/**
		 * The SPARQL service.
		 */
		require_once plugin_dir_path( dirname( __FILE__ ) ) . 'includes/class-wordlift-sparql-service.php';

		/**
		 * The WordLift import service.
		 */
		require_once plugin_dir_path( dirname( __FILE__ ) ) . 'includes/class-wordlift-import-service.php';

		/**
		 * The WordLift URI service.
		 */
		require_once plugin_dir_path( dirname( __FILE__ ) ) . 'includes/class-wordlift-uri-service.php';

		require_once plugin_dir_path( dirname( __FILE__ ) ) . 'includes/class-wordlift-listable.php';

		require_once plugin_dir_path( dirname( __FILE__ ) ) . 'includes/class-wordlift-property-factory.php';

		/**
		 * The WordLift rebuild service, used to rebuild the remote dataset using the local data.
		 */
		require_once plugin_dir_path( dirname( __FILE__ ) ) . 'includes/class-wordlift-rebuild-service.php';

		require_once plugin_dir_path( dirname( __FILE__ ) ) . 'includes/properties/class-wordlift-property-getter-factory.php';

		require_once plugin_dir_path( dirname( __FILE__ ) ) . 'includes/class-wordlift-attachment-service.php';

		/**
		 * Load the converters.
		 */
		require_once plugin_dir_path( dirname( __FILE__ ) ) . 'includes/intf-wordlift-post-converter.php';
		require_once plugin_dir_path( dirname( __FILE__ ) ) . 'includes/class-wordlift-abstract-post-to-jsonld-converter.php';
		require_once plugin_dir_path( dirname( __FILE__ ) ) . 'includes/class-wordlift-postid-to-jsonld-converter.php';
		require_once plugin_dir_path( dirname( __FILE__ ) ) . 'includes/class-wordlift-entity-post-to-jsonld-converter.php';
		require_once plugin_dir_path( dirname( __FILE__ ) ) . 'includes/class-wordlift-post-to-jsonld-converter.php';

		/**
		 * Load the content filter.
		 */
		require_once plugin_dir_path( dirname( __FILE__ ) ) . 'includes/class-wordlift-content-filter-service.php';

		/*
		 * Load the excerpt helper.
		 */
		require_once plugin_dir_path( dirname( __FILE__ ) ) . 'includes/class-wordlift-post-excerpt-helper.php';

		/**
		 * Load the JSON-LD service to publish entities using JSON-LD.s
		 *
		 * @since 3.8.0
		 */
		require_once plugin_dir_path( dirname( __FILE__ ) ) . 'includes/class-wordlift-jsonld-service.php';

		// The Publisher Service and the AJAX adapter.
		require_once plugin_dir_path( dirname( __FILE__ ) ) . 'includes/class-wordlift-publisher-service.php';
		require_once plugin_dir_path( dirname( __FILE__ ) ) . 'includes/class-wordlift-publisher-ajax-adapter.php';

		/**
		 * Load the WordLift key validation service.
		 */
		require_once plugin_dir_path( dirname( __FILE__ ) ) . 'includes/class-wordlift-key-validation-service.php';

		// Load the `Wordlift_Category_Taxonomy_Service` class definition.
		require_once plugin_dir_path( dirname( __FILE__ ) ) . 'includes/class-wordlift-category-taxonomy-service.php';

		// Load the `Wordlift_Event_Entity_Page_Service` class definition.
		require_once plugin_dir_path( dirname( __FILE__ ) ) . 'includes/class-wordlift-event-entity-page-service.php';

		/** Adapters. */
		require_once plugin_dir_path( dirname( __FILE__ ) ) . 'includes/class-wordlift-tinymce-adapter.php';
		require_once plugin_dir_path( dirname( __FILE__ ) ) . 'includes/class-wordlift-newrelic-adapter.php';

		/**
		 * The class responsible for defining all actions that occur in the admin area.
		 */
		require_once plugin_dir_path( dirname( __FILE__ ) ) . 'admin/class-wordlift-admin.php';

		/**
		 * The class to customize the entity list admin page.
		 */
		require_once plugin_dir_path( dirname( __FILE__ ) ) . 'admin/class-wordlift-admin-entity-list.php';

		/**
		 * The Entity Types Taxonomy Walker (transforms checkboxes into radios).
		 */
		require_once plugin_dir_path( dirname( __FILE__ ) ) . 'admin/class-wordlift-entity-types-taxonomy-walker.php';

		/**
		 * The Notice service.
		 */
		require_once plugin_dir_path( dirname( __FILE__ ) ) . 'admin/class-wordlift-notice-service.php';

		/**
		 * The PrimaShop adapter.
		 */
		require_once plugin_dir_path( dirname( __FILE__ ) ) . 'admin/class-wordlift-primashop-adapter.php';

		/**
		 * The WordLift Dashboard service.
		 */
		require_once plugin_dir_path( dirname( __FILE__ ) ) . 'admin/class-wordlift-admin-dashboard.php';

		/**
		 * The admin 'Install wizard' page.
		 */
		require_once plugin_dir_path( dirname( __FILE__ ) ) . 'admin/class-wordlift-admin-setup.php';

		/**
		 * The WordLift entity type list admin page controller.
		 */
		require_once plugin_dir_path( dirname( __FILE__ ) ) . 'admin/class-wordlift-admin-entity-taxonomy-list-page.php';

		/**
		 * The WordLift entity type settings admin page controller.
		 */
		require_once plugin_dir_path( dirname( __FILE__ ) ) . 'admin/class-wordlift-entity-type-settings.php';

		/**
		 * The admin 'Download Your Data' page.
		 */
		require_once plugin_dir_path( dirname( __FILE__ ) ) . 'admin/class-wordlift-download-your-data-page.php';

		/**
		 * The admin 'Download Your Data' page.
		 */
		require_once plugin_dir_path( dirname( __FILE__ ) ) . 'admin/class-wordlift-download-your-data-page.php';

		/**
		 * The admin 'WordLift Settings' page.
		 */
		require_once plugin_dir_path( dirname( __FILE__ ) ) . 'admin/intf-wordlift-admin-element.php';
		require_once plugin_dir_path( dirname( __FILE__ ) ) . 'admin/class-wordlift-admin-input-element.php';
		require_once plugin_dir_path( dirname( __FILE__ ) ) . 'admin/class-wordlift-admin-select2-element.php';
		require_once plugin_dir_path( dirname( __FILE__ ) ) . 'admin/class-wordlift-admin-language-select-element.php';
		require_once plugin_dir_path( dirname( __FILE__ ) ) . 'admin/class-wordlift-admin-tabs-element.php';
		require_once plugin_dir_path( dirname( __FILE__ ) ) . 'admin/class-wordlift-admin-publisher-element.php';
		require_once plugin_dir_path( dirname( __FILE__ ) ) . 'admin/class-wordlift-admin-page.php';
		require_once plugin_dir_path( dirname( __FILE__ ) ) . 'admin/class-wordlift-admin-settings-page.php';
		require_once plugin_dir_path( dirname( __FILE__ ) ) . 'admin/class-wordlift-admin-settings-page-action-link.php';

		/** Admin Pages */
		require_once plugin_dir_path( dirname( __FILE__ ) ) . 'admin/class-wordlift-admin-post-edit-page.php';
		require_once plugin_dir_path( dirname( __FILE__ ) ) . 'admin/class-wordlift-admin-status-page.php';

		/**
		 * The class responsible for defining all actions that occur in the public-facing
		 * side of the site.
		 */
		require_once plugin_dir_path( dirname( __FILE__ ) ) . 'public/class-wordlift-public.php';

		/**
		 * The shortcode abstract class.
		 */
		require_once plugin_dir_path( dirname( __FILE__ ) ) . 'public/class-wordlift-shortcode.php';

		/**
		 * The Timeline shortcode.
		 */
		require_once plugin_dir_path( dirname( __FILE__ ) ) . 'public/class-wordlift-timeline-shortcode.php';

		/**
		 * The Navigator shortcode.
		 */
		require_once plugin_dir_path( dirname( __FILE__ ) ) . 'public/class-wordlift-navigator-shortcode.php';

		/**
		 * The chord shortcode.
		 */
		require_once plugin_dir_path( dirname( __FILE__ ) ) . 'public/class-wordlift-chord-shortcode.php';

		/**
		 * The geomap shortcode.
		 */
		require_once plugin_dir_path( dirname( __FILE__ ) ) . 'public/class-wordlift-geomap-shortcode.php';

		/**
		 * The entity cloud shortcode.
		 */
		require_once plugin_dir_path( dirname( __FILE__ ) ) . 'public/class-wordlift-related-entities-cloud-shortcode.php';

		/**
		 * The ShareThis service.
		 */
		require_once plugin_dir_path( dirname( __FILE__ ) ) . 'public/class-wordlift-sharethis-service.php';

		/**
		 * The SEO service.
		 */
		require_once plugin_dir_path( dirname( __FILE__ ) ) . 'public/class-wordlift-seo-service.php';

		/**
		 * The AMP service.
		 */
		require_once plugin_dir_path( dirname( __FILE__ ) ) . 'public/class-wordlift-amp-service.php';

		/** Widgets */
		require_once plugin_dir_path( dirname( __FILE__ ) ) . 'public/class-wordlift-widget.php';
		require_once plugin_dir_path( dirname( __FILE__ ) ) . 'public/class-wordlift-related-entities-cloud-widget.php';

		$this->loader = new Wordlift_Loader();

		// Instantiate a global logger.
		global $wl_logger;
		$wl_logger = Wordlift_Log_Service::get_logger( 'WordLift' );

		// Create the configuration service.
		$this->configuration_service = new Wordlift_Configuration_Service();

		// Create an entity type service instance. It'll be later bound to the init action.
		$this->entity_post_type_service = new Wordlift_Entity_Post_Type_Service( Wordlift_Entity_Service::TYPE_NAME, $this->configuration_service->get_entity_base_path() );

		// Create an entity link service instance. It'll be later bound to the post_type_link and pre_get_posts actions.
		$this->entity_link_service = new Wordlift_Entity_Link_Service( $this->entity_post_type_service, $this->configuration_service->get_entity_base_path() );

		// Create an instance of the UI service.
		$this->ui_service = new Wordlift_UI_Service();

		// Create an instance of the Thumbnail service. Later it'll be hooked to post meta events.
		$this->thumbnail_service = new Wordlift_Thumbnail_Service();

		$this->sparql_service = new Wordlift_Sparql_Service();

		// Create an instance of the Schema service.
		$schema_url_property_service = new Wordlift_Schema_Url_Property_Service( $this->sparql_service );
		$this->schema_service        = new Wordlift_Schema_Service();

		// Create an instance of the Notice service.
		$this->notice_service = new Wordlift_Notice_Service();

		// Create an instance of the Entity service, passing the UI service to draw parts of the Entity admin page.
		$this->entity_service = new Wordlift_Entity_Service( $this->ui_service );

		// Create an instance of the User service.
		$this->user_service = new Wordlift_User_Service();

		// Create a new instance of the Timeline service and Timeline shortcode.
		$this->timeline_service = new Wordlift_Timeline_Service( $this->entity_service );

		// Create a new instance of the Redirect service.
		$this->redirect_service = new Wordlift_Redirect_Service( $this->entity_service );

		// Initialize the shortcodes.
		new Wordlift_Navigator_Shortcode();
		new Wordlift_Chord_Shortcode();
		new Wordlift_Geomap_Shortcode();
		new Wordlift_Timeline_Shortcode();
		new Wordlift_Related_Entities_Cloud_Shortcode();

		// Initialize the SEO service.
		new Wordlift_Seo_Service();

		// Initialize the AMP service.
		new Wordlift_AMP_Service();

		$this->entity_types_taxonomy_walker = new Wordlift_Entity_Types_Taxonomy_Walker();

		$this->topic_taxonomy_service = new Wordlift_Topic_Taxonomy_Service();

		// Create an instance of the ShareThis service, later we hook it to the_content and the_excerpt filters.
		$this->sharethis_service = new Wordlift_ShareThis_Service();

		// Create an instance of the PrimaShop adapter.
		$this->primashop_adapter = new Wordlift_PrimaShop_Adapter();

		// Create an import service instance to hook later to WP's import function.
		$this->import_service = new Wordlift_Import_Service( $this->entity_post_type_service, $this->entity_service, $this->schema_service, $this->sparql_service, $this->configuration_service->get_dataset_uri() );

		$uri_service = new Wordlift_Uri_Service( $GLOBALS['wpdb'] );

		// Create a Rebuild Service instance, which we'll later bound to an ajax call.
		$this->rebuild_service = new Wordlift_Rebuild_Service( $this->sparql_service, $uri_service );

		$this->entity_type_service = new Wordlift_Entity_Type_Service( $this->schema_service );

		// Create the entity rating service.
		$this->rating_service = new Wordlift_Rating_Service( $this->entity_service, $this->entity_type_service, $this->notice_service );

		// Create entity list customization (wp-admin/edit.php)
		$this->entity_list_service = new Wordlift_Entity_List_Service( $this->rating_service );

		// Create a new instance of the Redirect service.
		$this->dashboard_service = new Wordlift_Dashboard_Service( $this->rating_service );

		$this->property_factory = new Wordlift_Property_Factory( $schema_url_property_service );
		$this->property_factory->register( Wordlift_Schema_Url_Property_Service::META_KEY, $schema_url_property_service );

		$attachment_service = new Wordlift_Attachment_Service();

		// Instantiate the JSON-LD service.
		$property_getter                       = Wordlift_Property_Getter_Factory::create( $this->entity_service );
		$this->entity_post_to_jsonld_converter = new Wordlift_Entity_Post_To_Jsonld_Converter( $this->entity_type_service, $this->entity_service, $this->user_service, $attachment_service, $property_getter );
		$this->post_to_jsonld_converter        = new Wordlift_Post_To_Jsonld_Converter( $this->entity_type_service, $this->entity_service, $this->user_service, $attachment_service, $this->configuration_service );
		$this->postid_to_jsonld_converter      = new Wordlift_Postid_To_Jsonld_Converter( $this->entity_service, $this->entity_post_to_jsonld_converter, $this->post_to_jsonld_converter );
		$this->jsonld_service                  = new Wordlift_Jsonld_Service( $this->entity_service, $this->postid_to_jsonld_converter );

		// Create an instance of the Key Validation service. This service is later hooked to provide an AJAX call (only for admins).
		$this->key_validation_service = new Wordlift_Key_Validation_Service();

		// Create an instance of the Publisher Service and the AJAX Adapter.
		$publisher_service            = new Wordlift_Publisher_Service();
		$this->publisher_ajax_adapter = new Wordlift_Publisher_Ajax_Adapter( $publisher_service );

		/** Adapters. */
		$this->tinymce_adapter = new Wordlift_Tinymce_Adapter( $this );

		/** WordPress Admin UI. */

		// UI elements.
		$this->input_element           = new Wordlift_Admin_Input_Element();
		$this->select2_element         = new Wordlift_Admin_Select2_Element();
		$this->language_select_element = new Wordlift_Admin_Language_Select_Element();
		$tabs_element                  = new Wordlift_Admin_Tabs_Element();
		$this->publisher_element       = new Wordlift_Admin_Publisher_Element( $this->configuration_service, $publisher_service, $tabs_element, $this->select2_element );

		$this->download_your_data_page   = new Wordlift_Admin_Download_Your_Data_Page( $this->configuration_service );
		$this->settings_page             = new Wordlift_Admin_Settings_Page( $this->configuration_service, $this->entity_service, $this->input_element, $this->language_select_element, $this->publisher_element );
		$this->settings_page_action_link = new Wordlift_Admin_Settings_Page_Action_Link( $this->settings_page );

		// Pages.
		new Wordlift_Admin_Post_Edit_Page( $this );

		// create an instance of the entity type list admin page controller.
		$this->entity_type_admin_page = new Wordlift_Admin_Entity_Taxonomy_List_Page();

		// create an instance of the entity type etting admin page controller.
		$this->entity_type_settings_admin_page = new Wordlift_Admin_Entity_Type_Settings();

		/** Widgets */
		$this->related_entities_cloud_widget = new Wordlift_Related_Entities_Cloud_Widget();

		//** WordPress Admin */
		$this->download_your_data_page = new Wordlift_Admin_Download_Your_Data_Page( $this->configuration_service );
		$this->status_page             = new Wordlift_Admin_Status_Page( $this->entity_service, $this->sparql_service );

		// Create an instance of the install wizard.
		$this->admin_setup = new Wordlift_Admin_Setup( $this->configuration_service, $this->key_validation_service, $this->entity_service );

		// Create an instance of the content filter service.
		$this->content_filter_service = new Wordlift_Content_Filter_Service( $this->entity_service );

		$this->category_taxonomy_service = new Wordlift_Category_Taxonomy_Service( $this->entity_post_type_service );

		$this->event_entity_page_service = new Wordlift_Event_Entity_Page_Service();

		// Load the debug service if WP is in debug mode.
		if ( defined( 'WP_DEBUG' ) && WP_DEBUG ) {
			require_once plugin_dir_path( dirname( __FILE__ ) ) . 'includes/class-wordlift-debug-service.php';
			new Wordlift_Debug_Service( $this->entity_service, $uri_service );
		}

	}

	/**
	 * Define the locale for this plugin for internationalization.
	 *
	 * Uses the Wordlift_i18n class in order to set the domain and to register the hook
	 * with WordPress.
	 *
	 * @since    1.0.0
	 * @access   private
	 */
	private function set_locale() {

		$plugin_i18n = new Wordlift_i18n();
		$plugin_i18n->set_domain( $this->get_plugin_name() );

		$this->loader->add_action( 'plugins_loaded', $plugin_i18n, 'load_plugin_textdomain' );

	}

	/**
	 * Register all of the hooks related to the admin area functionality
	 * of the plugin.
	 *
	 * @since    1.0.0
	 * @access   private
	 */
	private function define_admin_hooks() {

		$plugin_admin = new Wordlift_Admin(
			$this->get_plugin_name(),
			$this->get_version(),
			$this->configuration_service,
			$this->notice_service
		);

		$this->loader->add_action( 'admin_enqueue_scripts', $plugin_admin, 'enqueue_styles' );
		$this->loader->add_action( 'admin_enqueue_scripts', $plugin_admin, 'enqueue_scripts' );

		// Hook the init action to the Topic Taxonomy service.
		$this->loader->add_action( 'init', $this->topic_taxonomy_service, 'init', 0 );

		// Hook the deleted_post_meta action to the Thumbnail service.
		$this->loader->add_action( 'deleted_post_meta', $this->thumbnail_service, 'deleted_post_meta', 10, 4 );

		// Hook the added_post_meta action to the Thumbnail service.
		$this->loader->add_action( 'added_post_meta', $this->thumbnail_service, 'added_or_updated_post_meta', 10, 4 );

		// Hook the updated_post_meta action to the Thumbnail service.
		$this->loader->add_action( 'updated_post_meta', $this->thumbnail_service, 'added_or_updated_post_meta', 10, 4 );

		// Hook posts inserts (or updates) to the user service.
		$this->loader->add_action( 'wp_insert_post', $this->user_service, 'wp_insert_post', 10, 3 );

		// Hook the AJAX wl_timeline action to the Timeline service.
		$this->loader->add_action( 'wp_ajax_wl_timeline', $this->timeline_service, 'ajax_timeline' );

		// Register custom allowed redirect hosts.
		$this->loader->add_filter( 'allowed_redirect_hosts', $this->redirect_service, 'allowed_redirect_hosts' );
		// Hook the AJAX wordlift_redirect action to the Redirect service.
		$this->loader->add_action( 'wp_ajax_wordlift_redirect', $this->redirect_service, 'ajax_redirect' );
		// Hook the AJAX wordlift_redirect action to the Redirect service.
		$this->loader->add_action( 'wp_ajax_wordlift_get_stats', $this->dashboard_service, 'ajax_get_stats' );
		// Hook the AJAX wordlift_redirect action to the Redirect service.
		$this->loader->add_action( 'wp_dashboard_setup', $this->dashboard_service, 'add_dashboard_widgets' );

		// Hook save_post to the entity service to update custom fields (such as alternate labels).
		// We have a priority of 9 because we want to be executed before data is sent to Redlink.
		$this->loader->add_action( 'save_post', $this->entity_service, 'save_post', 9, 3 );
		$this->loader->add_action( 'save_post_entity', $this->rating_service, 'set_rating_for', 10, 1 );

		$this->loader->add_action( 'edit_form_before_permalink', $this->entity_service, 'edit_form_before_permalink', 10, 1 );
		$this->loader->add_action( 'in_admin_header', $this->rating_service, 'in_admin_header' );

		// Entity listing customization (wp-admin/edit.php)
		// Add custom columns
		$this->loader->add_filter( 'manage_entity_posts_columns', $this->entity_list_service, 'register_custom_columns' );
		$this->loader->add_filter( 'manage_entity_posts_custom_column', $this->entity_list_service, 'render_custom_columns', 10, 2 );
		// Add 4W selection
		$this->loader->add_action( 'restrict_manage_posts', $this->entity_list_service, 'restrict_manage_posts_classification_scope' );
		$this->loader->add_filter( 'posts_clauses', $this->entity_list_service, 'posts_clauses_classification_scope' );

		$this->loader->add_filter( 'wp_terms_checklist_args', $this->entity_types_taxonomy_walker, 'terms_checklist_args' );

		// Hook the PrimaShop adapter to <em>prima_metabox_entity_header_args</em> in order to add header support for
		// entities.
		$this->loader->add_filter( 'prima_metabox_entity_header_args', $this->primashop_adapter, 'prima_metabox_entity_header_args', 10, 2 );

		// Filter imported post meta.
		$this->loader->add_filter( 'wp_import_post_meta', $this->import_service, 'wp_import_post_meta', 10, 3 );

		// Notify the import service when an import starts and ends.
		$this->loader->add_action( 'import_start', $this->import_service, 'import_start', 10, 0 );
		$this->loader->add_action( 'import_end', $this->import_service, 'import_end', 10, 0 );

		// Hook the AJAX wl_rebuild action to the Rebuild Service.
		$this->loader->add_action( 'wp_ajax_wl_rebuild', $this->rebuild_service, 'rebuild' );

		// Hook the menu to the Download Your Data page.
		$this->loader->add_action( 'admin_menu', $this->download_your_data_page, 'admin_menu', 100, 0 );
		$this->loader->add_action( 'admin_menu', $this->status_page, 'admin_menu', 100, 0 );
		$this->loader->add_action( 'admin_menu', $this->entity_type_settings_admin_page, 'admin_menu', 100, 0 );

		// Hook the admin-ajax.php?action=wl_download_your_data&out=xyz links.
		$this->loader->add_action( 'wp_ajax_wl_download_your_data', $this->download_your_data_page, 'download_your_data', 10 );

		// Hook the AJAX wl_jsonld action to the JSON-LD service.
		$this->loader->add_action( 'wp_ajax_wl_jsonld', $this->jsonld_service, 'get' );

		// Hook the AJAX wl_validate_key action to the Key Validation service.
		$this->loader->add_action( 'wp_ajax_wl_validate_key', $this->key_validation_service, 'validate_key' );

		// Hook the `admin_init` function to the Admin Setup.
		$this->loader->add_action( 'admin_init', $this->admin_setup, 'admin_init' );

		// Hook the admin_init to the settings page.
		$this->loader->add_action( 'admin_init', $this->settings_page, 'admin_init' );

		// Hook the menu creation on the general wordlift menu creation
		$this->loader->add_action( 'wl_admin_menu', $this->settings_page, 'admin_menu', 10, 2 );

		// Hook key update.
		$this->loader->add_action( 'pre_update_option_wl_general_settings', $this->configuration_service, 'maybe_update_dataset_uri', 10, 2 );
		$this->loader->add_action( 'update_option_wl_general_settings', $this->configuration_service, 'update_key', 10, 2 );

		// Add additional action links to the WordLift plugin in the plugins page.
		$this->loader->add_filter( 'plugin_action_links_wordlift/wordlift.php', $this->settings_page_action_link, 'action_links', 10, 1 );

		// Hook the AJAX `wl_publisher` action name.
		$this->loader->add_action( 'wp_ajax_wl_publisher', $this->publisher_ajax_adapter, 'publisher' );

		// Hook row actions for the entity type list admin.
		$this->loader->add_filter( 'wl_entity_type_row_actions', $this->entity_type_admin_page, 'wl_entity_type_row_actions', 10, 2 );

		// Hook capabilities manipulation to allow access to entity type admin
		// page  on wordpress versions before 4.7.
		global $wp_version;
		if ( version_compare( $wp_version, '4.7', '<' ) ) {
			$this->loader->add_filter( 'map_meta_cap', $this->entity_type_admin_page, 'enable_admin_access_pre_47', 10, 4 );
		}

		/** Adapters. */
		$this->loader->add_filter( 'mce_external_plugins', $this->tinymce_adapter, 'mce_external_plugins', 10, 1 );

		// Hooks to restrict multisite super admin from manipulating entity types.
		if ( is_multisite() ) {
			$this->loader->add_filter( 'map_meta_cap', $this->entity_type_admin_page, 'restrict_super_admin', 10, 4 );
		}
	}

	/**
	 * Register all of the hooks related to the public-facing functionality
	 * of the plugin.
	 *
	 * @since    1.0.0
	 * @access   private
	 */
	private function define_public_hooks() {

		$plugin_public = new Wordlift_Public( $this->get_plugin_name(), $this->get_version() );

		// Register the entity post type.
		$this->loader->add_action( 'init', $this->entity_post_type_service, 'register' );

		// Bind the link generation and handling hooks to the entity link service.
		$this->loader->add_filter( 'post_type_link', $this->entity_link_service, 'post_type_link', 10, 4 );
		$this->loader->add_action( 'pre_get_posts', $this->entity_link_service, 'pre_get_posts', 10, 1 );
		$this->loader->add_filter( 'wp_unique_post_slug_is_bad_flat_slug', $this->entity_link_service, 'wp_unique_post_slug_is_bad_flat_slug', 10, 3 );
		$this->loader->add_filter( 'wp_unique_post_slug_is_bad_hierarchical_slug', $this->entity_link_service, 'wp_unique_post_slug_is_bad_hierarchical_slug', 10, 4 );

		$this->loader->add_action( 'wp_enqueue_scripts', $plugin_public, 'enqueue_styles' );
		$this->loader->add_action( 'wp_enqueue_scripts', $plugin_public, 'enqueue_scripts' );

		// Hook the content filter service to add entity links.
		$this->loader->add_filter( 'the_content', $this->content_filter_service, 'the_content' );

		// Hook the AJAX wl_timeline action to the Timeline service.
		$this->loader->add_action( 'wp_ajax_nopriv_wl_timeline', $this->timeline_service, 'ajax_timeline' );

		// Hook the ShareThis service.
		$this->loader->add_filter( 'the_content', $this->sharethis_service, 'the_content', 99 );
		$this->loader->add_filter( 'the_excerpt', $this->sharethis_service, 'the_excerpt', 99 );

		// Hook the AJAX wl_jsonld action to the JSON-LD service.
		$this->loader->add_action( 'wp_ajax_nopriv_wl_jsonld', $this->jsonld_service, 'get' );

		// Hook the `pre_get_posts` action to the `Wordlift_Category_Taxonomy_Service`
		// in order to tweak WP's `WP_Query` to include entities in queries related
		// to categories.
		$this->loader->add_action( 'pre_get_posts', $this->category_taxonomy_service, 'pre_get_posts', 10, 1 );

		/*
		 * Hook the `pre_get_posts` action to the `Wordlift_Event_Entity_Page_Service`
		 * in order to tweak WP's `WP_Query` to show event related entities in reverse
		 * order of start time.
		 */
		$this->loader->add_action( 'pre_get_posts', $this->event_entity_page_service, 'pre_get_posts', 10, 1 );

	}

	/**
	 * Run the loader to execute all of the hooks with WordPress.
	 *
	 * @since    1.0.0
	 */
	public function run() {
		$this->loader->run();
	}

	/**
	 * The name of the plugin used to uniquely identify it within the context of
	 * WordPress and to define internationalization functionality.
	 *
	 * @since     1.0.0
	 * @return    string    The name of the plugin.
	 */
	public function get_plugin_name() {
		return $this->plugin_name;
	}

	/**
	 * The reference to the class that orchestrates the hooks with the plugin.
	 *
	 * @since     1.0.0
	 * @return    Wordlift_Loader    Orchestrates the hooks of the plugin.
	 */
	public function get_loader() {
		return $this->loader;
	}

	/**
	 * Retrieve the version number of the plugin.
	 *
	 * @since     1.0.0
	 * @return    string    The version number of the plugin.
	 */
	public function get_version() {
		return $this->version;
	}

}<|MERGE_RESOLUTION|>--- conflicted
+++ resolved
@@ -485,11 +485,7 @@
 	public function __construct() {
 
 		$this->plugin_name = 'wordlift';
-<<<<<<< HEAD
 		$this->version     = '3.13.0-dev';
-=======
-		$this->version     = '3.12.2';
->>>>>>> f7d774bf
 		$this->load_dependencies();
 		$this->set_locale();
 		$this->define_admin_hooks();
