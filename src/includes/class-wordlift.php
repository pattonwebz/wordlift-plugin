--- conflicted
+++ resolved
@@ -177,13 +177,7 @@
 	public function __construct() {
 
 		$this->plugin_name = 'wordlift';
-
-<<<<<<< HEAD
-		$this->version = '3.3.0-dev';
-=======
-		$this->version = '3.2.5';
->>>>>>> a8159eba
-
+		$this->version = '3.4.0-dev';
 		$this->load_dependencies();
 		$this->set_locale();
 		$this->define_admin_hooks();
