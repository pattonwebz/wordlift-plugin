<?php

/**
 * The file that defines the core plugin class
 *
 * A class definition that includes attributes and functions used across both the
 * public-facing side of the site and the admin area.
 *
 * @link       https://wordlift.io
 * @since      1.0.0
 *
 * @package    Wordlift
 * @subpackage Wordlift/includes
 */

/**
 * The core plugin class.
 *
 * This is used to define internationalization, admin-specific hooks, and
 * public-facing site hooks.
 *
 * Also maintains the unique identifier of this plugin as well as the current
 * version of the plugin.
 *
 * @since      1.0.0
 * @package    Wordlift
 * @subpackage Wordlift/includes
 * @author     WordLift <hello@wordlift.io>
 */
class Wordlift {

	/**
	 * The loader that's responsible for maintaining and registering all hooks that power
	 * the plugin.
	 *
	 * @since    1.0.0
	 * @access   protected
	 * @var      Wordlift_Loader $loader Maintains and registers all hooks for the plugin.
	 */
	protected $loader;

	/**
	 * The unique identifier of this plugin.
	 *
	 * @since    1.0.0
	 * @access   protected
	 * @var      string $plugin_name The string used to uniquely identify this plugin.
	 */
	protected $plugin_name;

	/**
	 * The current version of the plugin.
	 *
	 * @since    1.0.0
	 * @access   protected
	 * @var      string $version The current version of the plugin.
	 */
	protected $version;

	/**
	 * The {@link Wordlift_Tinymce_Adapter} instance.
	 *
	 * @since  3.12.0
	 * @access protected
	 * @var \Wordlift_Tinymce_Adapter $tinymce_adapter The {@link Wordlift_Tinymce_Adapter} instance.
	 */
	protected $tinymce_adapter;

	/**
	 * The Thumbnail service.
	 *
	 * @since  3.1.5
	 * @access private
	 * @var \Wordlift_Thumbnail_Service $thumbnail_service The Thumbnail service.
	 */
	private $thumbnail_service;

	/**
	 * The UI service.
	 *
	 * @since  3.2.0
	 * @access private
	 * @var \Wordlift_UI_Service $ui_service The UI service.
	 */
	private $ui_service;

	/**
	 * The Schema service.
	 *
	 * @since  3.3.0
	 * @access protected
	 * @var \Wordlift_Schema_Service $schema_service The Schema service.
	 */
	protected $schema_service;

	/**
	 * The Entity service.
	 *
	 * @since  3.1.0
	 * @access protected
	 * @var \Wordlift_Entity_Service $entity_service The Entity service.
	 */
	protected $entity_service;

	/**
	 * The Topic Taxonomy service.
	 *
	 * @since  3.5.0
	 * @access private
	 * @var \Wordlift_Topic_Taxonomy_Service The Topic Taxonomy service.
	 */
	private $topic_taxonomy_service;

	/**
	 * The User service.
	 *
	 * @since  3.1.7
	 * @access protected
	 * @var \Wordlift_User_Service $user_service The User service.
	 */
	protected $user_service;

	/**
	 * The Timeline service.
	 *
	 * @since  3.1.0
	 * @access private
	 * @var \Wordlift_Timeline_Service $timeline_service The Timeline service.
	 */
	private $timeline_service;

	/**
	 * The Redirect service.
	 *
	 * @since  3.2.0
	 * @access private
	 * @var \Wordlift_Redirect_Service $redirect_service The Redirect service.
	 */
	private $redirect_service;

	/**
	 * The Notice service.
	 *
	 * @since  3.3.0
	 * @access private
	 * @var \Wordlift_Notice_Service $notice_service The Notice service.
	 */
	private $notice_service;

	/**
	 * The Entity list customization.
	 *
	 * @since  3.3.0
	 * @access protected
	 * @var \Wordlift_Entity_List_Service $entity_list_service The Entity list service.
	 */
	protected $entity_list_service;

	/**
	 * The Entity Types Taxonomy Walker.
	 *
	 * @since  3.1.0
	 * @access private
	 * @var \Wordlift_Entity_Types_Taxonomy_Walker $entity_types_taxonomy_walker The Entity Types Taxonomy Walker
	 */
	private $entity_types_taxonomy_walker;

	/**
	 * The ShareThis service.
	 *
	 * @since  3.2.0
	 * @access private
	 * @var \Wordlift_ShareThis_Service $sharethis_service The ShareThis service.
	 */
	private $sharethis_service;

	/**
	 * The PrimaShop adapter.
	 *
	 * @since  3.2.3
	 * @access private
	 * @var \Wordlift_PrimaShop_Adapter $primashop_adapter The PrimaShop adapter.
	 */
	private $primashop_adapter;

	/**
	 * The WordLift Dashboard adapter.
	 *
	 * @since  3.4.0
	 * @access private
	 * @var \Wordlift_Dashboard_Service $dashboard_service The WordLift Dashboard service;
	 */
	private $dashboard_service;

	/**
	 * The entity type service.
	 *
	 * @since  3.6.0
	 * @access private
	 * @var \Wordlift_Entity_Post_Type_Service
	 */
	private $entity_post_type_service;

	/**
	 * The entity link service used to mangle links to entities with a custom slug or even w/o a slug.
	 *
	 * @since  3.6.0
	 * @access private
	 * @var \Wordlift_Entity_Link_Service
	 */
	private $entity_link_service;

	/**
	 * A {@link Wordlift_Sparql_Service} instance.
	 *
	 * @var    3.6.0
	 * @access protected
	 * @var \Wordlift_Sparql_Service $sparql_service A {@link Wordlift_Sparql_Service} instance.
	 */
	protected $sparql_service;

	/**
	 * A {@link Wordlift_Import_Service} instance.
	 *
	 * @since  3.6.0
	 * @access private
	 * @var \Wordlift_Import_Service $import_service A {@link Wordlift_Import_Service} instance.
	 */
	private $import_service;

	/**
	 * A {@link Wordlift_Rebuild_Service} instance.
	 *
	 * @since  3.6.0
	 * @access private
	 * @var \Wordlift_Rebuild_Service $rebuild_service A {@link Wordlift_Rebuild_Service} instance.
	 */
	private $rebuild_service;

	/**
	 * A {@link Wordlift_Jsonld_Service} instance.
	 *
	 * @since  3.7.0
	 * @access protected
	 * @var \Wordlift_Jsonld_Service $jsonld_service A {@link Wordlift_Jsonld_Service} instance.
	 */
	protected $jsonld_service;

	/**
	 * A {@link Wordlift_Website_Jsonld_Converter} instance.
	 *
	 * @since  3.14.0
	 * @access protected
	 * @var \Wordlift_Website_Jsonld_Converter $jsonld_website_converter A {@link Wordlift_Website_Jsonld_Converter} instance.
	 */
	protected $jsonld_website_converter;

	/**
	 *
	 * @since  3.7.0
	 * @access private
	 * @var \Wordlift_Property_Factory $property_factory
	 */
	private $property_factory;

	/**
	 * The 'Download Your Data' page.
	 *
	 * @since  3.6.0
	 * @access private
	 * @var \Wordlift_Admin_Download_Your_Data_Page $download_your_data_page The 'Download Your Data' page.
	 */
	private $download_your_data_page;

	/**
	 * The 'WordLift Settings' page.
	 *
	 * @since  3.11.0
	 * @access protected
	 * @var \Wordlift_Admin_Settings_Page $settings_page The 'WordLift Settings' page.
	 */
	protected $settings_page;

	/**
	 * The 'WordLift Batch analysis' page.
	 *
	 * @since  3.14.0
	 * @access protected
	 * @var \Wordlift_Batch_Analysis_Page $sbatch_analysis_page The 'WordLift batcch analysis' page.
	 */
	protected $batch_analysis_page;

	/**
	 * The install wizard page.
	 *
	 * @since  3.9.0
	 * @access private
	 * @var \Wordlift_Admin_Setup $admin_setup The Install wizard.
	 */
	private $admin_setup;

	/**
	 * The Content Filter Service hooks up to the 'the_content' filter and provides
	 * linking of entities to their pages.
	 *
	 * @since  3.8.0
	 * @access private
	 * @var \Wordlift_Content_Filter_Service $content_filter_service A {@link Wordlift_Content_Filter_Service} instance.
	 */
	private $content_filter_service;

	/**
	 * A {@link Wordlift_Key_Validation_Service} instance.
	 *
	 * @since  3.9.0
	 * @access private
	 * @var Wordlift_Key_Validation_Service $key_validation_service A {@link Wordlift_Key_Validation_Service} instance.
	 */
	private $key_validation_service;

	/**
	 * A {@link Wordlift_Rating_Service} instance.
	 *
	 * @since  3.10.0
	 * @access private
	 * @var \Wordlift_Rating_Service $rating_service A {@link Wordlift_Rating_Service} instance.
	 */
	private $rating_service;

	/**
	 * A {@link Wordlift_Post_To_Jsonld_Converter} instance.
	 *
	 * @since  3.10.0
	 * @access protected
	 * @var \Wordlift_Post_To_Jsonld_Converter $post_to_jsonld_converter A {@link Wordlift_Post_To_Jsonld_Converter} instance.
	 */
	protected $post_to_jsonld_converter;

	/**
	 * A {@link Wordlift_Configuration_Service} instance.
	 *
	 * @since  3.10.0
	 * @access protected
	 * @var \Wordlift_Configuration_Service $configuration_service A {@link Wordlift_Configuration_Service} instance.
	 */
	protected $configuration_service;

	/**
	 * A {@link Wordlift_Entity_Type_Service} instance.
	 *
	 * @since  3.10.0
	 * @access protected
	 * @var \Wordlift_Entity_Type_Service $entity_type_service A {@link Wordlift_Entity_Type_Service} instance.
	 */
	protected $entity_type_service;

	/**
	 * A {@link Wordlift_Entity_Post_To_Jsonld_Converter} instance.
	 *
	 * @since  3.10.0
	 * @access protected
	 * @var \Wordlift_Entity_Post_To_Jsonld_Converter $entity_post_to_jsonld_converter A {@link Wordlift_Entity_Post_To_Jsonld_Converter} instance.
	 */
	protected $entity_post_to_jsonld_converter;

	/**
	 * A {@link Wordlift_Postid_To_Jsonld_Converter} instance.
	 *
	 * @since  3.10.0
	 * @access protected
	 * @var \Wordlift_Postid_To_Jsonld_Converter $postid_to_jsonld_converter A {@link Wordlift_Postid_To_Jsonld_Converter} instance.
	 */
	protected $postid_to_jsonld_converter;

	/**
	 * The {@link Wordlift_Admin_Status_Page} class.
	 *
	 * @since  3.9.8
	 * @access private
	 * @var \Wordlift_Admin_Status_Page $status_page The {@link Wordlift_Admin_Status_Page} class.
	 */
	private $status_page;

	/**
	 * The {@link Wordlift_Category_Taxonomy_Service} instance.
	 *
	 * @since  3.11.0
	 * @access protected
	 * @var \Wordlift_Category_Taxonomy_Service $category_taxonomy_service The {@link Wordlift_Category_Taxonomy_Service} instance.
	 */
	protected $category_taxonomy_service;

	/**
	 * The {@link Wordlift_Entity_Page_Service} instance.
	 *
	 * @since  3.11.0
	 * @access protected
	 * @var \Wordlift_Entity_Page_Service $entity_page_service The {@link Wordlift_Entity_Page_Service} instance.
	 */
	protected $entity_page_service;

	/**
	 * The {@link Wordlift_Admin_Settings_Page_Action_Link} class.
	 *
	 * @since  3.11.0
	 * @access protected
	 * @var \Wordlift_Admin_Settings_Page_Action_Link $settings_page_action_link The {@link Wordlift_Admin_Settings_Page_Action_Link} class.
	 */
	protected $settings_page_action_link;

	/**
	 * The {@link Wordlift_Publisher_Ajax_Adapter} instance.
	 *
	 * @since  3.11.0
	 * @access protected
	 * @var \Wordlift_Publisher_Ajax_Adapter $publisher_ajax_adapter The {@link Wordlift_Publisher_Ajax_Adapter} instance.
	 */
	protected $publisher_ajax_adapter;

	/**
	 * The {@link Wordlift_Admin_Input_Element} element renderer.
	 *
	 * @since  3.11.0
	 * @access protected
	 * @var \Wordlift_Admin_Input_Element $input_element The {@link Wordlift_Admin_Input_Element} element renderer.
	 */
	protected $input_element;

	/**
	 * The {@link Wordlift_Admin_Radio_Input_Element} element renderer.
	 *
	 * @since  3.13.0
	 * @access protected
	 * @var \Wordlift_Admin_Radio_Input_Element $radio_input_element The {@link Wordlift_Admin_Radio_Input_Element} element renderer.
	 */
	protected $radio_input_element;

	/**
	 * The {@link Wordlift_Admin_Language_Select_Element} element renderer.
	 *
	 * @since  3.11.0
	 * @access protected
	 * @var \Wordlift_Admin_Language_Select_Element $language_select_element The {@link Wordlift_Admin_Language_Select_Element} element renderer.
	 */
	protected $language_select_element;

	/**
	 * The {@link Wordlift_Admin_Publisher_Element} element renderer.
	 *
	 * @since  3.11.0
	 * @access protected
	 * @var \Wordlift_Admin_Publisher_Element $publisher_element The {@link Wordlift_Admin_Publisher_Element} element renderer.
	 */
	protected $publisher_element;

	/**
	 * The {@link Wordlift_Admin_Select2_Element} element renderer.
	 *
	 * @since  3.11.0
	 * @access protected
	 * @var \Wordlift_Admin_Select2_Element $select2_element The {@link Wordlift_Admin_Select2_Element} element renderer.
	 */
	protected $select2_element;

	/**
	 * The controller for the entity type list admin page
	 *
	 * @since  3.11.0
	 * @access private
	 * @var \Wordlift_Admin_Entity_Taxonomy_List_Page $entity_type_admin_page The {@link Wordlift_Admin_Entity_Taxonomy_List_Page} class.
	 */
	private $entity_type_admin_page;

	/**
	 * The controller for the entity type settings admin page
	 *
	 * @since  3.11.0
	 * @access private
	 * @var \Wordlift_Admin_Entity_Type_Settings $entity_type_settings_admin_page The {@link Wordlift_Admin_Entity_Type_Settings} class.
	 */
	private $entity_type_settings_admin_page;

	/**
	 * The {@link Wordlift_Related_Entities_Cloud_Widget} instance.
	 *
	 * @since  3.11.0
	 * @access protected
	 * @var \Wordlift_Related_Entities_Cloud_Widget $related_entities_cloud_widget The {@link Wordlift_Related_Entities_Cloud_Widget} instance.
	 */
	protected $related_entities_cloud_widget;

	/**
	 * The {@link Wordlift_Admin_Author_Element} instance.
	 *
	 * @since  3.14.0
	 * @access protected
	 * @var \Wordlift_Admin_Author_Element $author_element The {@link Wordlift_Admin_Author_Element} instance.
	 */
	protected $author_element;

	/**
	 * The {@link Wordlift_Batch_Analysis_Service} instance.
	 *
	 * @since  3.14.0
	 * @access protected
	 * @var \Wordlift_Batch_Analysis_Service $batch_analysis_service The {@link Wordlift_Batch_Analysis_Service} instance.
	 */
	protected $batch_analysis_service;

	/**
	 * The {@link Wordlift_Sample_Data_Service} instance.
	 *
	 * @since  3.12.0
	 * @access protected
	 * @var \Wordlift_Sample_Data_Service $sample_data_service The {@link Wordlift_Sample_Data_Service} instance.
	 */
	protected $sample_data_service;

	/**
	 * The {@link Wordlift_Sample_Data_Ajax_Adapter} instance.
	 *
	 * @since  3.12.0
	 * @access protected
	 * @var \Wordlift_Sample_Data_Ajax_Adapter $sample_data_ajax_adapter The {@link Wordlift_Sample_Data_Ajax_Adapter} instance.
	 */
	protected $sample_data_ajax_adapter;

	/**
	 * The {@link Wordlift_Batch_Analysis_Adapter} instance.
	 *
	 * @since  3.14.2
	 * @access protected
	 * @var \Wordlift_Batch_Analysis_Adapter $batch_analysis_adapter The {@link Wordlift_Batch_Analysis_Adapter} instance.
	 */
	private $batch_analysis_adapter;

	/**
	 * The {@link Wordlift_Relation_Rebuild_Service} instance.
	 *
	 * @since  3.14.3
	 * @access private
	 * @var \Wordlift_Relation_Rebuild_Service $relation_rebuild_service The {@link Wordlift_Relation_Rebuild_Service} instance.
	 */
	private $relation_rebuild_service;

	/**
	 * The {@link Wordlift_Relation_Rebuild_Adapter} instance.
	 *
	 * @since  3.14.3
	 * @access private
	 * @var \Wordlift_Relation_Rebuild_Adapter $relation_rebuild_adapter The {@link Wordlift_Relation_Rebuild_Adapter} instance.
	 */
	private $relation_rebuild_adapter;

	/**
	 * The {@link Wordlift_Google_Analytics_Export_Service} instance.
	 *
	 * @since  3.16.0
	 * @access protected
	 * @var \Wordlift_Google_Analytics_Export_Service $google_analytics_export_service The {@link Wordlift_Google_Analytics_Export_Service} instance.
	 */
	protected $google_analytics_export_service;

	/**
	 * {@link Wordlift}'s singleton instance.
	 *
	 * @since  3.15.0
	 * @access protected
	 * @var \Wordlift_Entity_Type_Adapter $entity_type_adapter The {@link Wordlift_Entity_Type_Adapter} instance.
	 */
	protected $entity_type_adapter;

	/**
	 * The {@link Wordlift_Linked_Data_Service} instance.
	 *
	 * @since  3.15.0
	 * @access protected
	 * @var \Wordlift_Linked_Data_Service $linked_data_service The {@link Wordlift_Linked_Data_Service} instance.
	 */
	protected $linked_data_service;

	/**
	 * The {@link Wordlift_Storage_Factory} instance.
	 *
	 * @since  3.15.0
	 * @access protected
	 * @var \Wordlift_Storage_Factory $storage_factory The {@link Wordlift_Storage_Factory} instance.
	 */
	protected $storage_factory;

	/**
	 * The {@link Wordlift_Sparql_Tuple_Rendition_Factory} instance.
	 *
	 * @since  3.15.0
	 * @access protected
	 * @var \Wordlift_Sparql_Tuple_Rendition_Factory $rendition_factory The {@link Wordlift_Sparql_Tuple_Rendition_Factory} instance.
	 */
	protected $rendition_factory;

	/**
	 * The {@link Wordlift_Autocomplete_Service} instance.
	 *
	 * @since  3.15.0
	 * @access private
	 * @var \Wordlift_Autocomplete_Service $autocomplete_service The {@link Wordlift_Autocomplete_Service} instance.
	 */
	private $autocomplete_service;

	/**
	 * The {@link Wordlift_Autocomplete_Adapter} instance.
	 *
	 * @since  3.15.0
	 * @access private
	 * @var \Wordlift_Autocomplete_Adapter $autocomplete_adapter The {@link Wordlift_Autocomplete_Adapter} instance.
	 */
	private $autocomplete_adapter;

	/**
	 * The {@link Wordlift_Relation_Service} instance.
	 *
	 * @since  3.15.0
	 * @access private
	 * @var \Wordlift_Relation_Service $relation_service The {@link Wordlift_Relation_Service} instance.
	 */
	private $relation_service;

	/**
	 * {@link Wordlift}'s singleton instance.
	 *
	 * @since  3.11.2
	 * @access private
	 * @var Wordlift $instance {@link Wordlift}'s singleton instance.
	 */
	private static $instance;

	/**
	 * Define the core functionality of the plugin.
	 *
	 * Set the plugin name and the plugin version that can be used throughout the plugin.
	 * Load the dependencies, define the locale, and set the hooks for the admin area and
	 * the public-facing side of the site.
	 *
	 * @since    1.0.0
	 */
	public function __construct() {

		$this->plugin_name = 'wordlift';
<<<<<<< HEAD
		$this->version     = '3.16.0-dev';
=======
		$this->version     = '3.15.3';
>>>>>>> 20c3c4ef
		$this->load_dependencies();
		$this->set_locale();
		$this->define_admin_hooks();
		$this->define_public_hooks();

		self::$instance = $this;

	}

	/**
	 * Get the singleton instance.
	 *
	 * @since 3.11.2
	 *
	 * @return Wordlift The {@link Wordlift} singleton instance.
	 */
	public static function get_instance() {

		return self::$instance;
	}

	/**
	 * Load the required dependencies for this plugin.
	 *
	 * Include the following files that make up the plugin:
	 *
	 * - Wordlift_Loader. Orchestrates the hooks of the plugin.
	 * - Wordlift_i18n. Defines internationalization functionality.
	 * - Wordlift_Admin. Defines all hooks for the admin area.
	 * - Wordlift_Public. Defines all hooks for the public side of the site.
	 *
	 * Create an instance of the loader which will be used to register the hooks
	 * with WordPress.
	 *
	 * @since    1.0.0
	 * @access   private
	 */
	private function load_dependencies() {

		/**
		 * The class responsible for orchestrating the actions and filters of the
		 * core plugin.
		 */
		require_once plugin_dir_path( dirname( __FILE__ ) ) . 'includes/class-wordlift-loader.php';

		/**
		 * The class responsible for defining internationalization functionality
		 * of the plugin.
		 */
		require_once plugin_dir_path( dirname( __FILE__ ) ) . 'includes/class-wordlift-i18n.php';

		/**
		 * WordLift's supported languages.
		 */
		require_once plugin_dir_path( dirname( __FILE__ ) ) . 'includes/class-wordlift-languages.php';

		/**
		 * Provide support functions to sanitize data.
		 */
		require_once plugin_dir_path( dirname( __FILE__ ) ) . 'includes/class-wordlift-sanitizer.php';

		/** Services. */
		require_once plugin_dir_path( dirname( __FILE__ ) ) . 'includes/class-wordlift-log-service.php';
		require_once plugin_dir_path( dirname( __FILE__ ) ) . 'includes/class-wordlift-http-api.php';
		require_once plugin_dir_path( dirname( __FILE__ ) ) . 'includes/class-wordlift-redirect-service.php';
		require_once plugin_dir_path( dirname( __FILE__ ) ) . 'includes/class-wordlift-configuration-service.php';
		require_once plugin_dir_path( dirname( __FILE__ ) ) . 'includes/class-wordlift-entity-post-type-service.php';
		require_once plugin_dir_path( dirname( __FILE__ ) ) . 'includes/class-wordlift-entity-type-service.php';
		require_once plugin_dir_path( dirname( __FILE__ ) ) . 'includes/class-wordlift-entity-link-service.php';
		require_once plugin_dir_path( dirname( __FILE__ ) ) . 'includes/class-wordlift-linked-data-service.php';
		require_once plugin_dir_path( dirname( __FILE__ ) ) . 'includes/class-wordlift-relation-service.php';

		/**
		 * The Query builder.
		 */
		require_once plugin_dir_path( dirname( __FILE__ ) ) . 'includes/class-wordlift-query-builder.php';

		/**
		 * The Schema service.
		 */
		require_once plugin_dir_path( dirname( __FILE__ ) ) . 'includes/class-wordlift-schema-service.php';

		/**
		 * The schema:url property service.
		 */
		require_once plugin_dir_path( dirname( __FILE__ ) ) . 'includes/class-wordlift-property-service.php';
		require_once plugin_dir_path( dirname( __FILE__ ) ) . 'includes/class-wordlift-schema-url-property-service.php';

		/**
		 * The UI service.
		 */
		require_once plugin_dir_path( dirname( __FILE__ ) ) . 'includes/class-wordlift-ui-service.php';

		/**
		 * The Thumbnail service.
		 */
		require_once plugin_dir_path( dirname( __FILE__ ) ) . 'includes/class-wordlift-thumbnail-service.php';

		/**
		 * The Entity Types Taxonomy service.
		 */
		require_once plugin_dir_path( dirname( __FILE__ ) ) . 'includes/class-wordlift-entity-types-taxonomy-service.php';

		/**
		 * The Entity service.
		 */
		require_once plugin_dir_path( dirname( __FILE__ ) ) . 'includes/class-wordlift-entity-service.php';

		// Add the entity rating service.
		require_once plugin_dir_path( dirname( __FILE__ ) ) . 'includes/class-wordlift-rating-service.php';

		/**
		 * The User service.
		 */
		require_once plugin_dir_path( dirname( __FILE__ ) ) . 'includes/class-wordlift-user-service.php';

		/**
		 * The Timeline service.
		 */
		require_once plugin_dir_path( dirname( __FILE__ ) ) . 'includes/class-wordlift-timeline-service.php';

		/**
		 * The Topic Taxonomy service.
		 */
		require_once plugin_dir_path( dirname( __FILE__ ) ) . 'includes/class-wordlift-topic-taxonomy-service.php';

		/**
		 * The SPARQL service.
		 */
		require_once plugin_dir_path( dirname( __FILE__ ) ) . 'includes/class-wordlift-sparql-service.php';

		/**
		 * The WordLift import service.
		 */
		require_once plugin_dir_path( dirname( __FILE__ ) ) . 'includes/class-wordlift-import-service.php';

		/**
		 * The WordLift URI service.
		 */
		require_once plugin_dir_path( dirname( __FILE__ ) ) . 'includes/class-wordlift-uri-service.php';

		require_once plugin_dir_path( dirname( __FILE__ ) ) . 'includes/class-wordlift-listable.php';

		require_once plugin_dir_path( dirname( __FILE__ ) ) . 'includes/class-wordlift-property-factory.php';

		require_once plugin_dir_path( dirname( __FILE__ ) ) . 'includes/class-wordlift-sample-data-service.php';

		/**
		 * The WordLift rebuild service, used to rebuild the remote dataset using the local data.
		 */
		require_once plugin_dir_path( dirname( __FILE__ ) ) . 'includes/class-wordlift-rebuild-service.php';

		require_once plugin_dir_path( dirname( __FILE__ ) ) . 'includes/properties/class-wordlift-property-getter-factory.php';

		require_once plugin_dir_path( dirname( __FILE__ ) ) . 'includes/class-wordlift-attachment-service.php';

		/**
		 * Load the converters.
		 */
		require_once plugin_dir_path( dirname( __FILE__ ) ) . 'includes/intf-wordlift-post-converter.php';
		require_once plugin_dir_path( dirname( __FILE__ ) ) . 'includes/class-wordlift-abstract-post-to-jsonld-converter.php';
		require_once plugin_dir_path( dirname( __FILE__ ) ) . 'includes/class-wordlift-postid-to-jsonld-converter.php';
		require_once plugin_dir_path( dirname( __FILE__ ) ) . 'includes/class-wordlift-entity-post-to-jsonld-converter.php';
		require_once plugin_dir_path( dirname( __FILE__ ) ) . 'includes/class-wordlift-post-to-jsonld-converter.php';
		require_once plugin_dir_path( dirname( __FILE__ ) ) . 'includes/class-wordlift-jsonld-website-converter.php';

		/**
		 * Load the content filter.
		 */
		require_once plugin_dir_path( dirname( __FILE__ ) ) . 'includes/class-wordlift-content-filter-service.php';

		/*
		 * Load the excerpt helper.
		 */
		require_once plugin_dir_path( dirname( __FILE__ ) ) . 'includes/class-wordlift-post-excerpt-helper.php';

		/**
		 * Load the JSON-LD service to publish entities using JSON-LD.s
		 *
		 * @since 3.8.0
		 */
		require_once plugin_dir_path( dirname( __FILE__ ) ) . 'includes/class-wordlift-jsonld-service.php';

		// The Publisher Service and the AJAX adapter.
		require_once plugin_dir_path( dirname( __FILE__ ) ) . 'includes/class-wordlift-publisher-service.php';
		require_once plugin_dir_path( dirname( __FILE__ ) ) . 'includes/class-wordlift-publisher-ajax-adapter.php';

		require_once plugin_dir_path( dirname( __FILE__ ) ) . 'includes/class-wordlift-post-adapter.php';

		/**
		 * Load the WordLift key validation service.
		 */
		require_once plugin_dir_path( dirname( __FILE__ ) ) . 'includes/class-wordlift-key-validation-service.php';

		// Load the `Wordlift_Category_Taxonomy_Service` class definition.
		require_once plugin_dir_path( dirname( __FILE__ ) ) . 'includes/class-wordlift-category-taxonomy-service.php';

		// Load the `Wordlift_Entity_Page_Service` class definition.
		require_once plugin_dir_path( dirname( __FILE__ ) ) . 'includes/class-wordlift-entity-page-service.php';
		require_once plugin_dir_path( dirname( __FILE__ ) ) . 'includes/class-wordlift-batch-analysis-service.php';
		require_once plugin_dir_path( dirname( __FILE__ ) ) . 'includes/class-wordlift-relation-rebuild-service.php';

		/** Linked Data. */
		require_once plugin_dir_path( dirname( __FILE__ ) ) . 'includes/linked-data/storage/class-wordlift-storage.php';
		require_once plugin_dir_path( dirname( __FILE__ ) ) . 'includes/linked-data/storage/class-wordlift-post-meta-storage.php';
		require_once plugin_dir_path( dirname( __FILE__ ) ) . 'includes/linked-data/storage/class-wordlift-post-property-storage.php';
		require_once plugin_dir_path( dirname( __FILE__ ) ) . 'includes/linked-data/storage/class-wordlift-post-taxonomy-storage.php';
		require_once plugin_dir_path( dirname( __FILE__ ) ) . 'includes/linked-data/storage/class-wordlift-post-schema-class-storage.php';
		require_once plugin_dir_path( dirname( __FILE__ ) ) . 'includes/linked-data/storage/class-wordlift-post-author-storage.php';
		require_once plugin_dir_path( dirname( __FILE__ ) ) . 'includes/linked-data/storage/class-wordlift-post-meta-uri-storage.php';
		require_once plugin_dir_path( dirname( __FILE__ ) ) . 'includes/linked-data/storage/class-wordlift-post-image-storage.php';
		require_once plugin_dir_path( dirname( __FILE__ ) ) . 'includes/linked-data/storage/class-wordlift-post-related-storage.php';
		require_once plugin_dir_path( dirname( __FILE__ ) ) . 'includes/linked-data/storage/class-wordlift-url-property-storage.php';
		require_once plugin_dir_path( dirname( __FILE__ ) ) . 'includes/linked-data/storage/class-wordlift-storage-factory.php';
		require_once plugin_dir_path( dirname( __FILE__ ) ) . 'includes/linked-data/rendition/class-wordlift-sparql-tuple-rendition.php';
		require_once plugin_dir_path( dirname( __FILE__ ) ) . 'includes/linked-data/rendition/class-wordlift-sparql-tuple-rendition-factory.php';

		/** Services. */
		require_once plugin_dir_path( dirname( __FILE__ ) ) . 'includes/class-wordlift-google-analytics-export-service.php';

		/** Adapters. */
		require_once plugin_dir_path( dirname( __FILE__ ) ) . 'includes/class-wordlift-tinymce-adapter.php';
		require_once plugin_dir_path( dirname( __FILE__ ) ) . 'includes/class-wordlift-newrelic-adapter.php';
		require_once plugin_dir_path( dirname( __FILE__ ) ) . 'includes/class-wordlift-sample-data-ajax-adapter.php';
		require_once plugin_dir_path( dirname( __FILE__ ) ) . 'includes/class-wordlift-entity-type-adapter.php';
		require_once plugin_dir_path( dirname( __FILE__ ) ) . 'includes/class-wordlift-batch-analysis-adapter.php';
		require_once plugin_dir_path( dirname( __FILE__ ) ) . 'includes/class-wordlift-relation-rebuild-adapter.php';

		/** Async Tasks. */
		require_once plugin_dir_path( dirname( __FILE__ ) ) . 'includes/wp-async-task/class-wordlift-async-task.php';
		require_once plugin_dir_path( dirname( __FILE__ ) ) . 'includes/wp-async-task/class-wordlift-sparql-query-async-task.php';
		require_once plugin_dir_path( dirname( __FILE__ ) ) . 'includes/wp-async-task/class-wordlift-batch-analysis-request-async-task.php';
		require_once plugin_dir_path( dirname( __FILE__ ) ) . 'includes/wp-async-task/class-wordlift-batch-analysis-complete-async-task.php';

		/** Async Tasks. */
		require_once plugin_dir_path( dirname( __FILE__ ) ) . 'includes/class-wordlift-autocomplete-service.php';
		require_once plugin_dir_path( dirname( __FILE__ ) ) . 'includes/class-wordlift-autocomplete-adapter.php';

		/**
		 * The class responsible for defining all actions that occur in the admin area.
		 */
		require_once plugin_dir_path( dirname( __FILE__ ) ) . 'admin/class-wordlift-admin.php';

		/**
		 * The class to customize the entity list admin page.
		 */
		require_once plugin_dir_path( dirname( __FILE__ ) ) . 'admin/class-wordlift-admin-entity-list.php';

		/**
		 * The Entity Types Taxonomy Walker (transforms checkboxes into radios).
		 */
		require_once plugin_dir_path( dirname( __FILE__ ) ) . 'admin/class-wordlift-entity-types-taxonomy-walker.php';

		/**
		 * The Notice service.
		 */
		require_once plugin_dir_path( dirname( __FILE__ ) ) . 'admin/class-wordlift-notice-service.php';

		/**
		 * The PrimaShop adapter.
		 */
		require_once plugin_dir_path( dirname( __FILE__ ) ) . 'admin/class-wordlift-primashop-adapter.php';

		/**
		 * The WordLift Dashboard service.
		 */
		require_once plugin_dir_path( dirname( __FILE__ ) ) . 'admin/class-wordlift-admin-dashboard.php';

		/**
		 * The admin 'Install wizard' page.
		 */
		require_once plugin_dir_path( dirname( __FILE__ ) ) . 'admin/class-wordlift-admin-setup.php';

		/**
		 * The WordLift entity type list admin page controller.
		 */
		require_once plugin_dir_path( dirname( __FILE__ ) ) . 'admin/class-wordlift-admin-entity-taxonomy-list-page.php';

		/**
		 * The WordLift entity type settings admin page controller.
		 */
		require_once plugin_dir_path( dirname( __FILE__ ) ) . 'admin/class-wordlift-entity-type-settings.php';

		/**
		 * The admin 'Download Your Data' page.
		 */
		require_once plugin_dir_path( dirname( __FILE__ ) ) . 'admin/class-wordlift-download-your-data-page.php';

		/**
		 * The admin 'WordLift Settings' page.
		 */
		require_once plugin_dir_path( dirname( __FILE__ ) ) . 'admin/intf-wordlift-admin-element.php';
		require_once plugin_dir_path( dirname( __FILE__ ) ) . 'admin/class-wordlift-admin-input-element.php';
		require_once plugin_dir_path( dirname( __FILE__ ) ) . 'admin/class-wordlift-admin-input-radio-element.php';
		require_once plugin_dir_path( dirname( __FILE__ ) ) . 'admin/class-wordlift-admin-select2-element.php';
		require_once plugin_dir_path( dirname( __FILE__ ) ) . 'admin/class-wordlift-admin-language-select-element.php';
		require_once plugin_dir_path( dirname( __FILE__ ) ) . 'admin/class-wordlift-admin-tabs-element.php';
		require_once plugin_dir_path( dirname( __FILE__ ) ) . 'admin/class-wordlift-admin-author-element.php';
		require_once plugin_dir_path( dirname( __FILE__ ) ) . 'admin/class-wordlift-admin-publisher-element.php';
		require_once plugin_dir_path( dirname( __FILE__ ) ) . 'admin/class-wordlift-admin-page.php';
		require_once plugin_dir_path( dirname( __FILE__ ) ) . 'admin/class-wordlift-admin-settings-page.php';
		require_once plugin_dir_path( dirname( __FILE__ ) ) . 'admin/class-wordlift-admin-batch-analysis-page.php';
		require_once plugin_dir_path( dirname( __FILE__ ) ) . 'admin/class-wordlift-admin-settings-page-action-link.php';

		/** Admin Pages */
		require_once plugin_dir_path( dirname( __FILE__ ) ) . 'admin/class-wordlift-admin-post-edit-page.php';
		require_once plugin_dir_path( dirname( __FILE__ ) ) . 'admin/class-wordlift-admin-user-profile-page.php';
		require_once plugin_dir_path( dirname( __FILE__ ) ) . 'admin/class-wordlift-admin-status-page.php';
		require_once plugin_dir_path( dirname( __FILE__ ) ) . 'admin/class-wordlift-entity-type-admin-service.php';

		/**
		 * The class responsible for defining all actions that occur in the public-facing
		 * side of the site.
		 */
		require_once plugin_dir_path( dirname( __FILE__ ) ) . 'public/class-wordlift-public.php';

		/**
		 * The shortcode abstract class.
		 */
		require_once plugin_dir_path( dirname( __FILE__ ) ) . 'public/class-wordlift-shortcode.php';

		/**
		 * The Timeline shortcode.
		 */
		require_once plugin_dir_path( dirname( __FILE__ ) ) . 'public/class-wordlift-timeline-shortcode.php';

		/**
		 * The Navigator shortcode.
		 */
		require_once plugin_dir_path( dirname( __FILE__ ) ) . 'public/class-wordlift-navigator-shortcode.php';

		/**
		 * The chord shortcode.
		 */
		require_once plugin_dir_path( dirname( __FILE__ ) ) . 'public/class-wordlift-chord-shortcode.php';

		/**
		 * The geomap shortcode.
		 */
		require_once plugin_dir_path( dirname( __FILE__ ) ) . 'public/class-wordlift-geomap-shortcode.php';

		/**
		 * The entity cloud shortcode.
		 */
		require_once plugin_dir_path( dirname( __FILE__ ) ) . 'public/class-wordlift-related-entities-cloud-shortcode.php';

		/**
		 * The ShareThis service.
		 */
		require_once plugin_dir_path( dirname( __FILE__ ) ) . 'public/class-wordlift-sharethis-service.php';

		/**
		 * The SEO service.
		 */
		require_once plugin_dir_path( dirname( __FILE__ ) ) . 'public/class-wordlift-seo-service.php';

		/**
		 * The AMP service.
		 */
		require_once plugin_dir_path( dirname( __FILE__ ) ) . 'public/class-wordlift-amp-service.php';

		/** Widgets */
		require_once plugin_dir_path( dirname( __FILE__ ) ) . 'public/class-wordlift-widget.php';
		require_once plugin_dir_path( dirname( __FILE__ ) ) . 'public/class-wordlift-related-entities-cloud-widget.php';

		$this->loader = new Wordlift_Loader();

		// Instantiate a global logger.
		global $wl_logger;
		$wl_logger = Wordlift_Log_Service::get_logger( 'WordLift' );

		// Load the `wl-api` end-point.
		new Wordlift_Http_Api();

		/** Services. */
		// Create the configuration service.
		$this->configuration_service = new Wordlift_Configuration_Service();

		// Create an entity type service instance. It'll be later bound to the init action.
		$this->entity_post_type_service = new Wordlift_Entity_Post_Type_Service( Wordlift_Entity_Service::TYPE_NAME, $this->configuration_service->get_entity_base_path() );

		// Create an entity link service instance. It'll be later bound to the post_type_link and pre_get_posts actions.
		$this->entity_link_service = new Wordlift_Entity_Link_Service( $this->entity_post_type_service, $this->configuration_service->get_entity_base_path() );

		// Create an instance of the UI service.
		$this->ui_service = new Wordlift_UI_Service();

		// Create an instance of the Thumbnail service. Later it'll be hooked to post meta events.
		$this->thumbnail_service = new Wordlift_Thumbnail_Service();

		$this->sparql_service        = new Wordlift_Sparql_Service();
		$schema_url_property_service = new Wordlift_Schema_Url_Property_Service( $this->sparql_service );
		$this->notice_service        = new Wordlift_Notice_Service();
		$this->relation_service      = new Wordlift_Relation_Service();
		$this->entity_service        = new Wordlift_Entity_Service( $this->ui_service, $this->relation_service );
		$this->user_service          = new Wordlift_User_Service();

		// Instantiate the JSON-LD service.
		$property_getter = Wordlift_Property_Getter_Factory::create( $this->entity_service );

		/** Linked Data. */
		$this->storage_factory   = new Wordlift_Storage_Factory( $this->entity_service, $this->user_service, $property_getter );
		$this->rendition_factory = new Wordlift_Sparql_Tuple_Rendition_Factory( $this->entity_service );

		$this->schema_service = new Wordlift_Schema_Service( $this->storage_factory, $this->rendition_factory, $this->configuration_service );

		// Create a new instance of the Redirect service.
		$this->redirect_service    = new Wordlift_Redirect_Service( $this->entity_service );
		$this->entity_type_service = new Wordlift_Entity_Type_Service( $this->schema_service );
		$this->linked_data_service = new Wordlift_Linked_Data_Service( $this->entity_service, $this->entity_type_service, $this->schema_service, $this->sparql_service );

		// Create a new instance of the Timeline service and Timeline shortcode.
		$this->timeline_service = new Wordlift_Timeline_Service( $this->entity_service, $this->entity_type_service );

		$this->batch_analysis_service = new Wordlift_Batch_Analysis_Service( $this, $this->configuration_service );

		$this->entity_types_taxonomy_walker = new Wordlift_Entity_Types_Taxonomy_Walker();

		$this->topic_taxonomy_service = new Wordlift_Topic_Taxonomy_Service();

		// Create an instance of the ShareThis service, later we hook it to the_content and the_excerpt filters.
		$this->sharethis_service = new Wordlift_ShareThis_Service();

		// Create an instance of the PrimaShop adapter.
		$this->primashop_adapter = new Wordlift_PrimaShop_Adapter();

		// Create an import service instance to hook later to WP's import function.
		$this->import_service = new Wordlift_Import_Service( $this->entity_post_type_service, $this->entity_service, $this->schema_service, $this->sparql_service, $this->configuration_service->get_dataset_uri() );

		$uri_service = new Wordlift_Uri_Service( $GLOBALS['wpdb'] );

		// Create a Rebuild Service instance, which we'll later bound to an ajax call.
		$this->rebuild_service = new Wordlift_Rebuild_Service( $this->sparql_service, $uri_service );

		// Create the entity rating service.
		$this->rating_service = new Wordlift_Rating_Service( $this->entity_service, $this->entity_type_service, $this->notice_service );

		// Create entity list customization (wp-admin/edit.php)
		$this->entity_list_service = new Wordlift_Entity_List_Service( $this->rating_service );

		// Create a new instance of the Redirect service.
		$this->dashboard_service = new Wordlift_Dashboard_Service( $this->rating_service, $this->entity_service );

		// Create an instance of the Publisher Service and the AJAX Adapter.
		$publisher_service      = new Wordlift_Publisher_Service();
		$this->property_factory = new Wordlift_Property_Factory( $schema_url_property_service );
		$this->property_factory->register( Wordlift_Schema_Url_Property_Service::META_KEY, $schema_url_property_service );

		$attachment_service = new Wordlift_Attachment_Service();

		// Instantiate the JSON-LD service.
		$property_getter                       = Wordlift_Property_Getter_Factory::create( $this->entity_service );
		$this->entity_post_to_jsonld_converter = new Wordlift_Entity_Post_To_Jsonld_Converter( $this->entity_type_service, $this->entity_service, $this->user_service, $attachment_service, $property_getter );
		$this->post_to_jsonld_converter        = new Wordlift_Post_To_Jsonld_Converter( $this->entity_type_service, $this->entity_service, $this->user_service, $attachment_service, $this->configuration_service, $this->entity_post_to_jsonld_converter );
		$this->postid_to_jsonld_converter      = new Wordlift_Postid_To_Jsonld_Converter( $this->entity_service, $this->entity_post_to_jsonld_converter, $this->post_to_jsonld_converter );
		$this->jsonld_website_converter        = new Wordlift_Website_Jsonld_Converter( $this->entity_type_service, $this->entity_service, $this->user_service, $attachment_service, $this->configuration_service, $this->entity_post_to_jsonld_converter );
		$this->jsonld_service                  = new Wordlift_Jsonld_Service( $this->entity_service, $this->postid_to_jsonld_converter, $this->jsonld_website_converter );

		$this->key_validation_service   = new Wordlift_Key_Validation_Service( $this->configuration_service );
		$this->content_filter_service   = new Wordlift_Content_Filter_Service( $this->entity_service, $this->configuration_service );
		$this->relation_rebuild_service = new Wordlift_Relation_Rebuild_Service( $this->content_filter_service, $this->entity_service );
		$this->sample_data_service      = new Wordlift_Sample_Data_Service( $this->entity_type_service, $this->configuration_service );
		$this->sample_data_ajax_adapter = new Wordlift_Sample_Data_Ajax_Adapter( $this->sample_data_service );

		// Initialize the shortcodes.
		new Wordlift_Navigator_Shortcode();
		new Wordlift_Chord_Shortcode();
		new Wordlift_Geomap_Shortcode();
		new Wordlift_Timeline_Shortcode();
		new Wordlift_Related_Entities_Cloud_Shortcode( $this->relation_service );

		// Initialize the SEO service.
		new Wordlift_Seo_Service();

		// Initialize the AMP service.
		new Wordlift_AMP_Service();

		/** Services. */
		$this->google_analytics_export_service = new Wordlift_Google_Analytics_Export_Service();

		/** Adapters. */
		$this->entity_type_adapter      = new Wordlift_Entity_Type_Adapter( $this->entity_type_service );
		$this->publisher_ajax_adapter   = new Wordlift_Publisher_Ajax_Adapter( $publisher_service );
		$this->tinymce_adapter          = new Wordlift_Tinymce_Adapter( $this );
		$this->batch_analysis_adapter   = new Wordlift_Batch_Analysis_Adapter( $this->batch_analysis_service );
		$this->relation_rebuild_adapter = new Wordlift_Relation_Rebuild_Adapter( $this->relation_rebuild_service );

		/** Async Tasks. */
		new Wordlift_Sparql_Query_Async_Task();
		new Wordlift_Batch_Analysis_Request_Async_Task();
		new Wordlift_Batch_Analysis_Complete_Async_Task();

		/** WL Autocomplete. */
		$this->autocomplete_service = new Wordlift_Autocomplete_Service( $this->configuration_service );
		$this->autocomplete_adapter = new Wordlift_Autocomplete_Adapter( $this->autocomplete_service );

		/** WordPress Admin UI. */

		// UI elements.
		$this->input_element           = new Wordlift_Admin_Input_Element();
		$this->radio_input_element     = new Wordlift_Admin_Radio_Input_Element();
		$this->select2_element         = new Wordlift_Admin_Select2_Element();
		$this->language_select_element = new Wordlift_Admin_Language_Select_Element();
		$tabs_element                  = new Wordlift_Admin_Tabs_Element();
		$this->publisher_element       = new Wordlift_Admin_Publisher_Element( $this->configuration_service, $publisher_service, $tabs_element, $this->select2_element );
		$this->author_element          = new Wordlift_Admin_Author_Element( $publisher_service, $this->select2_element );

		$this->settings_page             = new Wordlift_Admin_Settings_Page( $this->configuration_service, $this->entity_service, $this->input_element, $this->language_select_element, $this->publisher_element, $this->radio_input_element );
		$this->batch_analysis_page       = new Wordlift_Batch_Analysis_Page( $this->batch_analysis_service );
		$this->settings_page_action_link = new Wordlift_Admin_Settings_Page_Action_Link( $this->settings_page );

		// Pages.
		new Wordlift_Admin_Post_Edit_Page( $this );
		new Wordlift_Entity_Type_Admin_Service();

		// create an instance of the entity type list admin page controller.
		$this->entity_type_admin_page = new Wordlift_Admin_Entity_Taxonomy_List_Page();

		// create an instance of the entity type etting admin page controller.
		$this->entity_type_settings_admin_page = new Wordlift_Admin_Entity_Type_Settings();

		/** Widgets */
		$this->related_entities_cloud_widget = new Wordlift_Related_Entities_Cloud_Widget();

		//** WordPress Admin */
		$this->download_your_data_page = new Wordlift_Admin_Download_Your_Data_Page( $this->configuration_service );
		$this->status_page             = new Wordlift_Admin_Status_Page( $this->entity_service, $this->sparql_service );

		// Create an instance of the install wizard.
		$this->admin_setup = new Wordlift_Admin_Setup( $this->configuration_service, $this->key_validation_service, $this->entity_service );

		$this->category_taxonomy_service = new Wordlift_Category_Taxonomy_Service( $this->entity_post_type_service );

		// User Profile.
		new Wordlift_Admin_User_Profile_Page( $this->author_element, $this->user_service );

		$this->entity_page_service = new Wordlift_Entity_Page_Service();

		// Load the debug service if WP is in debug mode.
		if ( defined( 'WP_DEBUG' ) && WP_DEBUG ) {
			require_once plugin_dir_path( dirname( __FILE__ ) ) . 'includes/class-wordlift-debug-service.php';
			new Wordlift_Debug_Service( $this->entity_service, $uri_service );
		}

	}

	/**
	 * Define the locale for this plugin for internationalization.
	 *
	 * Uses the Wordlift_i18n class in order to set the domain and to register the hook
	 * with WordPress.
	 *
	 * @since    1.0.0
	 * @access   private
	 */
	private function set_locale() {

		$plugin_i18n = new Wordlift_i18n();
		$plugin_i18n->set_domain( $this->get_plugin_name() );

		$this->loader->add_action( 'plugins_loaded', $plugin_i18n, 'load_plugin_textdomain' );

	}

	/**
	 * Register all of the hooks related to the admin area functionality
	 * of the plugin.
	 *
	 * @since    1.0.0
	 * @access   private
	 */
	private function define_admin_hooks() {

		$plugin_admin = new Wordlift_Admin(
			$this->get_plugin_name(),
			$this->get_version(),
			$this->configuration_service,
			$this->notice_service,
			$this->user_service
		);

		$this->loader->add_action( 'admin_enqueue_scripts', $plugin_admin, 'enqueue_styles' );
		$this->loader->add_action( 'admin_enqueue_scripts', $plugin_admin, 'enqueue_scripts' );

		// Hook the init action to the Topic Taxonomy service.
		$this->loader->add_action( 'init', $this->topic_taxonomy_service, 'init', 0 );

		// Hook the deleted_post_meta action to the Thumbnail service.
		$this->loader->add_action( 'deleted_post_meta', $this->thumbnail_service, 'deleted_post_meta', 10, 4 );

		// Hook the added_post_meta action to the Thumbnail service.
		$this->loader->add_action( 'added_post_meta', $this->thumbnail_service, 'added_or_updated_post_meta', 10, 4 );

		// Hook the updated_post_meta action to the Thumbnail service.
		$this->loader->add_action( 'updated_post_meta', $this->thumbnail_service, 'added_or_updated_post_meta', 10, 4 );

		// Hook the AJAX wl_timeline action to the Timeline service.
		$this->loader->add_action( 'wp_ajax_wl_timeline', $this->timeline_service, 'ajax_timeline' );

		// Register custom allowed redirect hosts.
		$this->loader->add_filter( 'allowed_redirect_hosts', $this->redirect_service, 'allowed_redirect_hosts' );
		// Hook the AJAX wordlift_redirect action to the Redirect service.
		$this->loader->add_action( 'wp_ajax_wordlift_redirect', $this->redirect_service, 'ajax_redirect' );
		// Hook the AJAX wordlift_redirect action to the Redirect service.
		$this->loader->add_action( 'wp_ajax_wordlift_get_stats', $this->dashboard_service, 'ajax_get_stats' );
		// Hook the AJAX wordlift_redirect action to the Redirect service.
		$this->loader->add_action( 'wp_dashboard_setup', $this->dashboard_service, 'add_dashboard_widgets' );

		// Hook save_post to the entity service to update custom fields (such as alternate labels).
		// We have a priority of 9 because we want to be executed before data is sent to Redlink.
		$this->loader->add_action( 'save_post', $this->entity_service, 'save_post', 9, 3 );
		$this->loader->add_action( 'save_post', $this->rating_service, 'set_rating_for', 20, 1 );

		$this->loader->add_action( 'edit_form_before_permalink', $this->entity_service, 'edit_form_before_permalink', 10, 1 );
		$this->loader->add_action( 'in_admin_header', $this->rating_service, 'in_admin_header' );

		// Entity listing customization (wp-admin/edit.php)
		// Add custom columns
		$this->loader->add_filter( 'manage_entity_posts_columns', $this->entity_list_service, 'register_custom_columns' );
		// no explicit entity as it prevents handling of other post types.
		$this->loader->add_filter( 'manage_posts_custom_column', $this->entity_list_service, 'render_custom_columns', 10, 2 );
		// Add 4W selection
		$this->loader->add_action( 'restrict_manage_posts', $this->entity_list_service, 'restrict_manage_posts_classification_scope' );
		$this->loader->add_filter( 'posts_clauses', $this->entity_list_service, 'posts_clauses_classification_scope' );
		$this->loader->add_action( 'pre_get_posts', $this->entity_list_service, 'pre_get_posts' );
		$this->loader->add_action( 'load-edit.php', $this->entity_list_service, 'load_edit' );
		$this->loader->add_filter( 'wp_terms_checklist_args', $this->entity_types_taxonomy_walker, 'terms_checklist_args' );

		// Hook the PrimaShop adapter to <em>prima_metabox_entity_header_args</em> in order to add header support for
		// entities.
		$this->loader->add_filter( 'prima_metabox_entity_header_args', $this->primashop_adapter, 'prima_metabox_entity_header_args', 10, 2 );

		// Filter imported post meta.
		$this->loader->add_filter( 'wp_import_post_meta', $this->import_service, 'wp_import_post_meta', 10, 3 );

		// Notify the import service when an import starts and ends.
		$this->loader->add_action( 'import_start', $this->import_service, 'import_start', 10, 0 );
		$this->loader->add_action( 'import_end', $this->import_service, 'import_end', 10, 0 );

		// Hook the AJAX wl_rebuild action to the Rebuild Service.
		$this->loader->add_action( 'wp_ajax_wl_rebuild', $this->rebuild_service, 'rebuild' );

		// Hook the menu to the Download Your Data page.
		$this->loader->add_action( 'admin_menu', $this->download_your_data_page, 'admin_menu', 100, 0 );
		$this->loader->add_action( 'admin_menu', $this->status_page, 'admin_menu', 100, 0 );
		$this->loader->add_action( 'admin_menu', $this->entity_type_settings_admin_page, 'admin_menu', 100, 0 );

		// Hook the admin-ajax.php?action=wl_download_your_data&out=xyz links.
		$this->loader->add_action( 'wp_ajax_wl_download_your_data', $this->download_your_data_page, 'download_your_data', 10 );

		// Hook the AJAX wl_jsonld action to the JSON-LD service.
		$this->loader->add_action( 'wp_ajax_wl_jsonld', $this->jsonld_service, 'get' );

		// Hook the AJAX wl_validate_key action to the Key Validation service.
		$this->loader->add_action( 'wp_ajax_wl_validate_key', $this->key_validation_service, 'validate_key' );

		// Hook the `admin_init` function to the Admin Setup.
		$this->loader->add_action( 'admin_init', $this->admin_setup, 'admin_init' );

		// Hook the admin_init to the settings page.
		$this->loader->add_action( 'admin_init', $this->settings_page, 'admin_init' );

		// Hook the menu creation on the general wordlift menu creation
		$this->loader->add_action( 'wl_admin_menu', $this->settings_page, 'admin_menu', 10, 2 );
		if ( defined( 'WORDLIFT_BATCH' ) && WORDLIFT_BATCH ) {
			// Add the functionality only if a flag is set in wp-config.php .
			$this->loader->add_action( 'wl_admin_menu', $this->batch_analysis_page, 'admin_menu', 10, 2 );
		}

		// Hook key update.
		$this->loader->add_action( 'pre_update_option_wl_general_settings', $this->configuration_service, 'maybe_update_dataset_uri', 10, 2 );
		$this->loader->add_action( 'update_option_wl_general_settings', $this->configuration_service, 'update_key', 10, 2 );

		// Add additional action links to the WordLift plugin in the plugins page.
		$this->loader->add_filter( 'plugin_action_links_wordlift/wordlift.php', $this->settings_page_action_link, 'action_links', 10, 1 );

		// Hook the AJAX `wl_publisher` action name.
		$this->loader->add_action( 'wp_ajax_wl_publisher', $this->publisher_ajax_adapter, 'publisher' );

		// Hook row actions for the entity type list admin.
		$this->loader->add_filter( 'wl_entity_type_row_actions', $this->entity_type_admin_page, 'wl_entity_type_row_actions', 10, 2 );

		/** Ajax actions. */
		$this->loader->add_action( 'wp_ajax_wl_google_analytics_export', $this->google_analytics_export_service, 'export' );

		// Hook capabilities manipulation to allow access to entity type admin
		// page  on wordpress versions before 4.7.
		global $wp_version;
		if ( version_compare( $wp_version, '4.7', '<' ) ) {
			$this->loader->add_filter( 'map_meta_cap', $this->entity_type_admin_page, 'enable_admin_access_pre_47', 10, 4 );
		}

		$this->loader->add_action( 'wl_async_wl_run_sparql_query', $this->sparql_service, 'run_sparql_query', 10, 1 );

		/** Adapters. */
		$this->loader->add_filter( 'mce_external_plugins', $this->tinymce_adapter, 'mce_external_plugins', 10, 1 );
		$this->loader->add_action( 'wp_ajax_wl_batch_analysis_submit_auto_selected_posts', $this->batch_analysis_adapter, 'submit_auto_selected_posts', 10 );
		$this->loader->add_action( 'wp_ajax_wl_batch_analysis_submit_all_posts', $this->batch_analysis_adapter, 'submit_all_posts', 10 );
		$this->loader->add_action( 'wp_ajax_wl_batch_analysis_submit', $this->batch_analysis_adapter, 'submit', 10 );
		$this->loader->add_action( 'wp_ajax_wl_batch_analysis_cancel', $this->batch_analysis_adapter, 'cancel', 10 );
		$this->loader->add_action( 'wp_ajax_wl_batch_analysis_clear_warning', $this->batch_analysis_adapter, 'clear_warning', 10 );
		$this->loader->add_action( 'wp_ajax_wl_relation_rebuild_process_all', $this->relation_rebuild_adapter, 'process_all', 10 );

		$this->loader->add_action( 'wp_ajax_wl_sample_data_create', $this->sample_data_ajax_adapter, 'create' );
		$this->loader->add_action( 'wp_ajax_wl_sample_data_delete', $this->sample_data_ajax_adapter, 'delete' );

		// Handle the autocomplete request.
		add_action( 'wp_ajax_wl_autocomplete', array( $this->autocomplete_adapter, 'wl_autocomplete' ) );
		add_action( 'wp_ajax_nopriv_wl_autocomplete', array( $this->autocomplete_adapter, 'wl_autocomplete' ) );

		// Hooks to restrict multisite super admin from manipulating entity types.
		if ( is_multisite() ) {
			$this->loader->add_filter( 'map_meta_cap', $this->entity_type_admin_page, 'restrict_super_admin', 10, 4 );
		}

	}

	/**
	 * Register all of the hooks related to the public-facing functionality
	 * of the plugin.
	 *
	 * @since    1.0.0
	 * @access   private
	 */
	private function define_public_hooks() {

		$plugin_public = new Wordlift_Public( $this->get_plugin_name(), $this->get_version() );

		// Register the entity post type.
		$this->loader->add_action( 'init', $this->entity_post_type_service, 'register' );

		// Bind the link generation and handling hooks to the entity link service.
		$this->loader->add_filter( 'post_type_link', $this->entity_link_service, 'post_type_link', 10, 4 );
		$this->loader->add_action( 'pre_get_posts', $this->entity_link_service, 'pre_get_posts', PHP_INT_MAX, 1 );
		$this->loader->add_filter( 'wp_unique_post_slug_is_bad_flat_slug', $this->entity_link_service, 'wp_unique_post_slug_is_bad_flat_slug', 10, 3 );
		$this->loader->add_filter( 'wp_unique_post_slug_is_bad_hierarchical_slug', $this->entity_link_service, 'wp_unique_post_slug_is_bad_hierarchical_slug', 10, 4 );

		$this->loader->add_action( 'wp_enqueue_scripts', $plugin_public, 'enqueue_styles' );
		$this->loader->add_action( 'wp_enqueue_scripts', $plugin_public, 'enqueue_scripts' );

		// Hook the content filter service to add entity links.
		$this->loader->add_filter( 'the_content', $this->content_filter_service, 'the_content' );

		// Hook the AJAX wl_timeline action to the Timeline service.
		$this->loader->add_action( 'wp_ajax_nopriv_wl_timeline', $this->timeline_service, 'ajax_timeline' );

		// Hook the ShareThis service.
		$this->loader->add_filter( 'the_content', $this->sharethis_service, 'the_content', 99 );
		$this->loader->add_filter( 'the_excerpt', $this->sharethis_service, 'the_excerpt', 99 );

		// Hook the AJAX wl_jsonld action to the JSON-LD service.
		$this->loader->add_action( 'wp_ajax_nopriv_wl_jsonld', $this->jsonld_service, 'get' );

		// Hook the `pre_get_posts` action to the `Wordlift_Category_Taxonomy_Service`
		// in order to tweak WP's `WP_Query` to include entities in queries related
		// to categories.
		$this->loader->add_action( 'pre_get_posts', $this->category_taxonomy_service, 'pre_get_posts', 10, 1 );

		/*
		 * Hook the `pre_get_posts` action to the `Wordlift_Entity_Page_Service`
		 * in order to tweak WP's `WP_Query` to show event related entities in reverse
		 * order of start time.
		 */
		$this->loader->add_action( 'pre_get_posts', $this->entity_page_service, 'pre_get_posts', 10, 1 );

		$this->loader->add_action( 'wl_async_wl_run_sparql_query', $this->sparql_service, 'run_sparql_query', 10, 1 );

		// This hook have to run before the rating service, as otherwise the post might not be a proper entity when rating is done.
		$this->loader->add_action( 'save_post', $this->entity_type_adapter, 'save_post', 9, 3 );

	}

	/**
	 * Run the loader to execute all of the hooks with WordPress.
	 *
	 * @since    1.0.0
	 */
	public function run() {
		$this->loader->run();
	}

	/**
	 * The name of the plugin used to uniquely identify it within the context of
	 * WordPress and to define internationalization functionality.
	 *
	 * @since     1.0.0
	 * @return    string    The name of the plugin.
	 */
	public function get_plugin_name() {
		return $this->plugin_name;
	}

	/**
	 * The reference to the class that orchestrates the hooks with the plugin.
	 *
	 * @since     1.0.0
	 * @return    Wordlift_Loader    Orchestrates the hooks of the plugin.
	 */
	public function get_loader() {
		return $this->loader;
	}

	/**
	 * Retrieve the version number of the plugin.
	 *
	 * @since     1.0.0
	 * @return    string    The version number of the plugin.
	 */
	public function get_version() {
		return $this->version;
	}

}<|MERGE_RESOLUTION|>--- conflicted
+++ resolved
@@ -645,11 +645,7 @@
 	public function __construct() {
 
 		$this->plugin_name = 'wordlift';
-<<<<<<< HEAD
 		$this->version     = '3.16.0-dev';
-=======
-		$this->version     = '3.15.3';
->>>>>>> 20c3c4ef
 		$this->load_dependencies();
 		$this->set_locale();
 		$this->define_admin_hooks();
