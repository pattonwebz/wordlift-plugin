--- conflicted
+++ resolved
@@ -105,12 +105,8 @@
 	public function __construct() {
 
 		$this->plugin_name = 'wordlift';
-<<<<<<< HEAD
-		
+
 		$this->version     = '3.2.0-dev';
-=======
-		$this->version     = '3.1.5';
->>>>>>> dfa672be
 
 		$this->load_dependencies();
 		$this->set_locale();
