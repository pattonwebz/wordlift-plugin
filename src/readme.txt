=== WordLift - AI powered SEO ===
Author URL: https://wordlift.io
Plugin URL: https://wordlift.io
Contributors: wordlift, insideout10, ziodave
Tags: schema.org, semantic seo, seo, artificial intelligence, ai, linked data, semantic web, content recommendation, related posts, timeline, knowledge graph, interactive map 
Requires at least: 4.2
Tested up to: 4.8
Stable tag: {version}
License: GPLv2 or later

WordLift brings the power of Artificial Intelligence to organize content. Attract new readers and get their true attention with top notch semantic seo.

== Description ==

> #### WordLift - Activating the Plugin
> **WordLift** is a lightweight plugin that brings **state-of-the-art semantic technologies** to the hands of any bloggers and publishers. <br />
> **WordLift**, without requiring any technical skills, helps you produce richer content and organize it around your audience. <br />
> **WordLift** is **available to all for a monthly fee**. Find out more and [get your activation key](https://wordlift.io) directly on our website. <br />

[vimeo https://vimeo.com/197899438]

**WordLift** helps you organize posts and pages adding facts, links and media to build **beautifully structured websites**, for both humans and search engines. <br />
**WordLift** lets you create, own and publish your own [knowledge graph](http://docs.wordlift.io/en/latest/key-concepts.html#knowledge-graph).<br />
**WordLift** publishes your content as [Linked Open Data](https://wordlift.io/blog/en/entity/linked-data/) following [Tim Berners-Lee‘s Linked Data Principles](http://www.w3.org/DesignIssues/LinkedData.html).<br />

= Features =

**WordLift** is a plug-in for online content creators to:

* Support your writing process with **trustworthy and contextual facts** <br />
* Enrich content with **images**, **links** and **interactive visualizations** <br />
* Keep readers engaged with relevant **content recommendations** <br />
* Produce content compatible with **schema.org markup**, allowing search engines to **best index and display your website**.  <br />
* Engage readers with **relevant content recommendations** <br />
* Create your own **personal Wikipedia** <br />
* Publish metadata to **share, sell and distribute content** <br />

= WordLift brings to your publishing workflow =
_____________


* The technology to **self-organize content** using publicly or privately available [knowledge graphs](http://docs.wordlift.io/en/latest/key-concepts.html#knowledge-graph) <br />
* An easy way to **build datasets** and **full data ownership** <br />
* Support for creating web content using **contextually relevant information** <br />
* Valued and **free to use photos and illustrations** from the Commons community ranging from maps to astronomical imagery to photographs, artworks and more <br />
* New means to drive business growth with **meaningful content discovery paths** <br />
* Content tagging for **better SEO** <br />

[vimeo http://vimeo.com/164538710]

= Supported languages =
_____________

WordLift currently supports 32 languages: Chinese, Danish, German, English, French, Italian, Dutch, Russian, Spanish, Portuguese, Swedish, Turkish, Albanian, Belarusian, Bulgarian, Catalan, Croatian, Czech, Estonian, Finnish, Hungarian, Icelandic, Indonesian, Latvian, Lithuanian, Norwegian, Polish, Romanian, Serbian, Slovak, Slovenian, Ukrainian.

The Plug-in is built on **open source software**.

== Installation ==

1. Upload `wordlift.zip` to the `/wp-content/plugins/` directory
2. Extract the files in the wordlift subfolder
3. Activate the plug-in using a [WordLift key](http://docs.wordlift.io/en/latest/key-concepts.html#wordlift-key). You receive this key from us after purchasing the monthly service from [our website](https://wordlift.io). Once you have received the key go to the WordPress administration menu, click on Plugins / Installed Plugins. Then click on Settings on the WordLift plugin and follow the guided setup process.

> #### WordLift - Activating the Plugin
> To activate the plugin you will need a *WordLift key*. <br />
> **WordLift** is now available to all for a monthly fee. <br />
> Find out more and [get your activation key](https://wordlift.io) directly on our website. <br />

== Frequently Asked Questions ==

= Who is WordLift for? =

**WordLift** is for all *bloggers*, *journalists*, and *content marketers* publishing and fighting for readers’ attention on the web. <br />
**WordLift** democratizes the field, bringing to the hands of all web content creators the technology that web publisher giants such as *Google*, *Facebook* and the *BBC* are using to organize and monetize their content. <br />
**WordLift** helps you create richer and more engaging content, optimizes it for all search engines and efficiently organizes your content creation process, allowing you to reach and speak directly to your tribe. <br />

= Why shall I use WordLift? =

Organizing web content around an internal vocabulary rather than traditional web pages helps both users and machines finding and accessing it, improving navigation, content re-use, content repurposing, and search engine rankings. <br />
**WordLift** **organizes** content, reducing the complexity of content management and content marketing operations, letting bloggers and site owners focus on stories and communities. <br />
**WordLift** **enriches** your content with *contextual information*, *links*, and *media*, from custom vocabularies and/or the wealth of open data available on the web, bringing your user experience to a new level of engagement. <br />
**WordLift** **connects** content with cross-media *discovery* and *recommendations* widgets, increasing content quality, exposure, trustworthiness and readership engagement. <br />
**WordLift** **optimizes** content, complementing the offer of plug-ins such as *SEO Ultimate* or *Yoast*, automatically adding schema.org markups to your text, allowing all search engines to properly index your pages and deliver more traffic to your site. <br />

= Can you prove that WordLift improves the online visibility of websites? =

We are on a mission **to improve the visibility of websites**. Testing the product’s assumptions by looking at the web metrics with a methodical approach, is a crucial part of our product development. <br />
We recently presented **a research study** and proved that **our semantic markup, annotations and widgets improve the number of visitors, the pageviews, the time spent on page and the duration of a session with a double digit growth** on an editorial website with around 150.000 monthly visitors.<br />
While not all websites are created equal, you can [download the result of this study](https://wordlift.io/wp-content/uploads/2017/09/wordlift-proceedings-paper-SEMANTiCS2017.pdf) and start testing WordLift yourself. It does work! <br />

= How does it work? =

To know more about how **WordLift** works, please [watch the step-by-step video tutorials](https://wordlift.io/how-it-works) on our [website](https://wordlift.io). <br />
**WordLift** works in subsequent stages. <br />

1. The first step provides a **full text analysis** and suggests concepts and relationships found in open vocabularies (such as *DBpedia*, *Wikidata*, *GeoNames*, etc) to help writers **classify** and **enrich** their content and structure it for search engines like Google, according to schema.org vocabulary. <br />

2. Writers can then create new entities, to complement the ones suggested automatically, and to be published as part of a **proprietary vocabulary**, acting both as a **reference** and a **search magnet** for their readers, according to the editorial plans. <br />

3. **WordLift** also assists writers suggesting **links**, **media** and providing a set of powerful **visualization widgets** to connect and recommend alternative content, to boost readers’ engagement. <br />

4. Finally **WordLift** provides means to record all these relationships in a graph database allowing search queries like *“find all contents related to concept_y and relevant for target_z”*. <br />

= What are the languages supported by WordLift? =

WordLift currently supports 32 languages: Chinese, Danish, German, English, French, Italian, Dutch, Russian, Spanish, Portuguese, Swedish, Turkish, Albanian, Belarusian, Bulgarian, Catalan, Croatian, Czech, Estonian, Finnish, Hungarian, Icelandic, Indonesian, Latvian, Lithuanian, Norwegian, Polish, Romanian, Serbian, Slovak, Slovenian, Ukrainian.

= Is there a free trial? =

Yes! All of our subscriptions come with a **14-day free trial**. If after two weeks you are not happy with WordLift, [contact us](mailto:support@wordlift.io) and we will cancel your subscription, no questions asked.
In addition, with the purchase of our 6-month or 12-month packages, we offer free additional months. [Check it out](https://wordlift.io/pricing/)!

= Who owns the structured metadata created with WordLift? =

**You do!** We believe content creators should retain the commercial value of their content and all the data they create and exploit it through **new business models** based on **content syndication**, **data-as-a-service** and a stronger **relationship with their audience**. <br />
You can open your datasets to the public, attaching to it a free or a commercial licence. Otherwise, use your data to feed **chat bots** on Facebook Messenger or Telegram, providing live feed updates on your activity and/or automatic customer service in real time.

= What happens if I stop using WordLift? =

1. If you stop paying for your subscription, but keep the plugin on your site, all the entities, metadata and pages you created with wordlift will still be available on your site - you won't be able to update it any longer, but they will still work just fine as they were at the moment you removed the key. The data you’ve created belongs to you and you can always request to us a data dump that is available in various machine-readable formats. <br />

2. if you deactivate the plugin instead, the vocabulary (metadata, entity and pages) will disappear from your dashboard, but everything you created is stored in your website Database in WordPress, and you will be able to download it, transfer it or re-activate it again anytime from the plugin menu. <br />

3. Turning off WordLift on our side, it would be like turning off all the keys and un-publish all the linked data you’ve created, not the plug-in itself, so it will be like #1 - you could get the data back from us and re-publish it as [linked data](https://wordlift.io/blog/en/entity/linked-data/) on your own infrastructure. <br />

4. WordLift's technology is entirely open source: it takes development skills, infrastructure and some wisdom to nicely bring all the pieces together without our support. <br />

5. Your vocabulary (article metadata and entities) are published as [linked data](http://docs.wordlift.io/en/latest/key-concepts.html#linked-open-data) and you can always request a data dump in any of the following formats: RDF/XML, Turtle, N3, JSON-LD. <br />

> Find more FAQ in our [Wiki](http://docs.wordlift.io/en/latest/faq.html#why-is-it-important-to-organize-my-content-and-publish-it-as-linked-data). <br />

== Screenshots ==

1. The Setup Wizard.
2. The slick [WordLift Edit Post Widget](http://docs.wordlift.io/en/latest/analysis.html#wordlift-edit-post-widget).
3. The WordLift Edit Post Widget explained.
4. The WordLift Event Entity.
5. The WordLift Place Entity.
6. The [Navigator Widget](http://docs.wordlift.io/en/latest/discover.html#the-navigator-widget) providing content-recommendations.
7. The [Faceted Search Widget](http://docs.wordlift.io/en/latest/discover.html#the-faceted-search-widget).
8. The [Chord Widget](http://docs.wordlift.io/en/latest/discover.html#the-chord-widget).
9. The WordLift Dashboard. Your [knowledge graph](http://docs.wordlift.io/en/latest/key-concepts.html#knowledge-graph) at a glance.

== Changelog ==

<<<<<<< HEAD
= 3.60.0 (????-??-??) =
* Feature: [#626](https://github.com/insideout10/wordlift-plugin/issues/626): Cache JSON-LD, introduce an explicit caching layer.
=======
= 3.16.0 (????-??-??) =
* Enhancement: [#514](https://github.com/insideout10/wordlift-plugin/issues/514): Add the occurrences of an entity within an article by default in Content Classification.
>>>>>>> 21f15335

= 3.15.6 (2017-11-15) =
* Fix: [#701](https://github.com/insideout10/wordlift-plugin/issues/701): Early rewrite rules flushing causes infinite loop.
* Fix: [#700](https://github.com/insideout10/wordlift-plugin/issues/700): WP live previews don't run when classification box is closed.

= 3.15.5 (2017-11-14) =
* Fix: [#698](https://github.com/insideout10/wordlift-plugin/issues/698): `flush_rewrite_rules` called at every request.

= 3.15.4 (2017-11-13) =
* Fix: [#693](https://github.com/insideout10/wordlift-plugin/issues/693): Remove requirement for mbstring.
* Fix: [#691](https://github.com/insideout10/wordlift-plugin/issues/691): Check WL compatibility with UX builder part of Flatsome themes.
* Fix: [#689](https://github.com/insideout10/wordlift-plugin/issues/689): Heavy query on image attachments.
* Fix: [#687](https://github.com/insideout10/wordlift-plugin/issues/687): Test failure with WP 4.8.3.
* Fix: [#686](https://github.com/insideout10/wordlift-plugin/issues/686): `Wordlift_Listable` flushes the cache at every post.
* Fix: [#685](https://github.com/insideout10/wordlift-plugin/issues/685): `flush_rewrite_rules_hard` causes a large number of SPARQL queries.
* Fix: [#683](https://github.com/insideout10/wordlift-plugin/issues/683): Incompatibility with Formidable Forms.

= 3.15.3 (2017-10-20) =
* Enhancement: [#670](https://github.com/insideout10/wordlift-plugin/issues/670): Allow filtering logging levels.
* Fix: [#677](https://github.com/insideout10/wordlift-plugin/issues/677): Sometimes authors are not correctly matched with their entities.
* Fix: [#676](https://github.com/insideout10/wordlift-plugin/issues/676): Entity type permalinks no longer work.
* Fix: [#674](https://github.com/insideout10/wordlift-plugin/issues/674): Improve the performance of get_entity_post_by_uri.
* Fix: [#673](https://github.com/insideout10/wordlift-plugin/issues/673): Query error on edit screen.
* Fix: [#672](https://github.com/insideout10/wordlift-plugin/issues/672): Local Business repeated twice in Create New Entity.
* Fix: [#669](https://github.com/insideout10/wordlift-plugin/issues/669): WordLift is constantly validating the key.
* Fix: [#668](https://github.com/insideout10/wordlift-plugin/issues/668): View Linked Data on a post shows a 500.
* Fix: [#667](https://github.com/insideout10/wordlift-plugin/issues/667): Hardcoded entity post types.
* Fix: [#665](https://github.com/insideout10/wordlift-plugin/issues/665): startDate and endDate are not recorded on some Events.
* Fix: [#663](https://github.com/insideout10/wordlift-plugin/issues/663): Terms query may slow down site.
* Fix: [#662](https://github.com/insideout10/wordlift-plugin/issues/662): Old articles appear in Vocabulary.

= 3.15.2 (2017-10-16) =
* Fix: [#659](https://github.com/insideout10/wordlift-plugin/issues/659): Check WL compatibility with ACF.
* Fix: [#654](https://github.com/insideout10/wordlift-plugin/issues/654): Entity Link always returning the last blog post.

= 3.15.1 (2017-10-12) =
* Enhancement: [#642](https://github.com/insideout10/wordlift-plugin/issues/642): Allow to disable JSON-LD.
* Fix: [#652](https://github.com/insideout10/wordlift-plugin/issues/652): When the user does not choose a publisher WordLift picks up the first one from the list.
* Fix: [#647](https://github.com/insideout10/wordlift-plugin/issues/647): Related posts contains duplicates.
* Fix: [#646](https://github.com/insideout10/wordlift-plugin/issues/646): Suggested images are missing after the update.
* Fix: [#644](https://github.com/insideout10/wordlift-plugin/issues/644): Entities not showing in the classification box.

= 3.15.0 (2017-10-05) =
* Enhancement: [#608](https://github.com/insideout10/wordlift-plugin/issues/608): Integrate the Autocomplete widget.
* Enhancement: [#607](https://github.com/insideout10/wordlift-plugin/issues/607): Autocomplete API.
* Enhancement: [#596](https://github.com/insideout10/wordlift-plugin/issues/596): Allow regular posts/pages to be entities.
* Enhancement: [#595](https://github.com/insideout10/wordlift-plugin/issues/595): Import may fail with many posts/entities.
* Enhancement: [#584](https://github.com/insideout10/wordlift-plugin/issues/584): Adding aliases as link TITLE attributes.
* Enhancement: [#583](https://github.com/insideout10/wordlift-plugin/issues/583): Add sameAs to schema.org/publisher in JSON-LD.
* Enhancement: [#574](https://github.com/insideout10/wordlift-plugin/issues/574): WL currently adds links on headings.
* Enhancement: [#493](https://github.com/insideout10/wordlift-plugin/issues/493): Prevent analysis in html tags: `button`.
* Fix: [#628](https://github.com/insideout10/wordlift-plugin/issues/628): Check the status of Content Classification in the WordLift editor .
* Fix: [#610](https://github.com/insideout10/wordlift-plugin/issues/610): Typo in xsd:dateTime.

= 3.14.7 (2017-10-03) =
* Fix: [#633](https://github.com/insideout10/wordlift-plugin/issues/633): Colon in html messes the analysis.

= 3.14.6 (2017-09-11) =
* Fix: [#613](https://github.com/insideout10/wordlift-plugin/issues/613): A slash too much for Angular geolocation library.
* Fix: [#611](https://github.com/insideout10/wordlift-plugin/issues/611): WordLift slowing down RSS feed.

= 3.14.5 (2017-08-31) =
* Enhancement: [#606](https://github.com/insideout10/wordlift-plugin/issues/606): Batch Analysis on all posts.

= 3.14.4 (2017-08-30) =
* Fix: [#527](https://github.com/insideout10/wordlift-plugin/issues/527): Error fetching angular-animate.min.js.

= 3.14.3 (2017-08-10) =
* Enhancement: [#603](https://github.com/insideout10/wordlift-plugin/issues/603): Rebuild the relations table.

= 3.14.2 (2017-08-10) =
* Enhancement: [#601](https://github.com/insideout10/wordlift-plugin/issues/601): Improve the Batch Analysis service.

= 3.14.1 (2017-07-30) =
* Fix: [#594](https://github.com/insideout10/wordlift-plugin/issues/594): Recipes appear as Things in the classification box.
* Fix: [#593](https://github.com/insideout10/wordlift-plugin/issues/593): Recipes mentioned in posts/pages do not appear in the JSON-LD.

= 3.14.0 (2017-07-18) =
* Fix: [#582](https://github.com/insideout10/wordlift-plugin/issues/582): Empty area on Timeline w/o events.
* Fix: [#581](https://github.com/insideout10/wordlift-plugin/issues/581): Date Picker doesn't open.
* Fix: [#577](https://github.com/insideout10/wordlift-plugin/issues/577): Faceted Search posts' list doesn't show
* Fix: [#526](https://github.com/insideout10/wordlift-plugin/issues/526): Multisite network activation fails to create the entity types on newly created subsites.
* Enhancement: [#565](https://github.com/insideout10/wordlift-plugin/issues/565): Allow empty vocabulary path on compatible Permalink configuration.
* Enhancement: [#562](https://github.com/insideout10/wordlift-plugin/issues/562): Annotate archival content using my vocabulary.
* Enhancement: [#561](https://github.com/insideout10/wordlift-plugin/issues/561): Add the capability to create new entities in the vocabulary.
* Enhancement: [#551](https://github.com/insideout10/wordlift-plugin/issues/551): Make Chord compatible with AMP.
* Enhancement: [#546](https://github.com/insideout10/wordlift-plugin/issues/546): Extend the JSON-LD and allow customizations.
* Enhancement: [#536](https://github.com/insideout10/wordlift-plugin/issues/536): Hide labels that do not have associated entities in the Faceted Search Widget.
* Enhancement: [#533](https://github.com/insideout10/wordlift-plugin/issues/533): Add the schema:wordCount property to schema:Article.
* Enhancement: [#524](https://github.com/insideout10/wordlift-plugin/issues/524): Adding support for schema.org/Recipe.
* Enhancement: [#481](https://github.com/insideout10/wordlift-plugin/issues/481): Improve authors.
* Enhancement: [#468](https://github.com/insideout10/wordlift-plugin/issues/468): schema.org/WebSite markup.
* Enhancement: [#379](https://github.com/insideout10/wordlift-plugin/issues/379): Overlaps should prefer local entities.

= 3.13.3 (2017-07-12) =
* Enhancement: [#558](https://github.com/insideout10/wordlift-plugin/issues/558): Link to the settings page in the message about unset key.
* Enhancement: [#412](https://github.com/insideout10/wordlift-plugin/issues/412): Add a toggle to disable WordLift's analysis on certain pages/post.

= 3.13.2 (2017-07-09) =
* Fix: [#575](https://github.com/insideout10/wordlift-plugin/issues/575): Cron is unreliable on some web sites.
* Fix: [#576](https://github.com/insideout10/wordlift-plugin/issues/576): Error 404 on a WooCommerce Product Page.
* Fix: [#571](https://github.com/insideout10/wordlift-plugin/issues/571): Faceted Search not displaying correctly.
* Fix: [#568](https://github.com/insideout10/wordlift-plugin/issues/568): Trying to get property of non-object in class-wordlift-sharethis-service.php.

= 3.13.1 (2017-06-29) =
* Fix: [#569](https://github.com/insideout10/wordlift-plugin/issues/569): Explicitly enabling an entity link doesn't work.

= 3.13.0 (2017-06-22) =
* Feature: [#550](https://github.com/insideout10/wordlift-plugin/issues/550): Limit the number of entities.
* Fix: [#541](https://github.com/insideout10/wordlift-plugin/issues/541): AMP version of a page with a map displays a gray box.
* Feature: [#537](https://github.com/insideout10/wordlift-plugin/issues/537): Translate all labels in plugin languages in the Faceted Search Widget.
* Feature: [#534](https://github.com/insideout10/wordlift-plugin/issues/534): Inform the editor when a subscription is not active.
* Feature: [#522](https://github.com/insideout10/wordlift-plugin/issues/522): Check Widgets compatibility with AMP.
* Feature: [#513](https://github.com/insideout10/wordlift-plugin/issues/513): Synonyms in JSON-LD.
* Feature: [#485](https://github.com/insideout10/wordlift-plugin/issues/485): Add the possibility to configure NOLINK by default.
* Feature: [#477](https://github.com/insideout10/wordlift-plugin/issues/477): Preserve alternative labels when an entity is saved in the local vocabulary.
* Feature: [#330](https://github.com/insideout10/wordlift-plugin/issues/330): External Entities not recognised when adding an extra paragraph on long articles.

= 3.12.4 (2017-06-15) =
* Feature: [#563](https://github.com/insideout10/wordlift-plugin/issues/563): Allow rebuilding entities only.

= 3.12.3 (2017-06-07) =
* Fix: [#556](https://github.com/insideout10/wordlift-plugin/issues/556): SPARQL queries fail.
* Fix: [#555](https://github.com/insideout10/wordlift-plugin/issues/555): In WP backend "View Linked Data" and "Test Google Rich Snippets" buttons to be shown.
* Fix: [#554](https://github.com/insideout10/wordlift-plugin/issues/554): The WordLift's Editor is picking up old description in "Entity Description.

= 3.12.2 (2017-06-01) =
* Fix: [#549](https://github.com/insideout10/wordlift-plugin/issues/549): Make WL compatible with WP 4.8.
* Fix: [#543](https://github.com/insideout10/wordlift-plugin/issues/543): Entities not published to the Linked Data Store.
* Fix: [#528](https://github.com/insideout10/wordlift-plugin/issues/528): fsockopen loops indefinitely.

= 3.12.1 (2017-05-15) =
* Feature: [#535](https://github.com/insideout10/wordlift-plugin/issues/535): Incorrect text-annotation styles in editor.

= 3.12.0 (2017-05-03) =
* Feature: [#516](https://github.com/insideout10/wordlift-plugin/issues/516): Visual Composer tags appearing in the article's description.
* Feature: [#512](https://github.com/insideout10/wordlift-plugin/issues/512): Entity type listing page shows an "access not allowed" in wordpress versions before 4.7.
* Feature: [#511](https://github.com/insideout10/wordlift-plugin/issues/511): Add support for the about property.
* Feature: [#503](https://github.com/insideout10/wordlift-plugin/issues/503): Text domain is missing in calls to _x translation API.
* Feature: [#501](https://github.com/insideout10/wordlift-plugin/issues/501): PHP7 Compatibility Check.
* Feature: [#490](https://github.com/insideout10/wordlift-plugin/issues/490): Adding the "WordLift Entities Cloud" as shortcode.
* Feature: [#487](https://github.com/insideout10/wordlift-plugin/issues/487): Adding support for editing categories when using Quick Edit from the Vocabulary.
* Feature: [#484](https://github.com/insideout10/wordlift-plugin/issues/484): Check compatibility with WordPress Multisite configurations.
* Feature: [#457](https://github.com/insideout10/wordlift-plugin/issues/457): When the plugin is installed in a directory not named "wordlift" initializaton hook ignored.
* Feature: [#453](https://github.com/insideout10/wordlift-plugin/issues/453): Need to show alert and have recovery plan when setting/activation fail to get dataset uri.
* Feature: [#451](https://github.com/insideout10/wordlift-plugin/issues/451): Improve schema:Article markup.
* Feature: [#418](https://github.com/insideout10/wordlift-plugin/issues/418): Do not allow activating WordLift on incompatible WP's versions.
* Feature: [#403](https://github.com/insideout10/wordlift-plugin/issues/403): Adding legalName for Organization and LocalBusiness.
* Feature: [#376](https://github.com/insideout10/wordlift-plugin/issues/376): Enable revisions for entities.
* Feature: [#323](https://github.com/insideout10/wordlift-plugin/issues/323): Content dynamically posted should follow both a chronological or a relevancy order.
* Feature: [#212](https://github.com/insideout10/wordlift-plugin/issues/212): Adding support for the Accelerated Mobile Pages (AMP) on WordLift Entity Pages.

= 3.11.3 (2017-04-23) =
* Fix: [#521](https://github.com/insideout10/wordlift-plugin/issues/521): Performance Issues on Ajax End-Point.
* Fix: [#520](https://github.com/insideout10/wordlift-plugin/issues/520): Selected entities lost with IE11 and Edge.

= 3.11.2 (2017-03-19) =
* Fix: [#497](https://github.com/insideout10/wordlift-plugin/issues/497): Aggressive caching may serve old files.
* Fix: [#496](https://github.com/insideout10/wordlift-plugin/issues/496): WL highlight classes conflict with themes.
* Fix: [#495](https://github.com/insideout10/wordlift-plugin/issues/495): Additional left padding on entity tiles.

= 3.11.1 (2017-03-17) =
* Fix: [#494](https://github.com/insideout10/wordlift-plugin/issues/494): Cached Html Templates.

= 3.11.0 (2017-03-06) =
* Feature: [#489](https://github.com/insideout10/wordlift-plugin/issues/489): Revise title and description for the timeline widget.
* Feature: [#482](https://github.com/insideout10/wordlift-plugin/issues/482): Global timeline doesn't include events bound to pages.
* Feature: [#442](https://github.com/insideout10/wordlift-plugin/issues/442): Enable WordPress Category to Organise WordLift Entities.
* Feature: [#426](https://github.com/insideout10/wordlift-plugin/issues/426): Related articles needs to be limited and/or paginated.
* Feature: [#335](https://github.com/insideout10/wordlift-plugin/issues/335): Allow more actions on entity tiles within the disambiguation widget.
* Feature: [#427](https://github.com/insideout10/wordlift-plugin/issues/427): Add Publisher field to WordLift Setting page.
* Feature: [#398](https://github.com/insideout10/wordlift-plugin/issues/398): SEO improvement: providing control over title and description of WordLift Archive pages.
* Feature: [#355](https://github.com/insideout10/wordlift-plugin/issues/355): Creating a Tag-Like Widget for articles.
* Fix: [#383](https://github.com/insideout10/wordlift-plugin/issues/383): Chord - text overlapping issue.
* Fix: [#469](https://github.com/insideout10/wordlift-plugin/issues/469): Chord Rendering Problem on Firefox.
* Fix: [#464](https://github.com/insideout10/wordlift-plugin/issues/464): Extend Wordlift_Log_Service's log to support arrays.

= 3.10.0 (2017-01-30) =
* Feature: [#371](https://github.com/insideout10/wordlift-plugin/issues/371): Extending the list of properties for schema-org:Article.
* Feature: [#358](https://github.com/insideout10/wordlift-plugin/issues/358): Application Key Not Set - Messaging improvement is needed.
* Feature: [#350](https://github.com/insideout10/wordlift-plugin/issues/350): Entity Annotation Loop.
* Feature: [#345](https://github.com/insideout10/wordlift-plugin/issues/345): Entity suggested when analyzing the entity content itself.
* Feature: [#305](https://github.com/insideout10/wordlift-plugin/issues/305): Entity Types' widget should be flat.
* Feature: [#291](https://github.com/insideout10/wordlift-plugin/issues/291): The calendar for startDate and endDate of an event cannot be used for historical events.
* Feature: [#254](https://github.com/insideout10/wordlift-plugin/issues/254): Timeline visualization problem.
* Fix: [#448](https://github.com/insideout10/wordlift-plugin/issues/448): JSON-LD not loaded with WP Fastest Cache plugin.
* Fix: [#447](https://github.com/insideout10/wordlift-plugin/issues/447): Enqueue of styles and JS should be more selective and limited to content editing screens.
* Fix: [#446](https://github.com/insideout10/wordlift-plugin/issues/446): Return value of wl_schema_get_value not always check to not be null.
* Fix: [#444](https://github.com/insideout10/wordlift-plugin/issues/444): Typo on the dashboard.
* Fix: [#438](https://github.com/insideout10/wordlift-plugin/issues/438): Autocomplete fails in metaboxes.
* Fix: [#437](https://github.com/insideout10/wordlift-plugin/issues/437): Some found entities lack the related text annotation.
* Fix: [#278](https://github.com/insideout10/wordlift-plugin/issues/278): When creating a new entity the duplicate warning appears for entity that have been trashed.

= 3.9.8 (2017-01-29) =
* Fix: [#462](https://github.com/insideout10/wordlift-plugin/issues/462): Find duplicated entities.

= 3.9.7 (2017-01-26) =
* Fix: [#461](https://github.com/insideout10/wordlift-plugin/issues/461): Entities highlighted in front-end.

= 3.9.6 (2017-01-24) =
* Fix: [#443](https://github.com/insideout10/wordlift-plugin/issues/443): Chord height is fixed when global is true.
* Fix: [#383](https://github.com/insideout10/wordlift-plugin/issues/383): Chord - text overlapping issue.

= 3.9.5 (2017-01-22) =
* Fix: [#282](https://github.com/insideout10/wordlift-plugin/issues/282): Wrong entity URL.

= 3.9.4 (2017-01-12) =
* Fix: [#439](https://github.com/insideout10/wordlift-plugin/issues/439): Entity preview is redirected to a Post.

= 3.9.3 (2017-01-04) =
* Fix: [#431](https://github.com/insideout10/wordlift-plugin/issues/431): WP 4.2 yields "Call to undefined function is_subdomain_install" when saving a post.

= 3.9.2 (2017-01-01) =
* Fix: [#430](https://github.com/insideout10/wordlift-plugin/issues/430): Fix analysis selectors in WP 4.5 and lower.

= 3.9.1 (2016-12-29) =
* Feature: [#429](https://github.com/insideout10/wordlift-plugin/issues/429): German missing in supported languages' list.

= 3.9.0 (2016-12-29) =
* Feature: [#425](https://github.com/insideout10/wordlift-plugin/issues/425): Move the traslator server-side.
* Feature: [#417](https://github.com/insideout10/wordlift-plugin/issues/417): Integrate e2e tests in WordLift.
* Feature: [#408](https://github.com/insideout10/wordlift-plugin/issues/408): Remove the Caching submodule.
* Feature: [#397](https://github.com/insideout10/wordlift-plugin/issues/397): Review WordLift's setup process.
* Feature: [#395](https://github.com/insideout10/wordlift-plugin/issues/395): Author missing from entities edit pages.
* Feature: [#376](https://github.com/insideout10/wordlift-plugin/issues/376): Enable revisions for entities.
* Feature: [#349](https://github.com/insideout10/wordlift-plugin/issues/349): Remove all non supported languages from the Settings.
* Fix: [#391](https://github.com/insideout10/wordlift-plugin/issues/391): Html code messed u when using WordLift on previous posts and with Twitter embeds.
* Fix: [#353](https://github.com/insideout10/wordlift-plugin/issues/353): Responsive not working on the Vocabulary page on WordPress.
* Fix: [#341](https://github.com/insideout10/wordlift-plugin/issues/341): Special characters do not display correctly in LodLive.
* Fix: [#306](https://github.com/insideout10/wordlift-plugin/issues/306): Entities from the internal vocabulary are not properly detected from the analysis.

= 3.8.1 (2016-12-09) =
* Fix: [#415](https://github.com/insideout10/wordlift-plugin/issues/415): WordLift not working after updating to WP 4.7.
* Fix: [#410](https://github.com/insideout10/wordlift-plugin/issues/410): Triples not showing on the WordLift dashboard.
* Fix: [#406](https://github.com/insideout10/wordlift-plugin/issues/406): JSON-LD response corrupt.

= 3.8.0 (2016-11-10) =
* Feature: [#372](https://github.com/insideout10/wordlift-plugin/issues/372): The layout of the Navigator messes up with long entity titles.
* Feature: [#365](https://github.com/insideout10/wordlift-plugin/issues/365): Stop words are analyzed too.
* Feature: [#310](https://github.com/insideout10/wordlift-plugin/issues/310): Favour json-ld in place of microdata.
* Fix: [#386](https://github.com/insideout10/wordlift-plugin/issues/386): Linked data not saved.
* Fix: [#393](https://github.com/insideout10/wordlift-plugin/issues/393): JSON-LD problem with OSDS.

= 3.7.1 (2016-10-28) =
* Fix: [#382](https://github.com/insideout10/wordlift-plugin/issues/382): Analysis errors on coffee-brewing-methods.com.

= 3.7.0 (2016-10-23) =
* Fix: [#351](https://github.com/insideout10/wordlift-plugin/issues/351): Text annotations missing for found entities.
* Fix: [#363](https://github.com/insideout10/wordlift-plugin/issues/363): Synonyms associated to other entities.
* Fix: [#368](https://github.com/insideout10/wordlift-plugin/issues/368): Adding unneeded p tag for entity properties.
* Feature: [#370](https://github.com/insideout10/wordlift-plugin/issues/370): Upgrade to TimelineJS 3.x.
* Feature: [#369](https://github.com/insideout10/wordlift-plugin/issues/369): Remove the unused In-Depth file.
* Feature: [#354](https://github.com/insideout10/wordlift-plugin/issues/354): Improve the navigator Widget by adding links to the images.
* Feature: [#352](https://github.com/insideout10/wordlift-plugin/issues/352): Improve design of the TimeLine Widget.

= 3.6.0 (2016-09-25) =
* Feature: [#125](https://github.com/insideout10/wordlift-plugin/issues/125): Personalise the entity path.
* Feature: [#230](https://github.com/insideout10/wordlift-plugin/issues/230): Download your data.
* Feature: [#338](https://github.com/insideout10/wordlift-plugin/issues/338): Custom domains and dataset names
* Feature: [#339](https://github.com/insideout10/wordlift-plugin/issues/339): Improving the Import/Export of the user Vocabulary.
* Feature: [#342](https://github.com/insideout10/wordlift-plugin/issues/342): Data migration.
* Feature: [#343](https://github.com/insideout10/wordlift-plugin/issues/343): Disable Wikipedia images.
* Feature: [#346](https://github.com/insideout10/wordlift-plugin/issues/346): Add Telephone and URL properties.
* Fix: [#340](https://github.com/insideout10/wordlift-plugin/issues/340): Incompatible date widget.
* Fix: [#347](https://github.com/insideout10/wordlift-plugin/issues/347): Annotations mysteriously disappeared.
* Fix: [#346](https://github.com/insideout10/wordlift-plugin/issues/346): Double link in front-end entities.

= 3.5.4 (2016-09-07) =
* Fix: [#265](https://github.com/insideout10/wordlift-plugin/issues/265): Entity type:Person are being created before actually saving an organization's entity.
* Fix: [#336](https://github.com/insideout10/wordlift-plugin/issues/336): Navigator widget doesn't show at the end of the article unless it is also in the middle.

= 3.5.3 (2016-08-31) =
* Fix: [#262](https://github.com/insideout10/wordlift-plugin/issues/262): Posting a site URL on Google+ uses an entity title instead of the post title.
* Fix: [#329](https://github.com/insideout10/wordlift-plugin/issues/329): Allow to disambiguate more than one occurrences for the same entity in bottom / up disambiguation mode.
* Fix: [#333](https://github.com/insideout10/wordlift-plugin/issues/333): Germanic umlaut causing troubles when saving sameAs links.
* Fix: [#334](https://github.com/insideout10/wordlift-plugin/issues/334): New Entities/Thing created without the sameAs attribute are duplicated as Entities/Person.

= 3.5.2 (2016-07-16) =
* Fix: [#285](https://github.com/insideout10/wordlift-plugin/issues/285): Avoid unexpected alerts after content disambiguation.
* Fix: [#319](https://github.com/insideout10/wordlift-plugin/issues/319): Fix chord widget content filtering limit.
* Fix: [#315](https://github.com/insideout10/wordlift-plugin/issues/315): Activation on large web sites fails.

= 3.5.1 (2016-06-16) =
* Feature: [#312](https://github.com/insideout10/wordlift-plugin/issues/312): Reduce chord entities threshold to improve widget usability.

= 3.5.0 (2016-05-16) =
* Fix: [#300](https://github.com/insideout10/wordlift-plugin/issues/300): Ensure only published entities are returned as facets by faceted search widget.
* Fix: [#299](https://github.com/insideout10/wordlift-plugin/issues/299): Featured images are now properly updated on RL.
* Feature: [#295](https://github.com/insideout10/wordlift-plugin/issues/295): New UI refinements.
* Feature: [#297](https://github.com/insideout10/wordlift-plugin/issues/297): Detect classification scope from current entity type.
* Feature: [#284](https://github.com/insideout10/wordlift-plugin/issues/284): Disambiguation widget UI refactoring.
* Feature: [#289](https://github.com/insideout10/wordlift-plugin/issues/289): Introduced html static templates for angularjs layer components.
* Feature: [#288](https://github.com/insideout10/wordlift-plugin/issues/288): Removed selected entities tags from disambiguation widget.
* Feature: [#283](https://github.com/insideout10/wordlift-plugin/issues/283): Dbpedia topics are now mapped also on a custom taxonomy.
* Feature: [#229](https://github.com/insideout10/wordlift-plugin/issues/229): Add article classification.
* Feature: [#294](https://github.com/insideout10/wordlift-plugin/issues/294): Fix disambiguation failure use case.
* Feature: [#280](https://github.com/insideout10/wordlift-plugin/issues/280): Fix disambiguation failure use case.
* Feature: [#279](https://github.com/insideout10/wordlift-plugin/issues/279): Disambiguation fixed for entities with escaped chars contained in the uri.
* Feature: [#276](https://github.com/insideout10/wordlift-plugin/issues/276): Fix facets layout with entities long titles.
* Feature: [#275](https://github.com/insideout10/wordlift-plugin/issues/275): Exclude posts without featured image from navigator results.
* Feature: [#274](https://github.com/insideout10/wordlift-plugin/issues/274): Simplify facets layout grid.
* Feature: [#273](https://github.com/insideout10/wordlift-plugin/issues/273): Remove entity type icon and counter from facets within faceted search widget to simplify the layout.
* Feature: [#270](https://github.com/insideout10/wordlift-plugin/issues/270): Show wl-carousel controls on mouseover only.
* Feature: [#269](https://github.com/insideout10/wordlift-plugin/issues/269): Fix NaN in WL dashboard.
* Feature: [#268](https://github.com/insideout10/wordlift-plugin/issues/268): Flaoting configurable layout is now available both for navigator and faceted search.
* Feature: [#267](https://github.com/insideout10/wordlift-plugin/issues/267): Force override for entities with same schema type and label within disambiguation workflow.
* Feature: [#264](https://github.com/insideout10/wordlift-plugin/issues/264): Improve data selection strategy for navigation widget.
* Feature: [#253](https://github.com/insideout10/wordlift-plugin/issues/253): Introduce navigator and faceted search configuration.
* Feature: [#258](https://github.com/insideout10/wordlift-plugin/issues/258): Entity titles are now also published in the graph as dc:title.
* Feature: [#147](https://github.com/insideout10/wordlift-plugin/issues/147): Navigator widget works also on entity pages.
* Feature: [#232](https://github.com/insideout10/wordlift-plugin/issues/232): Navigator widget refactoring.
* Feature: [#224](https://github.com/insideout10/wordlift-plugin/issues/224): Enable entity partial match in autocomplete.
* Feature: [#215](https://github.com/insideout10/wordlift-plugin/issues/215): Allow to create multiple entities with same label and different entity types safely (without any overlapping).
* Feature: [#130](https://github.com/insideout10/wordlift-plugin/issues/130): Remove angularjs bower dependency. CDN is used instead.

= 3.4.0 (2016-02-12) =
* Feature: [#263](https://github.com/insideout10/wordlift-plugin/issues/263): Sorting and smart auto-limit added for entities in faceted search widget.
* Feature: [#255](https://github.com/insideout10/wordlift-plugin/issues/255): Disable entity url editing.
* Fix: [#251](https://github.com/insideout10/wordlift-plugin/issues/251): avoid entity duplication for entities with an updated label used in disambiguation.
* Fix: [#244](https://github.com/insideout10/wordlift-plugin/issues/244): Tinymce does not remain idle anymore switching between Visual and Text mode.
* Feature: [#233](https://github.com/insideout10/wordlift-plugin/issues/233): Add WordLift dashboard widget.
* Feature: [#231](https://github.com/insideout10/wordlift-plugin/issues/231): Faceted search widget is now available also for standard posts
* Feature: [#223](https://github.com/insideout10/wordlift-plugin/issues/223): Remove unavailable entity images from images suggestions.
* Feature: [#214](https://github.com/insideout10/wordlift-plugin/issues/214): Faceted search 4W revamp.
* Feature: [#180](https://github.com/insideout10/wordlift-plugin/issues/180): Enable minified js files for faceted search shortcode.
* Feature: [#115](https://github.com/insideout10/wordlift-plugin/issues/115): Filter out the current entity from the analysis results to avoid to link a given entity with itself.

= 3.3.5 (2016-02-10) =
* Fix: [#260](https://github.com/insideout10/wordlift-plugin/issues/260): Autosave disabled for entity posts to avoid unexpected entities duplication
* Fix: [#259](https://github.com/insideout10/wordlift-plugin/issues/259): Fix php notice on media library
* Fix: [#256](https://github.com/insideout10/wordlift-plugin/issues/256): Fix compatibility issue with truemag theme

= 3.3.4 (2016-02-06) =
* Fix: [#252](https://github.com/insideout10/wordlift-plugin/issues/252): Disable scrollInput on entities metaboxes datetimepickers
* Fix: [#248](https://github.com/insideout10/wordlift-plugin/issues/248): Include also LocalBusiness entities as suggestion for affiliation property for entities of type Person
* Fix: [#246](https://github.com/insideout10/wordlift-plugin/issues/246): Include also LocalBusiness entities as suggestion for location property for entities of type Event

= 3.3.3 (2016-01-17) =
* Fix: [#243](https://github.com/insideout10/wordlift-plugin/issues/243): Post status for published entities is properly preserved when used to disambiguate a post draft.

= 3.3.2 (2016-01-11) =
* Fix: [#239](https://github.com/insideout10/wordlift-plugin/issues/239): Fix disambiguation widget look & feel on WP 4.4.+
* Fix: [#237](https://github.com/insideout10/wordlift-plugin/issues/237): Fix disambiguation for internal entities sameAs of other entities
* Fix: [#234](https://github.com/insideout10/wordlift-plugin/issues/234): Fix text annotation removing for annotation containing blank html markup
* Fix: [#228](https://github.com/insideout10/wordlift-plugin/issues/228):
Flush properly rewrite rules on plugin activation to prevent 404 on entity pages
* Fix: [#227](https://github.com/insideout10/wordlift-plugin/issues/227):
Change wording for invalid or missing text selection on entity creation workflow

= 3.3.1 (2016-01-06) =
* Fix: [#225](https://github.com/insideout10/wordlift-plugin/issues/225): Return safely when get_current_screen() is not defined (yet).

= 3.3.0 (2016-01-06) =
* Feature: [#151](https://github.com/insideout10/wordlift-plugin/issues/151): Download and save Place coordinates from RL.
* Feature: [#161](https://github.com/insideout10/wordlift-plugin/issues/161): Geomap shows current entity if it is a Place (or child of Place).
* Feature: [#207](https://github.com/insideout10/wordlift-plugin/issues/207): Add rating score and consistency check for entities.
* Feature: [#209](https://github.com/insideout10/wordlift-plugin/issues/209): Add thumbnail preview within the entity listing.
* Feature: [#208](https://github.com/insideout10/wordlift-plugin/issues/208): Add classification scopes filter - aka 4W filter - within entity listing.
* Feature: [#199](https://github.com/insideout10/wordlift-plugin/issues/199) & [#101](https://github.com/insideout10/wordlift-plugin/issues/101): Improve new entity creation workflow usability within the content post editing.
* Feature: [#171](https://github.com/insideout10/wordlift-plugin/issues/171): Add related posts counter within the entity listing.
* Feature: [#121](https://github.com/insideout10/wordlift-plugin/issues/121): Improve UI consinstency
* Feature: [#140](https://github.com/insideout10/wordlift-plugin/issues/140): Add new properties for Organization

= 3.2.5 (2015-12-25) =
* Fix: [#221](https://github.com/insideout10/wordlift-plugin/issues/221): Fix de-synch between Wordpress and RedLink when disambiguation is performed trough entity alternative title

= 3.2.4 (2015-12-13) =
* Fix: [#210](https://github.com/insideout10/wordlift-plugin/issues/210): Restore editable annotations to allow annotations formatting.
* Fix: [#194](https://github.com/insideout10/wordlift-plugin/issues/194): Add zero-width no-break space after each annotation to provide a caret container.

= 3.2.3 (2015-12-08) =
* Fix: [#202](https://github.com/insideout10/wordlift-plugin/issues/202): [PrimaShop](http://www.primathemes.com/products/primashop-for-woocommerce/) users may now enjoy header settings on entity pages.

= 3.2.2 (2015-12-07) =
* Fix: [#203](https://github.com/insideout10/wordlift-plugin/issues/203): alternative titles are spreading to related entities, fixed.

= 3.2.1 (2015-12-06) =
 * Fix: [#200](https://github.com/insideout10/wordlift-plugin/issues/200): Fix new entity form visibility with undefined current annotation.
 * Fix: [#194](https://github.com/insideout10/wordlift-plugin/issues/194): Make text annotations within tinymce editor not editable.

= 3.2.0 (2015-12-04) =
 * Feature: [#196](https://github.com/insideout10/wordlift-plugin/issues/196): renovate the Vocabulary icon with WordLift logo.
 * Feature: [#195](https://github.com/insideout10/wordlift-plugin/issues/195): re-enable title duplicates notices.
 * Feature: [#185](https://github.com/insideout10/wordlift-plugin/issues/185): cleaning up, remove the entity_view submodule.
 * Feature: [#184](https://github.com/insideout10/wordlift-plugin/issues/184): for the joy of the 100,000+ active installs, we're now compatible with the [ShareThis plugin](https://wordpress.org/plugins/share-this/).
 * Feature: [#181](https://github.com/insideout10/wordlift-plugin/issues/181): finally, you can add more titles to entities.
 * Feature: [#178](https://github.com/insideout10/wordlift-plugin/issues/178): some renovation, add WordLift in the naming of the Metabox.
 * Feature: [#177](https://github.com/insideout10/wordlift-plugin/issues/177): enjoy better admin notices.
 * Feature: [#176](https://github.com/insideout10/wordlift-plugin/issues/176): cleaning up, remove the option "color coding on front-end".
 * Feature: [#175](https://github.com/insideout10/wordlift-plugin/issues/175): cleaning up, remove SPARQL queries menu item.
 * Feature: [#174](https://github.com/insideout10/wordlift-plugin/issues/174): cleaning up, remove performance analysis menu item.
 * Feature: [#173](https://github.com/insideout10/wordlift-plugin/issues/173): cleaning up, remove WordLift upper-right corner icon.
 * Feature: [#170](https://github.com/insideout10/wordlift-plugin/issues/170): disable entity editing in disambiguation widget for internal entities.
 * Feature: [#159](https://github.com/insideout10/wordlift-plugin/issues/159): enable both date and datetime fields for the metabox.
 * Feature: [#149](https://github.com/insideout10/wordlift-plugin/issues/149): add email and organization properties to Person.
 * Feature: [#143](https://github.com/insideout10/wordlift-plugin/issues/143): it is now possible to specify many additional properties for addresses.
 * Fix: [#189](https://github.com/insideout10/wordlift-plugin/issues/189): fix entity recognition when bullet points are used.
 * Fix: [#122](https://github.com/insideout10/wordlift-plugin/issues/122): fire related posts loading on disambiguation widget loading.

= 3.1.8 (2015-11-30) =
 * Fix: [#192](https://github.com/insideout10/wordlift-plugin/issues/192): fix coordinates metabox field's HTML.

= 3.1.7 (2015-11-22) =
 * Fix: [#150](https://github.com/insideout10/wordlift-plugin/issues/150): the property schema-org:author on blog post lod view goes on error.

= 3.1.6 (2015-11-21) =
 * Fix: [#124](https://github.com/insideout10/wordlift-plugin/issues/124): entity featured image updating is not properly triggered on the triple store (fix tests and apply only to published posts).

= 3.1.5 (2015-11-21) =
 * Fix: [#124](https://github.com/insideout10/wordlift-plugin/issues/124): entity featured image updating is not properly triggered on the triple store.

= 3.1.4 (2015-11-20) =
 * Fix: [#183](https://github.com/insideout10/wordlift-plugin/issues/183): new text for the admin notice regarding a missing WL key.

= 3.1.3 (2015-11-18) =
 * Fix: [#179](https://github.com/insideout10/wordlift-plugin/issues/179): faceted search not running

= 3.1.2 (2015-11-16) =
 * Fix: [#104](https://github.com/insideout10/wordlift-plugin/issues/104): cannot load more than one navigator on the same page.

= 3.1.1 (2015-11-16) =
 * Fix: [#112](https://github.com/insideout10/wordlift-plugin/issues/112): chord tooltip has white background and black font to avoid themes conflicting with the widget.

= 3.1.0 (2015-11-13) =
 * Feature: [#145](https://github.com/insideout10/wordlift-plugin/issues/145): control new entities creation from metaboxes.
 * Feature: [#134](https://github.com/insideout10/wordlift-plugin/issues/134): scripts and styles source repository merged with PHP repository.
 * Feature: [#57](https://github.com/insideout10/wordlift-plugin/issues/57): on the Edit Entity page the referencing posts has been restored.
 * Fix: [#144](https://github.com/insideout10/wordlift-plugin/issues/144): changing type on WordLift doesn't reset the property list on Redlink is now fixed.
 * Fix: [#141](https://github.com/insideout10/wordlift-plugin/issues/141): properties when published to Redlink have no links (and no meaning) is now fixed.
 * Fix: [#139](https://github.com/insideout10/wordlift-plugin/issues/139): single founder while expecting multiple founders is now fixed.
 * Fix: [#138](https://github.com/insideout10/wordlift-plugin/issues/138): Uncaught TypeError: Cannot read property 'id' of undefined is now fixed.
 * Fix: [#169](https://github.com/insideout10/wordlift-plugin/issues/169): entities that are not events may be displayed in the timeline.
 * Fix: [#168](https://github.com/insideout10/wordlift-plugin/issues/168): WordPress shortcodes are displayed in timelines.
 * Fix: [#167](https://github.com/insideout10/wordlift-plugin/issues/167): schema.org markup is wrong for implicit contents.
 * Fix: [#166](https://github.com/insideout10/wordlift-plugin/issues/166): latitude and longitude are set to zero when not specified.
 * Fix: [#165](https://github.com/insideout10/wordlift-plugin/issues/165): entity type is lost in quickedit mode.
 * Fix: [#164](https://github.com/insideout10/wordlift-plugin/issues/164): timeline widget is showing unrelated events.
 * Fix: [#163](https://github.com/insideout10/wordlift-plugin/issues/163): incorrect markup for events' locations.
 * Fix: [#162](https://github.com/insideout10/wordlift-plugin/issues/162): only dates are stored for startDate/endDate properties in linked data.

= 3.0.16 (2015-11-11) =
 * Fix: [#152](https://github.com/insideout10/wordlift-plugin/issues/152): Entity description update from disambiguation widget is now disabled in order to prevent existing entity pages content overriding.

= 3.0.15 (2015-11-10) =
 * Fix: [#135](https://github.com/insideout10/wordlift-plugin/issues/135): Sanitize filename in order to properly save entity images as entity post attachments.

= 3.0.14 (2015-11-09) =
 * Fix: [#156](https://github.com/insideout10/wordlift-plugin/issues/156): Yoast compatibility issue which caused meta values to be copied to new entities created within a post is now solved.
 * Fix: [#148](https://github.com/insideout10/wordlift-plugin/issues/148): SEO Ultimate compatibility issue which caused meta values to be copied to new entities created within a post is now solved.

= 3.0.13 (2015-10-30) =
 * Fix: [#128](https://github.com/insideout10/wordlift-plugin/issues/128): now hashes in the text do not break anymore the annotations embedding after analysis execution.
 * Fix: [#95](https://github.com/insideout10/wordlift-plugin/issues/95): WordPress image edit controls disappears after installing WordLift is now fixed.

= 3.0.12 (2015-10-23) =
 * Feature: [#85](https://github.com/insideout10/wordlift-plugin/issues/85): now structured data are added in the entity pages for the current entity itself
 * Fix: [#128](https://github.com/insideout10/wordlift-plugin/issues/128): now hashes in the text do not break anymore the annotations embedding after analysis execution
 * Fix: [#96](https://github.com/insideout10/wordlift-plugin/issues/96): garbage response from api is no more returned

= 3.0.11 (2015-10-14) =
 * Feature: 'View Linked Data' button to visualize RDF triples with [LodView](https://github.com/dvcama/LodView)

= 3.0.10 (2015-10-14) =
  * Fix [#119](https://github.com/insideout10/wordlift-plugin/issues/119). Now public entities status is properly preserved when linked to draft posts.
  * Fix: install script in order to use branch-specific WP unit tests libs

= 2.6.19 =
 * Fix: [issue 13](https://github.com/insideout10/wordlift-plugin/issues/13): authorship tagging is now shown only on single pages and posts (thanks to Kevin Polley)

= 2.6.18 =
 * Feature: Twitter authentication is now back.

= 2.6.17 =
 * Fix: change regular expression to add image itemprops for In-Depth articles to avoid conflicts with linked images and plugins such Nav Menu Images (thanks to Lee Hodson).

= 2.6.16 =
 * Fix: removed useless references to jQuery UI libraries and conflicting CSS (thanks to Lee Hodson).

= 2.6.15 =
 * Fix: PHP warning in RecordSetService (thanks to Kevin Polley),
 * Fix: image alt attributes were incorrectly highlighted with entities (thanks to Lee Hodson).

= 2.6.14 =
 * Fix: post thumbnail html output even if there's no thumbnail.
 * Fix: adding schema.org title using the_title filter could cause issues with theme that use this function for the img tag alt attribute value.
 * Feature: add support for DW Focus theme.

= 2.6.13 =
 * Fix: overlap with Facebook admin menu.

= 2.6.12 =
 * Fix: enable authorship information only for regular posts (post type 'post').

= 2.6.11 =
 * Fix: the entity page might appear in the primary menu with some themes (e.g. Twenty Thirteen).
 * Fix: the entity page called without an entity parameter would return a warning.
 * Fix: a warning might appear in the entity page.

= 2.6.10 =
 * Fix: temporary disabled twitter authentication due to API changes.

= 2.6.9 =
 * Improvement: add better support for is_single call.

= 2.6.8 =
 * Other: fix repository versioning.

= 2.6.7 =
 * Fix: html tagging in the title did cause issues when the post title is being used as an html attribute.

= 2.6.6 =
 * Other: add new keywords.

= 2.6.5 =
 * Other: add compatibility up to WordPress 3.6.

= 2.6.4 =
 * Fix: fix a bug that would cause the interaction count to show up in the page title.
 * Fix: ensure adding schema.org mark-up happens only in single post views.

= 2.6.2 =
 * Fix: fix a bug that would cause rewrite rules to be incomplete (WordPress Framework).

= 2.6.1 =
 * Feature: add option to disable *In-Depth* features.

= 2.6.0 =
 * Feature: add new *In-Depth* features.

= 2.5.33 =
 * "Registration failed: undefined (undefined)": Fixed a configuration setting that didn't allow some blogs to register to WordLift Services. (Many thanks to http://www.pruk2digital.com/ for helping us out finding this error).

= 2.5.32 =
 * Added initial compatibility with WordPress 3.6 beta 1,
 * Fix an issue that displayed entities alway for the most recent post.

= 2.5.31 =
 * Fixed a 'notice' in the WordLift Bar,
 * Changed the WordLift Bar to show entities from the most recent post in the
   home page,
 * Added HTML encoding of entity data on the WordLift Bar.

= 2.5.30 =
 * WordLift Bar stays hidden for screen width <= 320px.

= 2.5.29 =
 * WordLift Bar hides/shows automatically when the page is scrolled down.

= 2.5.28 =
 * readme updated with links to WordLift Bar samples.

= 2.5.27 =
 * Now featuring the experimental WordLift Bar.

= 2.5.26 =
 * Cloud Services address changed to use standard ports to ease WordPress installations behind firewalls or proxies.

= 2.5.7 =
 * Major release with fixes on the user registration.

= 1.6 =
 * Fixed an issue that would prevent the plug-in from working. This upgrade is strongly recommended.

= 1.5 =
 * Fixed an issue that would block the plug-in when discovering corrupted type formats.
   (NOTE: this version does not work, please upgrade to 1.6)

= 1.4 =
 * Fixed some compatibility issues with Internet Explorer.

= 1.3 =
 * Added support for WordPress 3.0.x

= 1.2 =
 * The entity elements are now hidden by default.

= 1.1 =
* Removed the requirement for a logs folder

= 1.0 =
* First public release

== Upgrade Notice ==

= 1.0 =
* First public release

== More Information ==
WordLift is **happily developed** by [WordLift](https://wordlift.io), an innovative Italian startup founded in 2017 and based in downtown Rome.

Our goal is to **help blogger, journalists and content creators connect and share experiences with their readers** as well as **structuring knowledge in machine-readable form**.

For more information, contact us at [hello@wordlift.io](mailto:hello@wordlift.io).

= Why we are doing this =

Our mission is an *utopian one*: **organize the world general knowledge** by providing tools that everyone can use.

= In open source we trust =

**WordLift** is built on **open source software**. <br />
**WordLift** uses **open source tools for natural language and semantic processing**. <br />

= In data ownership we trust =

We believe content creators should **own, retain and exploit** the **value of the metadata they create**.<|MERGE_RESOLUTION|>--- conflicted
+++ resolved
@@ -143,13 +143,9 @@
 
 == Changelog ==
 
-<<<<<<< HEAD
 = 3.60.0 (????-??-??) =
-* Feature: [#626](https://github.com/insideout10/wordlift-plugin/issues/626): Cache JSON-LD, introduce an explicit caching layer.
-=======
-= 3.16.0 (????-??-??) =
+* Enhancement: [#626](https://github.com/insideout10/wordlift-plugin/issues/626): Cache JSON-LD, introduce an explicit caching layer.
 * Enhancement: [#514](https://github.com/insideout10/wordlift-plugin/issues/514): Add the occurrences of an entity within an article by default in Content Classification.
->>>>>>> 21f15335
 
 = 3.15.6 (2017-11-15) =
 * Fix: [#701](https://github.com/insideout10/wordlift-plugin/issues/701): Early rewrite rules flushing causes infinite loop.
