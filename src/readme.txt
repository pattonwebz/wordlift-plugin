--- conflicted
+++ resolved
@@ -142,15 +142,13 @@
 
 == Changelog ==
 
-<<<<<<< HEAD
 = 3.20.0 (????-??-??) =
 * Enhancement: [#851](https://github.com/insideout10/wordlift-plugin/issues/851): add a filter to allow 3rd parties to change the TinyMCE editor id via JavaScript.
 * Enhancement: [#850](https://github.com/insideout10/wordlift-plugin/issues/850): allow 3rd parties to change the site URL and post permalink.
 * Enhancement: [#835](https://github.com/insideout10/wordlift-plugin/issues/835): Add the all entity types metabox.
-=======
+
 = 3.19.5 (2018-09-27) =
 * Enhancement: [#855](https://github.com/insideout10/wordlift-plugin/issues/855): Rebuild compatibility with Polylang plugin.
->>>>>>> a55acf7f
 
 = 3.19.4 (2018-09-18) =
 * Enhancement: [#848](https://github.com/insideout10/wordlift-plugin/issues/848): add a filter to allow 3rd parties to change the TinyMCE editor id.
