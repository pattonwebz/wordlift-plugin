=== WordLift - Ordering Knowledge ===
Author URL: https://blog.insideout.io/about-us
Plugin URL: https://join.wordlift.it
Contributors: wordlift, ziodave
Tags: artificial intelligence, semantic editor, linked open data, structured data, content recommendation, knowledge graph, seo,schema.org, google rich snippets, interactive widgets, apache stanbol, iks, semantic web, wikipedia
Requires at least: 4.2
Tested up to: 4.3.1
Stable tag: {version}
License: GPLv2 or later

WordLift brings the power of Artificial Intelligence to WordPress. Beautifully helps you reach your maximum potential audience.

== Description ==

> #### WordLift - Activating the Plugin
> To activate the plugin you will need a WordLift key. <br />
> Please signup to [join.wordlift.it](http://join.wordlift.it) and we will get in contact with you to send you the key. <br /> 

**WordLift** is a WordPress Plug-in to organise post and pages adding facts, text and media to build beautifully structured web sites.
**WordLift** publishes your content as [Linked Open Data](http://docs.wordlift.it/en/latest/key-concepts.html#linked-open-data) following [Tim Berners-Lee‘s Linked Data Principles](http://www.w3.org/DesignIssues/LinkedData.html).
**WordLift** is a **semantic editor** for WordPress.

= Features =

**WordLift** adds [semantic annotations](http://docs.wordlift.it/en/latest/key-concepts.html#semantic-fingerprint) and combines information publicly available as [linked open data](http://docs.wordlift.it/en/latest/key-concepts.html#linked-open-data) to support the editorial workflow by suggesting relevant information, images and links.

= WordLift brings to content editors =
_____________

* support for **self-organising** (or structuring) **contents** using publicly (or privately) available [knowledge graphs](http://docs.wordlift.it/en/latest/key-concepts.html#knowledge-graph)
* an easy way to **build a dataset** made of *web content*, *semantic annotations* and a *custom vocabulary* 
* support for creating web content using **contextually relevant fact-based information**
* valued and **free to use photos and illustrations** from the Commons community ranging from maps to astronomical imagery to photographs, artworks and more
* insightful **visualisations to engage the reader**
* new means to drive business growth with **meaningful content discovery paths**
* content tagging for **better SEO**

= Websites built with WordLift bring to readers =
_____________

* multiple means of searching and accessing **editorial contents around a specific topic** 
* **contextual information** helping readers with limited domain understanding
* an **intuitive overview of all content being written** *on the site* and *around a specific topic* or graph of topics
* meaningful **content recommendations** 

WordLift currently supports the following languages: English, 中文 (Chinese), Español (Spanish), Русский (Russian), Português (Portuguese), Deutsch (German), Italiano (Italian), Nederlands (Dutch), Svenska (Swedish) and Dansk (Danish). 

The Plug-in is powered by [RedLink](http://redlink.co): Europe's *open source* largest platform for semantic enrichment and search. 

== Installation ==

1. Upload `wordlift.zip` to the `/wp-content/plugins/` directory
2. Extract the files in the wordlift subfolder
3. Activate the plug-in using a [WordLift key](http://docs.wordlift.it/en/latest/key-concepts.html#wordlift-key). You might receive this key from us or from an automatic email system. Once you have received the key go to the WordPress administration menu, click on Plugins / Installed Plugins. Then click on Settings on the WordLift plugin and add the key there. 

> #### WordLift - Activating the Plugin
> To activate the plugin you will need a WordLift key. <br />
> Please signup to [join.wordlift.it](http://join.wordlift.it) and we will get in contact with you to send you the key. <br /> 

== Frequently Asked Questions ==

= Why shall I use WordLift? = 

The purpose of using WordLift is to (1) categorize your content, (2) help people find content of interest to them, and (3) help WordLift describe your contents in *machine-readable* format so that other computers can re-use it. 

= Why shall I publish my contents as Linked Data? =

Richer metadata helps making content discoverable, searchable, and provides new means to reaching your audience.
Organising web contents around concepts or entities rather than traditional web pages helps improve navigation, content re-use, content re-purposing and search engine rankings.

Having content aggregations based on semantic annotations that use unambiguous Linked Data identifiers creates a richer navigation bringing the user experience to new levels of engagement. 

More [Frequently Asked Questions](http://docs.wordlift.it/en/latest/faq.html) can be found on [docs.wordlift.it](http://docs.wordlift.it).  

== Screenshots ==

1. The slick [WordLift Edit Post Widget](http://docs.wordlift.it/en/latest/analysis.html#wordlift-edit-post-widget). 
2. The WordLift Edit Post Widget explained.
3. The WordLift Event Entity.
4. The WordLift Place Entity.
5. The [Navigator Widget](http://docs.wordlift.it/en/latest/discover.html#the-navigator-widget) providing content-recommendations.
6. The [Faceted Search Widget](http://docs.wordlift.it/en/latest/discover.html#the-faceted-search-widget).
7. The [Chord Widget](http://docs.wordlift.it/en/latest/discover.html#the-chord-widget)

== Changelog ==

<<<<<<< HEAD
= 3.1.3 (2015-11-18) =
 * Fix: [#179](https://github.com/insideout10/wordlift-plugin/issues/179): faceted search not running

=======
>>>>>>> cd5bdabb
= 3.1.2 (2015-11-16) =
 * Fix: [#104](https://github.com/insideout10/wordlift-plugin/issues/104): cannot load more than one navigator on the same page.

= 3.1.1 (2015-11-16) =
 * Fix: [#112](https://github.com/insideout10/wordlift-plugin/issues/112): chord tooltip has white background and black font to avoid themes conflicting with the widget.

= 3.1.0 (2015-11-13) =
 * Enhancement: [#145](https://github.com/insideout10/wordlift-plugin/issues/145): control new entities creation from metaboxes.
 * Enhancement: [#134](https://github.com/insideout10/wordlift-plugin/issues/134): scripts and styles source repository merged with PHP repository.
 * Enhancement: [#57](https://github.com/insideout10/wordlift-plugin/issues/57): on the Edit Entity page the referencing posts has been restored.
 * Fix: [#144](https://github.com/insideout10/wordlift-plugin/issues/144): changing type on WordLift doesn't reset the property list on Redlink is now fixed.
 * Fix: [#141](https://github.com/insideout10/wordlift-plugin/issues/141): properties when published to Redlink have no links (and no meaning) is now fixed.
 * Fix: [#139](https://github.com/insideout10/wordlift-plugin/issues/139): single founder while expecting multiple founders is now fixed.
 * Fix: [#138](https://github.com/insideout10/wordlift-plugin/issues/138): Uncaught TypeError: Cannot read property 'id' of undefined is now fixed.
 * Fix: [#169](https://github.com/insideout10/wordlift-plugin/issues/169): entities that are not events may be displayed in the timeline.
 * Fix: [#168](https://github.com/insideout10/wordlift-plugin/issues/168): WordPress shortcodes are displayed in timelines.
 * Fix: [#167](https://github.com/insideout10/wordlift-plugin/issues/167): schema.org markup is wrong for implicit contents.
 * Fix: [#166](https://github.com/insideout10/wordlift-plugin/issues/166): latitude and longitude are set to zero when not specified.
 * Fix: [#165](https://github.com/insideout10/wordlift-plugin/issues/165): entity type is lost in quickedit mode.
 * Fix: [#164](https://github.com/insideout10/wordlift-plugin/issues/164): timeline widget is showing unrelated events.
 * Fix: [#163](https://github.com/insideout10/wordlift-plugin/issues/163): incorrect markup for events' locations.
 * Fix: [#162](https://github.com/insideout10/wordlift-plugin/issues/162): only dates are stored for startDate/endDate properties in linked data.

= 3.0.16 (2015-11-11) =
 * Fix: [#152](https://github.com/insideout10/wordlift-plugin/issues/152): Entity description update from disambiguation widget is now disabled in order to prevent existing entity pages content overriding.

= 3.0.15 (2015-11-10) =
 * Fix: [#135](https://github.com/insideout10/wordlift-plugin/issues/135): Sanitize filename in order to properly save entity images as entity post attachments.

= 3.0.14 (2015-11-09) =
 * Fix: [#156](https://github.com/insideout10/wordlift-plugin/issues/156): Yoast compatibility issue which caused meta values to be copied to new entities created within a post is now solved.
 * Fix: [#148](https://github.com/insideout10/wordlift-plugin/issues/148): SEO Ultimate compatibility issue which caused meta values to be copied to new entities created within a post is now solved.

= 3.0.13 (2015-10-30) =
 * Fix: [#128](https://github.com/insideout10/wordlift-plugin/issues/128). Now hashes in the text do not break anymore the annotations embedding after analysis execution.
 * Fix: [#95](https://github.com/insideout10/wordlift-plugin/issues/95): WordPress image edit controls disappears after installing WordLift is now fixed.

= 3.0.12 (2015-10-23) =
 * Enhancement: [issue 85](https://github.com/insideout10/wordlift-plugin/issues/85). Now structured data are added in the entity pages for the current entity itself
 * Fix: [issue 128](https://github.com/insideout10/wordlift-plugin/issues/128). Now hashes in the text do not break anymore the annotations embedding after analysis execution
 * Fix: [issue 96](https://github.com/insideout10/wordlift-plugin/issues/96). Garbage response from api is no more returned

= 3.0.11 (2015-10-14) =
 * Enhancement: 'View Linked Data' button to visualize RDF triples with [LodView](https://github.com/dvcama/LodView)

= 3.0.10 (2015-10-14) =
  * Fix [#119](https://github.com/insideout10/wordlift-plugin/issues/119). Now public entities status is properly preserved when linked to draft posts.
  * Fix: install script in order to use branch-specific WP unit tests libs

= 2.6.19 =
 * Fix: [issue 13](https://github.com/insideout10/wordlift-plugin/issues/13): authorship tagging is now shown only on single pages and posts (thanks to Kevin Polley)

= 2.6.18 =
 * Enhancement: Twitter authentication is now back.

= 2.6.17 =
 * Fix: change regular expression to add image itemprops for In-Depth articles to avoid conflicts with linked images and plugins such Nav Menu Images (thanks to Lee Hodson).

= 2.6.16 =
 * Fix: removed useless references to jQuery UI libraries and conflicting CSS (thanks to Lee Hodson).

= 2.6.15 =
 * Fix: PHP warning in RecordSetService (thanks to Kevin Polley),
 * Fix: image alt attributes were incorrectly highlighted with entities (thanks to Lee Hodson).

= 2.6.14 =
 * Fix: post thumbnail html output even if there's no thumbnail.
 * Fix: adding schema.org title using the_title filter could cause issues with theme that use this function for the img tag alt attribute value.
 * Enhancement: add support for DW Focus theme.

= 2.6.13 =
 * Fix: overlap with Facebook admin menu.

= 2.6.12 =
 * Fix: enable authorship information only for regular posts (post type 'post').

= 2.6.11 =
 * Fix: the entity page might appear in the primary menu with some themes (e.g. Twenty Thirteen).
 * Fix: the entity page called without an entity parameter would return a warning.
 * Fix: a warning might appear in the entity page.

= 2.6.10 =
 * Fix: temporary disabled twitter authentication due to API changes.

= 2.6.9 =
 * Improvement: add better support for is_single call.

= 2.6.8 =
 * Other: fix repository versioning.

= 2.6.7 =
 * Fix: html tagging in the title did cause issues when the post title is being used as an html attribute.

= 2.6.6 =
 * Other: add new keywords.

= 2.6.5 =
 * Other: add compatibility up to WordPress 3.6.

= 2.6.4 =
 * Fix: fix a bug that would cause the interaction count to show up in the page title.
 * Fix: ensure adding schema.org mark-up happens only in single post views.

= 2.6.2 =
 * Fix: fix a bug that would cause rewrite rules to be incomplete (WordPress Framework).

= 2.6.1 =
 * Feature: add option to disable *In-Depth* features.

= 2.6.0 =
 * Feature: add new *In-Depth* features.

= 2.5.33 =
 * "Registration failed: undefined (undefined)": Fixed a configuration setting that didn't allow some blogs to register to WordLift Services. (Many thanks to http://www.pruk2digital.com/ for helping us out finding this error).

= 2.5.32 =
 * Added initial compatibility with WordPress 3.6 beta 1,
 * Fix an issue that displayed entities alway for the most recent post.

= 2.5.31 =
 * Fixed a 'notice' in the WordLift Bar,
 * Changed the WordLift Bar to show entities from the most recent post in the
   home page,
 * Added HTML encoding of entity data on the WordLift Bar.

= 2.5.30 =
 * WordLift Bar stays hidden for screen width <= 320px.

= 2.5.29 =
 * WordLift Bar hides/shows automatically when the page is scrolled down.

= 2.5.28 =
 * readme updated with links to WordLift Bar samples.

= 2.5.27 =
 * Now featuring the experimental WordLift Bar.

= 2.5.26 =
 * Cloud Services address changed to use standard ports to ease WordPress installations behind firewalls or proxies.

= 2.5.7 =
 * Major release with fixes on the user registration.

= 1.6 =
 * Fixed an issue that would prevent the plug-in from working. This upgrade is strongly recommended.

= 1.5 =
 * Fixed an issue that would block the plug-in when discovering corrupted type formats.
   (NOTE: this version does not work, please upgrade to 1.6)

= 1.4 =
 * Fixed some compatibility issues with Internet Explorer.

= 1.3 =
 * Added support for WordPress 3.0.x

= 1.2 =
 * The entity elements are now hidden by default.

= 1.1 =
* Removed the requirement for a logs folder

= 1.0 =
* First public release

== Upgrade Notice ==

= 1.0 =
* First public release

== More Information ==
WordLift is **happily developed** by [InSideOut10](http://blog.insideout.io/about-us).

[InSideOut10](http://blog.insideout.io/about-us) delivers strategic digital communication tools for enterprises and organisations. 

[InSideOut10](http://blog.insideout.io/about-us) uses artificial intelligence and semantic networks to collect, analyse and link relevant contents with data.

WordLift infrastructure runs on the semantic platform of [Redlink](http://redlink.co). 

[Redlink](http://redlink.co) is commercial spin-off based in Salzburg, Austria focused on *Semantic Technologies* and *Free Open Source Software* that has been co-founded by [InSideOut10](http://blog.insideout.io/about-us) in 2013.<|MERGE_RESOLUTION|>--- conflicted
+++ resolved
@@ -84,12 +84,9 @@
 
 == Changelog ==
 
-<<<<<<< HEAD
 = 3.1.3 (2015-11-18) =
  * Fix: [#179](https://github.com/insideout10/wordlift-plugin/issues/179): faceted search not running
 
-=======
->>>>>>> cd5bdabb
 = 3.1.2 (2015-11-16) =
  * Fix: [#104](https://github.com/insideout10/wordlift-plugin/issues/104): cannot load more than one navigator on the same page.
 
