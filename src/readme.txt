--- conflicted
+++ resolved
@@ -142,12 +142,10 @@
 
 == Changelog ==
 
-<<<<<<< HEAD
 = 3.18.0 (????-??-??) =
-=======
+
 = 3.17.2 (2018-02-24) =
 * Fix: [#758](https://github.com/insideout10/wordlift-plugin/issues/758): amp_post_template_css causes PHP Warning.
->>>>>>> 0c53d462
 
 = 3.17.1 (2018-01-15) =
 * Fix: [#756](https://github.com/insideout10/wordlift-plugin/issues/756): Analysis results corrupted when text contains a script tag.
