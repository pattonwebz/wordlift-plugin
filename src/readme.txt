--- conflicted
+++ resolved
@@ -142,11 +142,10 @@
 
 == Changelog ==
 
-<<<<<<< HEAD
 = 3.20.0 (????-??-??) =
 * Enhancement: [#850](https://github.com/insideout10/wordlift-plugin/issues/850): allow 3rd parties to change the site URL and post permalink.
 * Enhancement: [#835](https://github.com/insideout10/wordlift-plugin/issues/835): Add the all entity types metabox.
-=======
+
 = 3.19.4 (2018-09-18) =
 * Enhancement: [#848](https://github.com/insideout10/wordlift-plugin/issues/848): add a filter to allow 3rd parties to change the TinyMCE editor id.
 * Enhancement: [#847](https://github.com/insideout10/wordlift-plugin/issues/847): add a filter to allow 3rd parties to force the classification to load.
@@ -155,7 +154,6 @@
 * Enhancement: [#830](https://github.com/insideout10/wordlift-plugin/issues/830): Improve image markup on AMP pages to enhance the appearance in Google Search results.
 * Fix: [#846](https://github.com/insideout10/wordlift-plugin/issues/846): on deactivate ensure to delete the wl-api option.
 * Fix: [#841](https://github.com/insideout10/wordlift-plugin/issues/841): UTF-8 BOM sequence in paths.
->>>>>>> 3a4eff6f
 
 = 3.19.3 (2018-08-16) =
 * Enhancement: [#839](https://github.com/insideout10/wordlift-plugin/issues/839): Add a setting to limit the scope for the Select in edit post screen.
