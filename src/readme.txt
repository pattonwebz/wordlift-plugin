--- conflicted
+++ resolved
@@ -8,7 +8,7 @@
 Stable tag: {version}
 License: GPLv2 or later
 
-WordLift brings the power of Artificial Intelligence to beautifully organize content. Attract new readers and get their true attention. 
+WordLift brings the power of Artificial Intelligence to beautifully organize content. Attract new readers and get their true attention.
 
 == Description ==
 
@@ -49,15 +49,15 @@
 = Supported languages =
 _____________
 
-WordLift currently supports the following languages: English, 中文 (Chinese), Español (Spanish), Русский (Russian), Português (Portuguese), Deutsch (German), Français (French), Italiano (Italian), Nederlands (Dutch), Svenska (Swedish) and Dansk (Danish). 
-
-The Plug-in is built on **open source software**. 
+WordLift currently supports the following languages: English, 中文 (Chinese), Español (Spanish), Русский (Russian), Português (Portuguese), Deutsch (German), Français (French), Italiano (Italian), Nederlands (Dutch), Svenska (Swedish) and Dansk (Danish).
+
+The Plug-in is built on **open source software**.
 
 == Installation ==
 
 1. Upload `wordlift.zip` to the `/wp-content/plugins/` directory
 2. Extract the files in the wordlift subfolder
-3. Activate the plug-in using a [WordLift key](http://docs.wordlift.it/en/latest/key-concepts.html#wordlift-key). You receive this key from us after purchasing the monthly service from [our website](https://wordlift.io). Once you have received the key go to the WordPress administration menu, click on Plugins / Installed Plugins. Then click on Settings on the WordLift plugin and add the key there. 
+3. Activate the plug-in using a [WordLift key](http://docs.wordlift.it/en/latest/key-concepts.html#wordlift-key). You receive this key from us after purchasing the monthly service from [our website](https://wordlift.io). Once you have received the key go to the WordPress administration menu, click on Plugins / Installed Plugins. Then click on Settings on the WordLift plugin and add the key there.
 
 > #### WordLift - Activating the Plugin
 > To activate the plugin you will need a *WordLift key*. <br />
@@ -72,7 +72,7 @@
 **WordLift** democratizes the field, bringing to the hands of all web content creators the technology that web publisher giants such as *Google*, *Facebook* and the *BBC* are using to organize and monetize their content. <br />
 **WordLift** helps you create richer and more engaging content, optimizes it for all search engines and efficiently organizes your content creation process, allowing you to reach and speak directly to your tribe. <br />
 
-= Why shall I use WordLift? = 
+= Why shall I use WordLift? =
 
 Organizing web content around an internal vocabulary rather than traditional web pages helps both users and machines finding and accessing it, improving navigation, content re-use, content repurposing, and search engine rankings. <br />
 **WordLift** **organizes** content, reducing the complexity of content management and content marketing operations, letting bloggers and site owners focus on stories and communities. <br />
@@ -82,27 +82,27 @@
 
 = How does it work? =
 
-To know more about how **WordLift** works, please [watch the step-by-step video tutorials](https://wordlift.io/#how-it-works) on our [website](https://wordlift.io). <br /> 
-**WordLift** works in subsequent stages. <br /> 
-
-1. The first step provides a **full text analysis** and suggests concepts and relationships found in open vocabularies (such as *DBpedia*, *Wikidata*, *GeoNames*, etc) to help writers **classify** and **enrich** their content and structure it for search engines like Google, according to schema.org vocabulary. <br /> 
-
-2. Writers can then create new entities, to complement the ones suggested automatically, and to be published as part of a **proprietary vocabulary**, acting both as a **reference** and a **search magnet** for their readers, according to the editorial plans. <br /> 
-
-3. **WordLift** also assists writers suggesting **links**, **media** and providing a set of powerful **visualization widgets** to connect and recommend alternative content, to boost readers’ engagement. <br />  
-
-4. Finally **WordLift** provides means to record all these relationships in a graph database allowing search queries like *“find all contents related to concept_y and relevant for target_z”*. <br /> 
+To know more about how **WordLift** works, please [watch the step-by-step video tutorials](https://wordlift.io/#how-it-works) on our [website](https://wordlift.io). <br />
+**WordLift** works in subsequent stages. <br />
+
+1. The first step provides a **full text analysis** and suggests concepts and relationships found in open vocabularies (such as *DBpedia*, *Wikidata*, *GeoNames*, etc) to help writers **classify** and **enrich** their content and structure it for search engines like Google, according to schema.org vocabulary. <br />
+
+2. Writers can then create new entities, to complement the ones suggested automatically, and to be published as part of a **proprietary vocabulary**, acting both as a **reference** and a **search magnet** for their readers, according to the editorial plans. <br />
+
+3. **WordLift** also assists writers suggesting **links**, **media** and providing a set of powerful **visualization widgets** to connect and recommend alternative content, to boost readers’ engagement. <br />
+
+4. Finally **WordLift** provides means to record all these relationships in a graph database allowing search queries like *“find all contents related to concept_y and relevant for target_z”*. <br />
 
 = What are the languages supported by WordLift? =
 
-WordLift currently supports the following languages: English, 中文 (Chinese), Español (Spanish), Русский (Russian), Português (Portuguese), Français (French), Deutsch (German), Italiano (Italian), Nederlands (Dutch), Svenska (Swedish) and Dansk (Danish). 
+WordLift currently supports the following languages: English, 中文 (Chinese), Español (Spanish), Русский (Russian), Português (Portuguese), Français (French), Deutsch (German), Italiano (Italian), Nederlands (Dutch), Svenska (Swedish) and Dansk (Danish).
 
 = Is there a free trial? =
 
 No. We do not offer a *free trial* but your monthly subscription comes with a **14-day 100% money back guarantee**. If after two weeks you are not happy with WordLift, [contact us](mailto:support@wordlift.io) and we will refund you right away, no questions asked. <br />
 We do offer **free additional months** though, with the purchase of our 6-month or 12-month packages. [Check it out](https://wordlift.io/#plan-and-price)
 
-= Who owns the structured metadata created with WordLift? = 
+= Who owns the structured metadata created with WordLift? =
 
 **You do!** We believe content creators should retain the commercial value of their content and all the data they create and exploit it through **new business models** based on **content syndication**, **data-as-a-service** and a stronger **relationship with their audience**. <br />
 You can open your datasets to the public, attaching to it a free or a commercial licence. Otherwise, use your data to feed **chat bots** on Facebook Messenger or Telegram, providing live feed updates on your activity and/or automatic customer service in real time.
@@ -123,7 +123,7 @@
 
 == Screenshots ==
 
-1. The slick [WordLift Edit Post Widget](http://docs.wordlift.it/en/latest/analysis.html#wordlift-edit-post-widget). 
+1. The slick [WordLift Edit Post Widget](http://docs.wordlift.it/en/latest/analysis.html#wordlift-edit-post-widget).
 2. The WordLift Edit Post Widget explained.
 3. The WordLift Event Entity.
 4. The WordLift Place Entity.
@@ -134,14 +134,10 @@
 
 == Changelog ==
 
-<<<<<<< HEAD
-= 3.7.0 (2016-10-23) =
-=======
 = 3.7.1 (????-??-??) =
 * Fix: [#382](https://github.com/insideout10/wordlift-plugin/issues/382): Analysis errors on coffee-brewing-methods.com.
 
-= 3.7.0 (2016-10-18) =
->>>>>>> 3f920b6b
+= 3.7.0 (2016-10-23) =
 * Fix: [#351](https://github.com/insideout10/wordlift-plugin/issues/351): Text annotations missing for found entities.
 * Fix: [#363](https://github.com/insideout10/wordlift-plugin/issues/363): Synonyms associated to other entities.
 * Fix: [#368](https://github.com/insideout10/wordlift-plugin/issues/368): Adding unneeded p tag for entity properties.
@@ -189,13 +185,13 @@
 * Enhancement: [#289](https://github.com/insideout10/wordlift-plugin/issues/289): Introduced html static templates for angularjs layer components.
 * Enhancement: [#288](https://github.com/insideout10/wordlift-plugin/issues/288): Removed selected entities tags from disambiguation widget.
 * Enhancement: [#283](https://github.com/insideout10/wordlift-plugin/issues/283): Dbpedia topics are now mapped also on a custom taxonomy.
-* Enhancement: [#229](https://github.com/insideout10/wordlift-plugin/issues/229): Add article classification. 
-* Enhancement: [#294](https://github.com/insideout10/wordlift-plugin/issues/294): Fix disambiguation failure use case. 
-* Enhancement: [#280](https://github.com/insideout10/wordlift-plugin/issues/280): Fix disambiguation failure use case. 
+* Enhancement: [#229](https://github.com/insideout10/wordlift-plugin/issues/229): Add article classification.
+* Enhancement: [#294](https://github.com/insideout10/wordlift-plugin/issues/294): Fix disambiguation failure use case.
+* Enhancement: [#280](https://github.com/insideout10/wordlift-plugin/issues/280): Fix disambiguation failure use case.
 * Enhancement: [#279](https://github.com/insideout10/wordlift-plugin/issues/279): Disambiguation fixed for entities with escaped chars contained in the uri.
 * Enhancement: [#276](https://github.com/insideout10/wordlift-plugin/issues/276): Fix facets layout with entities long titles.
 * Enhancement: [#275](https://github.com/insideout10/wordlift-plugin/issues/275): Exclude posts without featured image from navigator results.
-* Enhancement: [#274](https://github.com/insideout10/wordlift-plugin/issues/274): Simplify facets layout grid. 
+* Enhancement: [#274](https://github.com/insideout10/wordlift-plugin/issues/274): Simplify facets layout grid.
 * Enhancement: [#273](https://github.com/insideout10/wordlift-plugin/issues/273): Remove entity type icon and counter from facets within faceted search widget to simplify the layout.
 * Enhancement: [#270](https://github.com/insideout10/wordlift-plugin/issues/270): Show wl-carousel controls on mouseover only.
 * Enhancement: [#269](https://github.com/insideout10/wordlift-plugin/issues/269): Fix NaN in WL dashboard.
@@ -203,20 +199,20 @@
 * Enhancement: [#267](https://github.com/insideout10/wordlift-plugin/issues/267): Force override for entities with same schema type and label within disambiguation workflow.
 * Enhancement: [#264](https://github.com/insideout10/wordlift-plugin/issues/264): Improve data selection strategy for navigation widget.
 * Enhancement: [#253](https://github.com/insideout10/wordlift-plugin/issues/253): Introduce navigator and faceted search configuration.
-* Enhancement: [#258](https://github.com/insideout10/wordlift-plugin/issues/258): Entity titles are now also published in the graph as dc:title. 
-* Enhancement: [#147](https://github.com/insideout10/wordlift-plugin/issues/147): Navigator widget works also on entity pages. 
-* Enhancement: [#232](https://github.com/insideout10/wordlift-plugin/issues/232): Navigator widget refactoring. 
+* Enhancement: [#258](https://github.com/insideout10/wordlift-plugin/issues/258): Entity titles are now also published in the graph as dc:title.
+* Enhancement: [#147](https://github.com/insideout10/wordlift-plugin/issues/147): Navigator widget works also on entity pages.
+* Enhancement: [#232](https://github.com/insideout10/wordlift-plugin/issues/232): Navigator widget refactoring.
 * Enhancement: [#224](https://github.com/insideout10/wordlift-plugin/issues/224): Enable entity partial match in autocomplete.
-* Enhancement: [#215](https://github.com/insideout10/wordlift-plugin/issues/215): Allow to create multiple entities with same label and different entity types safely (without any overlapping).  
-* Enhancement: [#130](https://github.com/insideout10/wordlift-plugin/issues/130): Remove angularjs bower dependency. CDN is used instead. 
+* Enhancement: [#215](https://github.com/insideout10/wordlift-plugin/issues/215): Allow to create multiple entities with same label and different entity types safely (without any overlapping).
+* Enhancement: [#130](https://github.com/insideout10/wordlift-plugin/issues/130): Remove angularjs bower dependency. CDN is used instead.
 
 = 3.4.0 (2016-02-12) =
 * Enhancement: [#263](https://github.com/insideout10/wordlift-plugin/issues/263): Sorting and smart auto-limit added for entities in faceted search widget.
-* Enhancement: [#255](https://github.com/insideout10/wordlift-plugin/issues/255): Disable entity url editing. 
+* Enhancement: [#255](https://github.com/insideout10/wordlift-plugin/issues/255): Disable entity url editing.
 * Fix: [#251](https://github.com/insideout10/wordlift-plugin/issues/251): avoid entity duplication for entities with an updated label used in disambiguation.
 * Fix: [#244](https://github.com/insideout10/wordlift-plugin/issues/244): Tinymce does not remain idle anymore switching between Visual and Text mode.
-* Enhancement: [#233](https://github.com/insideout10/wordlift-plugin/issues/233): Add WordLift dashboard widget. 
-* Enhancement: [#231](https://github.com/insideout10/wordlift-plugin/issues/231): Faceted search widget is now available also for standard posts 
+* Enhancement: [#233](https://github.com/insideout10/wordlift-plugin/issues/233): Add WordLift dashboard widget.
+* Enhancement: [#231](https://github.com/insideout10/wordlift-plugin/issues/231): Faceted search widget is now available also for standard posts
 * Enhancement: [#223](https://github.com/insideout10/wordlift-plugin/issues/223): Remove unavailable entity images from images suggestions.
 * Enhancement: [#214](https://github.com/insideout10/wordlift-plugin/issues/214): Faceted search 4W revamp.
 * Enhancement: [#180](https://github.com/insideout10/wordlift-plugin/issues/180): Enable minified js files for faceted search shortcode.
@@ -239,9 +235,9 @@
 * Fix: [#239](https://github.com/insideout10/wordlift-plugin/issues/239): Fix disambiguation widget look & feel on WP 4.4.+
 * Fix: [#237](https://github.com/insideout10/wordlift-plugin/issues/237): Fix disambiguation for internal entities sameAs of other entities
 * Fix: [#234](https://github.com/insideout10/wordlift-plugin/issues/234): Fix text annotation removing for annotation containing blank html markup
-* Fix: [#228](https://github.com/insideout10/wordlift-plugin/issues/228): 
+* Fix: [#228](https://github.com/insideout10/wordlift-plugin/issues/228):
 Flush properly rewrite rules on plugin activation to prevent 404 on entity pages
-* Fix: [#227](https://github.com/insideout10/wordlift-plugin/issues/227): 
+* Fix: [#227](https://github.com/insideout10/wordlift-plugin/issues/227):
 Change wording for invalid or missing text selection on entity creation workflow
 
 = 3.3.1 (2016-01-06) =
@@ -256,7 +252,7 @@
 * Enhancement: [#199](https://github.com/insideout10/wordlift-plugin/issues/199) & [#101](https://github.com/insideout10/wordlift-plugin/issues/101): Improve new entity creation workflow usability within the content post editing.
 * Enhancement: [#171](https://github.com/insideout10/wordlift-plugin/issues/171): Add related posts counter within the entity listing.
 * Enhancement: [#121](https://github.com/insideout10/wordlift-plugin/issues/121): Improve UI consinstency
-* Enhancement: [#140](https://github.com/insideout10/wordlift-plugin/issues/140): Add new properties for Organization 
+* Enhancement: [#140](https://github.com/insideout10/wordlift-plugin/issues/140): Add new properties for Organization
 
 = 3.2.5 (2015-12-25) =
 * Fix: [#221](https://github.com/insideout10/wordlift-plugin/issues/221): Fix de-synch between Wordpress and RedLink when disambiguation is performed trough entity alternative title
@@ -485,11 +481,11 @@
 == More Information ==
 WordLift is **happily developed** by [InSideOut10](http://blog.insideout.io/about-us).
 
-InSideOut10 delivers strategic digital communication tools for enterprises and organisations. 
+InSideOut10 delivers strategic digital communication tools for enterprises and organisations.
 
 InSideOut10 uses artificial intelligence and semantic networks to collect, analyse and link relevant contents with data.
 
-Our goal is to **help blogger, journalists and content creators connect and share experiences with their readers** as well as **structuring knowledge in machine-readable form**. 
+Our goal is to **help blogger, journalists and content creators connect and share experiences with their readers** as well as **structuring knowledge in machine-readable form**.
 
 = Why we are doing this =
 
@@ -497,7 +493,7 @@
 
 = In open source we trust =
 
-**WordLift** is built on **open source software**. <br /> 
+**WordLift** is built on **open source software**. <br />
 **WordLift** uses **open source tools for natural language and semantic processing**. <br />
 
 = In data ownership we trust =
