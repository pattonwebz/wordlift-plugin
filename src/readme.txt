=== WordLift - AI powered SEO ===
Author URL: https://wordlift.io
Plugin URL: https://wordlift.io
Contributors: wordlift, insideout10, ziodave
Tags: schema.org, semantic seo, seo, artificial intelligence, ai, linked data, semantic web, content recommendation, related posts, timeline, knowledge graph, interactive map
Requires at least: 4.4
Tested up to: 4.9
Requires PHP: 5.3
Stable tag: {version}
License: GPLv2 or later

WordLift brings the power of Artificial Intelligence to organize content. Attract new readers and get their true attention with top notch Semantic SEO.

== Description ==

> #### WordLift - Activating the Plugin
> **WordLift** is a lightweight plugin that brings **state-of-the-art semantic technologies** to the hands of any bloggers and publishers. <br />
> **WordLift**, without requiring any technical skills, helps you produce richer content and organize it around your audience. <br />
> **WordLift** is **available to all for a monthly fee**. Find out more and [get your activation key](https://wordlift.io) directly on our website. <br />

**WordLift** helps you organize posts and pages adding facts, links and media to build **beautifully structured websites**, for both humans and search engines. <br />
**WordLift** lets you create, own and publish your own [knowledge graph](http://docs.wordlift.io/en/latest/key-concepts.html#knowledge-graph).<br />
**WordLift** publishes your content as [Linked Open Data](https://wordlift.io/blog/en/entity/linked-data/) following [Tim Berners-Lee‘s Linked Data Principles](http://www.w3.org/DesignIssues/LinkedData.html).<br />

= Features =

**WordLift** is a plug-in for online content creators to:

* Support your writing process with **trustworthy and contextual facts** <br />
* Enrich content with **images**, **links** and **interactive visualizations** <br />
* Keep readers engaged with relevant **content recommendations** <br />
* Produce content compatible with **schema.org markup**, allowing search engines to **best index and display your website**.  <br />
* Engage readers with **relevant content recommendations** <br />
* Create your own **personal Wikipedia** <br />
* Publish metadata to **share, sell and distribute content** <br />

= WordLift brings to your publishing workflow =
_____________

* The technology to **self-organize content** using publicly or privately available [knowledge graphs](http://docs.wordlift.io/en/latest/key-concepts.html#knowledge-graph) <br />
* An easy way to **build datasets** and **full data ownership** <br />
* Support for creating web content using **contextually relevant information** <br />
* Valued and **free to use photos and illustrations** from the Commons community ranging from maps to astronomical imagery to photographs, artworks and more <br />
* New means to drive business growth with **meaningful content discovery paths** <br />
* Content tagging for **better SEO** <br />

= Supported languages =
_____________

WordLift currently supports 32 languages: Chinese, Danish, German, English, French, Italian, Dutch, Russian, Spanish, Portuguese, Swedish, Turkish, Albanian, Belarusian, Bulgarian, Catalan, Croatian, Czech, Estonian, Finnish, Hungarian, Icelandic, Indonesian, Latvian, Lithuanian, Norwegian, Polish, Romanian, Serbian, Slovak, Slovenian, Ukrainian.

The Plug-in is built on **open source software**.

== Installation ==

1. Upload `wordlift.zip` to the `/wp-content/plugins/` directory
2. Extract the files in the wordlift subfolder
3. Activate the plug-in using a [WordLift key](http://docs.wordlift.io/en/latest/key-concepts.html#wordlift-key). You receive this key from us after purchasing the monthly service from [our website](https://wordlift.io). Once you have received the key go to the WordPress administration menu, click on Plugins / Installed Plugins. Then click on Settings on the WordLift plugin and follow the guided setup process.

> #### WordLift - Activating the Plugin
> To activate the plugin you will need a *WordLift key*. <br />
> **WordLift** is now available to all for a monthly fee. <br />
> Find out more and [get your activation key](https://wordlift.io) directly on our website. <br />

== Frequently Asked Questions ==

> Find here the Frequently Asked Questions. Also look into our docs:
http://docs.wordlift.io/

= Who is WordLift for? =

**WordLift** is for all *bloggers*, *journalists*, and *content marketers* publishing and fighting for readers’ attention on the web. <br />
**WordLift** democratizes the field, bringing to the hands of all web content creators the technology that web publisher giants such as *Google*, *Facebook* and the *BBC* are using to organize and monetize their content. <br />
**WordLift** helps you create richer and more engaging content, optimizes it for all search engines and efficiently organizes your content creation process, allowing you to reach and speak directly to your tribe. <br />

= Why shall I use WordLift? =

Organizing web content around an internal vocabulary rather than traditional web pages helps both users and machines finding and accessing it, improving navigation, content re-use, content repurposing, and search engine rankings. <br />
**WordLift** **organizes** content, reducing the complexity of content management and content marketing operations, letting bloggers and site owners focus on stories and communities. <br />
**WordLift** **enriches** your content with *contextual information*, *links*, and *media*, from custom vocabularies and/or the wealth of open data available on the web, bringing your user experience to a new level of engagement. <br />
**WordLift** **connects** content with cross-media *discovery* and *recommendations* widgets, increasing content quality, exposure, trustworthiness and readership engagement. <br />
**WordLift** **optimizes** content, complementing the offer of plug-ins such as *SEO Ultimate* or *Yoast*, automatically adding schema.org markups to your text, allowing all search engines to properly index your pages and deliver more traffic to your site. <br />

= Can you prove that WordLift improves the online visibility of websites? =

We are on a mission **to improve the visibility of websites**. Testing the product’s assumptions by looking at the web metrics with a methodical approach, is a crucial part of our product development. <br />
We recently presented **a research study** and proved that **our semantic markup, annotations and widgets improve the number of visitors, the pageviews, the time spent on page and the duration of a session with a double digit growth** on an editorial website with around 150.000 monthly visitors.<br />
While not all websites are created equal, you can [download the result of this study](https://wordlift.io/wp-content/uploads/2017/09/wordlift-proceedings-paper-SEMANTiCS2017.pdf) and start testing WordLift yourself. It does work! <br />

= How does it work? =

To know more about how **WordLift** works, please [watch the step-by-step video tutorials](https://wordlift.io/how-it-works) on our [website](https://wordlift.io). <br />
**WordLift** works in subsequent stages. <br />

1. The first step provides a **full text analysis** and suggests concepts and relationships found in open vocabularies (such as *DBpedia*, *Wikidata*, *GeoNames*, etc) to help writers **classify** and **enrich** their content and structure it for search engines like Google, according to schema.org vocabulary. <br />

2. Writers can then create new entities, to complement the ones suggested automatically, and to be published as part of a **proprietary vocabulary**, acting both as a **reference** and a **search magnet** for their readers, according to the editorial plans. <br />

3. **WordLift** also assists writers suggesting **links**, **media** and providing a set of powerful **visualization widgets** to connect and recommend alternative content, to boost readers’ engagement. <br />

4. Finally **WordLift** provides means to record all these relationships in a graph database allowing search queries like *“find all contents related to concept_y and relevant for target_z”*. <br />

= What are the languages supported by WordLift? =

WordLift currently supports 32 languages: Chinese, Danish, German, English, French, Italian, Dutch, Russian, Spanish, Portuguese, Swedish, Turkish, Albanian, Belarusian, Bulgarian, Catalan, Croatian, Czech, Estonian, Finnish, Hungarian, Icelandic, Indonesian, Latvian, Lithuanian, Norwegian, Polish, Romanian, Serbian, Slovak, Slovenian, Ukrainian.

= Is there a free trial? =

Yes! All of our subscriptions come with a **14-day free trial**. If after two weeks you are not happy with WordLift, [contact us](mailto:support@wordlift.io) and we will cancel your subscription, no questions asked.
In addition, with the purchase of our 6-month or 12-month packages, we offer free additional months. [Check it out](https://wordlift.io/pricing/)!

= Who owns the structured metadata created with WordLift? =

**You do!** We believe content creators should retain the commercial value of their content and all the data they create and exploit it through **new business models** based on **content syndication**, **data-as-a-service** and a stronger **relationship with their audience**. <br />
You can open your datasets to the public, attaching to it a free or a commercial licence. Otherwise, use your data to feed **chat bots** on Facebook Messenger or Telegram, providing live feed updates on your activity and/or automatic customer service in real time.

= What happens if I stop using WordLift? =

1. If you stop paying for your subscription, but keep the plugin on your site, all the entities, metadata and pages you created with wordlift will still be available on your site - you won't be able to update it any longer, but they will still work just fine as they were at the moment you removed the key. The data you’ve created belongs to you and you can always request to us a data dump that is available in various machine-readable formats. <br />

2. if you deactivate the plugin instead, the vocabulary (metadata, entity and pages) will disappear from your dashboard, but everything you created is stored in your website Database in WordPress, and you will be able to download it, transfer it or re-activate it again anytime from the plugin menu. <br />

3. Turning off WordLift on our side, it would be like turning off all the keys and un-publish all the linked data you’ve created, not the plug-in itself, so it will be like #1 - you could get the data back from us and re-publish it as [linked data](https://wordlift.io/blog/en/entity/linked-data/) on your own infrastructure. <br />

4. WordLift's technology is entirely open source: it takes development skills, infrastructure and some wisdom to nicely bring all the pieces together without our support. <br />

5. Your vocabulary (article metadata and entities) are published as [linked data](http://docs.wordlift.io/en/latest/key-concepts.html#linked-open-data) and you can always request a data dump in any of the following formats: RDF/XML, Turtle, N3, JSON-LD. <br />

> Find more FAQ in our [Wiki](http://docs.wordlift.io/en/latest/faq.html#why-is-it-important-to-organize-my-content-and-publish-it-as-linked-data). <br />

== Screenshots ==

1. The Setup Wizard.
2. The slick [WordLift Edit Post Widget](http://docs.wordlift.io/en/latest/analysis.html#wordlift-edit-post-widget).
3. The WordLift Edit Post Widget explained.
4. The WordLift Event Entity.
5. The WordLift Place Entity.
6. The [Navigator Widget](http://docs.wordlift.io/en/latest/discover.html#the-navigator-widget) providing content-recommendations.
7. The [Faceted Search Widget](http://docs.wordlift.io/en/latest/discover.html#the-faceted-search-widget).
8. The [Chord Widget](http://docs.wordlift.io/en/latest/discover.html#the-chord-widget).
9. The WordLift Dashboard. Your [knowledge graph](http://docs.wordlift.io/en/latest/key-concepts.html#knowledge-graph) at a glance.

== Changelog ==

<<<<<<< HEAD
= 3.20.0 (????-??-??) =
* Enhancement: [#851](https://github.com/insideout10/wordlift-plugin/issues/851): add a filter to allow 3rd parties to change the TinyMCE editor id via JavaScript.
* Enhancement: [#850](https://github.com/insideout10/wordlift-plugin/issues/850): allow 3rd parties to change the site URL and post permalink.
* Enhancement: [#835](https://github.com/insideout10/wordlift-plugin/issues/835): Add the all entity types metabox.

= 3.19.5 (2018-09-27) =
=======
= 3.19.5 (2018-10-01) =
* Enhancement: [#858](https://github.com/insideout10/wordlift-plugin/issues/858): WMT and SDTT complain about wrong `@type` for `location` bound `Place`s.
>>>>>>> 3327a75b
* Enhancement: [#855](https://github.com/insideout10/wordlift-plugin/issues/855): Rebuild compatibility with Polylang plugin.

= 3.19.4 (2018-09-18) =
* Enhancement: [#848](https://github.com/insideout10/wordlift-plugin/issues/848): add a filter to allow 3rd parties to change the TinyMCE editor id.
* Enhancement: [#847](https://github.com/insideout10/wordlift-plugin/issues/847): add a filter to allow 3rd parties to force the classification to load.
* Enhancement: [#843](https://github.com/insideout10/wordlift-plugin/issues/843): add a window global object with WLP version.
* Enhancement: [#842](https://github.com/insideout10/wordlift-plugin/issues/842): Exclude WordLift public bundle from WP Rocket defer.
* Enhancement: [#830](https://github.com/insideout10/wordlift-plugin/issues/830): Improve image markup on AMP pages to enhance the appearance in Google Search results.
* Fix: [#846](https://github.com/insideout10/wordlift-plugin/issues/846): on deactivate ensure to delete the wl-api option.
* Fix: [#841](https://github.com/insideout10/wordlift-plugin/issues/841): UTF-8 BOM sequence in paths.

= 3.19.3 (2018-08-16) =
* Enhancement: [#839](https://github.com/insideout10/wordlift-plugin/issues/839): Add a setting to limit the scope for the Select in edit post screen.
* Enhancement: [#837](https://github.com/insideout10/wordlift-plugin/issues/837): Use 300 width images in faceted search and navigator.
* Fix: [#840](https://github.com/insideout10/wordlift-plugin/issues/840): wl-api referenced using siteurl instead of homeurl.
* Fix: [#832](https://github.com/insideout10/wordlift-plugin/issues/832): angularjs may conflict with other plugins.
* Fix: [#831](https://github.com/insideout10/wordlift-plugin/issues/831): Allow navigator on pages.
* Fix: [#699](https://github.com/insideout10/wordlift-plugin/issues/699): Font Awesome on the front-end may conflict with themes.

= 3.19.2 (2018-07-10) =
* Fix: [#825](https://github.com/insideout10/wordlift-plugin/issues/825): faceted search loads large images while it could load thumbnails.
* Fix: [#824](https://github.com/insideout10/wordlift-plugin/issues/824): LocalBusiness entity type not recognized by the AutoComplete
* Fix: [#823](https://github.com/insideout10/wordlift-plugin/issues/823): logo not available in referenced publisher.
* Fix: [#821](https://github.com/insideout10/wordlift-plugin/issues/821): wordlift-public.css is included but file empty.
* Fix: [#820](https://github.com/insideout10/wordlift-plugin/issues/820): wl-api lost when plugin deactivated and activated back again.
* Fix: [#814](https://github.com/insideout10/wordlift-plugin/issues/814): Enforce styles in TinyMCE.

= 3.19.1 (2018-06-28) =
* Enhancement: [#815](https://github.com/insideout10/wordlift-plugin/issues/815): Add wl_schemas hook.
* Enhancement: [#813](https://github.com/insideout10/wordlift-plugin/issues/813): Disable logging by default.
* Enhancement: [#671](https://github.com/insideout10/wordlift-plugin/issues/671): Add WordLift JSON-LD markup to AMP pages.
* Fix: [#819](https://github.com/insideout10/wordlift-plugin/issues/819): When a post is converted into entity, ShareThis social sharing icons are duplicated.
* Fix: [#818](https://github.com/insideout10/wordlift-plugin/issues/818): Deleted entities appear as numbers in metaboxes.

= 3.19.0 (2018-05-26) =
* Enhancement: [#801](https://github.com/insideout10/wordlift-plugin/issues/801): Using _vocabulary_ as slug conflicts with the Vocabulary archive page.
* Enhancement: [#795](https://github.com/insideout10/wordlift-plugin/issues/795): Display latest blog posts from our Website.
* Enhancement: [#787](https://github.com/insideout10/wordlift-plugin/issues/787): Add schema:recipeInstructions and schema:recipeYield to the linked dataset.
* Enhancement: [#786](https://github.com/insideout10/wordlift-plugin/issues/786): Add schema:name and schema:alternateName to linked dataset.
* Enhancement: [#767](https://github.com/insideout10/wordlift-plugin/issues/767): Develop a mechanism to get feedback after deactivation of the plugin.
* Enhancement: [#597](https://github.com/insideout10/wordlift-plugin/issues/597): Publisher's Logo width and height.

= 3.18.6 (2018-05-26) =
* Enhancement: [#467](https://github.com/insideout10/wordlift-plugin/issues/467): Manually select an entity.
* Fix: [#806](https://github.com/insideout10/wordlift-plugin/issues/806): Image in JSON-LD is null.

= 3.18.5 (2018-05-25) =
* Fix: [#810](https://github.com/insideout10/wordlift-plugin/issues/810): SDTT doesn't load or parse the JSON-LD.

= 3.18.4 (2018-05-23) =
* Fix: [#808](https://github.com/insideout10/wordlift-plugin/issues/808): JSON-LD returning null elements.

= 3.18.3 (2018-04-23) =
* Fix: [#802](https://github.com/insideout10/wordlift-plugin/issues/802): Use set user language (user locale) as base for WordLift translations in backend.
* Fix: [#800](https://github.com/insideout10/wordlift-plugin/issues/800): Use wl-api instead of wp-admin/admin-ajax.php for json-ld calls.
* Fix: [#797](https://github.com/insideout10/wordlift-plugin/issues/797): Assign the default Article taxonomy term to existing posts.
* Fix: [#794](https://github.com/insideout10/wordlift-plugin/issues/794): Vocabulary only shows # and A.
* Fix: [#793](https://github.com/insideout10/wordlift-plugin/issues/793): HTML encoded entities in JSON-LD.
* Fix: [#792](https://github.com/insideout10/wordlift-plugin/issues/792): WordLift enqueues a custom jQuery UI CSS.
* Fix: [#791](https://github.com/insideout10/wordlift-plugin/issues/791): Notice on Vocabulary Menu.
* Fix: [#790](https://github.com/insideout10/wordlift-plugin/issues/790): Two glossary widgets on the same page are not working as expected.

= 3.18.2 (2018-03-28) =
* Enhancement: [#788](https://github.com/insideout10/wordlift-plugin/issues/788): Add hook to `save_form_data` for wl metaboxes.
* Fix: [#789](https://github.com/insideout10/wordlift-plugin/issues/789): Entities set to draft when associated articles or entities are set to draft.
* Fix: [#778](https://github.com/insideout10/wordlift-plugin/issues/778): Vocabulary Shortcode doesn't sort alphabetically.

= 3.18.1 (2018-03-27) =
* Fix: [#785](https://github.com/insideout10/wordlift-plugin/issues/785): Entity properties: Adding additional sameAs creates readonly input field.
* Fix: [#784](https://github.com/insideout10/wordlift-plugin/issues/784): Accents not showing up properly on setup wizard.
* Fix: [#783](https://github.com/insideout10/wordlift-plugin/issues/783): Navigator garbled on mobile views.
* Fix: [#782](https://github.com/insideout10/wordlift-plugin/issues/782): Nested spans when using shift + return.
* Fix: [#780](https://github.com/insideout10/wordlift-plugin/issues/780): Missing colons cause issue with minifier.
* Fix: [#779](https://github.com/insideout10/wordlift-plugin/issues/779): Remove logger from `Wordlift_Install`.

= 3.18.0 (2018-03-20) =
* Enhancement: [#772](https://github.com/insideout10/wordlift-plugin/issues/772): Vocabulary Widget: allow entity grouping by category.
* Enhancement: [#771](https://github.com/insideout10/wordlift-plugin/issues/771): Allow markup in text annotations.
* Enhancement: [#770](https://github.com/insideout10/wordlift-plugin/issues/770): Autocomplete field: `urldecode` entity permalinks from dbpedia.
* Enhancement: [#769](https://github.com/insideout10/wordlift-plugin/issues/769): Move `wl_insert_triples` at the end of `get_insert_triples`.
* Enhancement: [#768](https://github.com/insideout10/wordlift-plugin/issues/768): Refactor `wordlift_core_install.php`.
* Enhancement: [#760](https://github.com/insideout10/wordlift-plugin/issues/760): Add a reference to the articles being annotated with an entity in the rdf graph.
* Enhancement: [#759](https://github.com/insideout10/wordlift-plugin/issues/759): Add support for offers and performer on entities type Event.
* Enhancement: [#757](https://github.com/insideout10/wordlift-plugin/issues/757): PHP 7.2 compatibility.
* Enhancement: [#715](https://github.com/insideout10/wordlift-plugin/issues/715): Image storage strategy.
* Enhancement: [#634](https://github.com/insideout10/wordlift-plugin/issues/634): Add bulgarian translations.
* Enhancement: [#325](https://github.com/insideout10/wordlift-plugin/issues/325): Disable importing SVGs from analysis.
* Fix: [#777](https://github.com/insideout10/wordlift-plugin/issues/777): WordLift Entities-Box: Wrong Link in "Open in vocabulary".
* Fix: [#776](https://github.com/insideout10/wordlift-plugin/issues/776): JSON-LD generation raises a warning.
* Fix: [#774](https://github.com/insideout10/wordlift-plugin/issues/774): Changes on Author from vocabulary not updated in JSON-LD markup of existing posts.
* Fix: [#773](https://github.com/insideout10/wordlift-plugin/issues/773): PHPUnit compatibility issue with php 7.2.
* Fix: [#752](https://github.com/insideout10/wordlift-plugin/issues/752): 2nd level properties not added to the cloud dataset.
* Fix: [#702](https://github.com/insideout10/wordlift-plugin/issues/702): When a post is deleted the wl_relation_instances table isn't updated.
* Fix: [#681](https://github.com/insideout10/wordlift-plugin/issues/681): Permalink in vocabulary editor returns to editor.

= 3.17.3 (2018-02-14) =
* Fix: [#766](https://github.com/insideout10/wordlift-plugin/issues/766): Performance loss on Cache update due to `wp_set_post_lock`.

= 3.17.2 (2018-01-24) =
* Fix: [#758](https://github.com/insideout10/wordlift-plugin/issues/758): amp_post_template_css causes PHP Warning.

= 3.17.1 (2018-01-15) =
* Fix: [#756](https://github.com/insideout10/wordlift-plugin/issues/756): Analysis results corrupted when text contains a script tag.

= 3.17.0 (2018-01-15) =
* Enhancement: [#750](https://github.com/insideout10/wordlift-plugin/issues/750): Add filters to allow adding custom schema.org properties.
* Enhancement: [#726](https://github.com/insideout10/wordlift-plugin/issues/726): Set correct post types to Batch Analysis.
* Enhancement: [#724](https://github.com/insideout10/wordlift-plugin/issues/724): Batch Analysis updates train.
* Enhancement: [#723](https://github.com/insideout10/wordlift-plugin/issues/723): Batch Analysis extend link option with first only.
* Enhancement: [#722](https://github.com/insideout10/wordlift-plugin/issues/722): Batch Analysis hooks for entities added to a post.
* Enhancement: [#721](https://github.com/insideout10/wordlift-plugin/issues/721): Batch Analysis minimum occurrences filter.
* Enhancement: [#720](https://github.com/insideout10/wordlift-plugin/issues/720): Batch Analysis post submission selection filters.
* Enhancement: [#719](https://github.com/insideout10/wordlift-plugin/issues/719): Batch Analysis must set the default entity term.
* Enhancement: [#717](https://github.com/insideout10/wordlift-plugin/issues/717): AutoFix interpolation errors resulting from Batch Analysis.
* Enhancement: [#716](https://github.com/insideout10/wordlift-plugin/issues/716): Batch Analysis should invalidate caches.
* Enhancement: [#682](https://github.com/insideout10/wordlift-plugin/issues/682): Capture the web site URL.
* Enhancement: [#587](https://github.com/insideout10/wordlift-plugin/issues/587): Vocabulary Widget.
* Fix: [#743](https://github.com/insideout10/wordlift-plugin/issues/743): New permalink structure not reflected in JSON-LD.
* Fix: [#729](https://github.com/insideout10/wordlift-plugin/issues/729): Batch Analysis - Infinite loop when post content is not set.

= 3.16.5 (2018-01-08) =
* Fix: [#753](https://github.com/insideout10/wordlift-plugin/issues/753): JSON-LD doesn't show up in SDTT.

= 3.16.4 (2017-12-14) =
* Enhancement: [#739](https://github.com/insideout10/wordlift-plugin/issues/739): Change the color/background of the wizard's "grab a key" button and link it to the Pricing page.
* Enhancement: [#736](https://github.com/insideout10/wordlift-plugin/issues/736): Add an option to link only the first entity occurrence.
* Enhancement: [#735](https://github.com/insideout10/wordlift-plugin/issues/735): Remove the number of occurrences and sort by occurrences descending.
* Enhancement: [#599](https://github.com/insideout10/wordlift-plugin/issues/599): Revising the order of the proposed entities in the WordLift Edit Widget.
* Fix: [#733](https://github.com/insideout10/wordlift-plugin/issues/733): JSON-LD shouldn't load on non-entity pages.

= 3.16.3 (2017-11-28) =
* Fix: [#711](https://github.com/insideout10/wordlift-plugin/issues/711): Performance issues with content_filter.

= 3.16.2 (2017-11-23) =
* Fix: [#709](https://github.com/insideout10/wordlift-plugin/issues/709): Missing links on front-end.

= 3.16.1 (2017-11-21) =
* Fix: [#707](https://github.com/insideout10/wordlift-plugin/issues/707): Performance degrades in combination with Yoast.

= 3.16.0 (2017-11-16) =
* Enhancement: [#627](https://github.com/insideout10/wordlift-plugin/issues/627): Set minimal supported wordpress version to 4.4.
* Enhancement: [#626](https://github.com/insideout10/wordlift-plugin/issues/626): Cache JSON-LD, introduce an explicit caching layer.
* Enhancement: [#518](https://github.com/insideout10/wordlift-plugin/issues/518): Add the type when 2 or more entities have the same title.
* Enhancement: [#514](https://github.com/insideout10/wordlift-plugin/issues/514): Add the occurrences of an entity within an article by default in Content Classification.
* Enhancement: [#488](https://github.com/insideout10/wordlift-plugin/issues/488): Make Download Data more user-friendly.
* Fix: [#666](https://github.com/insideout10/wordlift-plugin/issues/666): Chord shortcode uses a non existing post status of "published".
* Fix: [#531](https://github.com/insideout10/wordlift-plugin/issues/531): When adding the second chord widget the page messes up.

= 3.15.6 (2017-11-15) =
* Fix: [#701](https://github.com/insideout10/wordlift-plugin/issues/701): Early rewrite rules flushing causes infinite loop.
* Fix: [#700](https://github.com/insideout10/wordlift-plugin/issues/700): WP live previews don't run when classification box is closed.

= 3.15.5 (2017-11-14) =
* Fix: [#698](https://github.com/insideout10/wordlift-plugin/issues/698): `flush_rewrite_rules` called at every request.

= 3.15.4 (2017-11-13) =
* Fix: [#693](https://github.com/insideout10/wordlift-plugin/issues/693): Remove requirement for mbstring.
* Fix: [#691](https://github.com/insideout10/wordlift-plugin/issues/691): Check WL compatibility with UX builder part of Flatsome themes.
* Fix: [#689](https://github.com/insideout10/wordlift-plugin/issues/689): Heavy query on image attachments.
* Fix: [#687](https://github.com/insideout10/wordlift-plugin/issues/687): Test failure with WP 4.8.3.
* Fix: [#686](https://github.com/insideout10/wordlift-plugin/issues/686): `Wordlift_Listable` flushes the cache at every post.
* Fix: [#685](https://github.com/insideout10/wordlift-plugin/issues/685): `flush_rewrite_rules_hard` causes a large number of SPARQL queries.
* Fix: [#683](https://github.com/insideout10/wordlift-plugin/issues/683): Incompatibility with Formidable Forms.

= 3.15.3 (2017-10-20) =
* Enhancement: [#670](https://github.com/insideout10/wordlift-plugin/issues/670): Allow filtering logging levels.
* Fix: [#677](https://github.com/insideout10/wordlift-plugin/issues/677): Sometimes authors are not correctly matched with their entities.
* Fix: [#676](https://github.com/insideout10/wordlift-plugin/issues/676): Entity type permalinks no longer work.
* Fix: [#674](https://github.com/insideout10/wordlift-plugin/issues/674): Improve the performance of get_entity_post_by_uri.
* Fix: [#673](https://github.com/insideout10/wordlift-plugin/issues/673): Query error on edit screen.
* Fix: [#672](https://github.com/insideout10/wordlift-plugin/issues/672): Local Business repeated twice in Create New Entity.
* Fix: [#669](https://github.com/insideout10/wordlift-plugin/issues/669): WordLift is constantly validating the key.
* Fix: [#668](https://github.com/insideout10/wordlift-plugin/issues/668): View Linked Data on a post shows a 500.
* Fix: [#667](https://github.com/insideout10/wordlift-plugin/issues/667): Hardcoded entity post types.
* Fix: [#665](https://github.com/insideout10/wordlift-plugin/issues/665): startDate and endDate are not recorded on some Events.
* Fix: [#663](https://github.com/insideout10/wordlift-plugin/issues/663): Terms query may slow down site.
* Fix: [#662](https://github.com/insideout10/wordlift-plugin/issues/662): Old articles appear in Vocabulary.

= 3.15.2 (2017-10-16) =
* Fix: [#659](https://github.com/insideout10/wordlift-plugin/issues/659): Check WL compatibility with ACF.
* Fix: [#654](https://github.com/insideout10/wordlift-plugin/issues/654): Entity Link always returning the last blog post.

= 3.15.1 (2017-10-12) =
* Enhancement: [#642](https://github.com/insideout10/wordlift-plugin/issues/642): Allow to disable JSON-LD.
* Fix: [#652](https://github.com/insideout10/wordlift-plugin/issues/652): When the user does not choose a publisher WordLift picks up the first one from the list.
* Fix: [#647](https://github.com/insideout10/wordlift-plugin/issues/647): Related posts contains duplicates.
* Fix: [#646](https://github.com/insideout10/wordlift-plugin/issues/646): Suggested images are missing after the update.
* Fix: [#644](https://github.com/insideout10/wordlift-plugin/issues/644): Entities not showing in the classification box.

= 3.15.0 (2017-10-05) =
* Enhancement: [#625](https://github.com/insideout10/wordlift-plugin/issues/625): Add a WordPress filter to allow customers to extend the post types that can be turned into entities.
* Enhancement: [#608](https://github.com/insideout10/wordlift-plugin/issues/608): Integrate the Autocomplete widget.
* Enhancement: [#607](https://github.com/insideout10/wordlift-plugin/issues/607): Autocomplete API.
* Enhancement: [#596](https://github.com/insideout10/wordlift-plugin/issues/596): Allow regular posts/pages to be entities.
* Enhancement: [#595](https://github.com/insideout10/wordlift-plugin/issues/595): Import may fail with many posts/entities.
* Enhancement: [#584](https://github.com/insideout10/wordlift-plugin/issues/584): Adding aliases as link TITLE attributes.
* Enhancement: [#583](https://github.com/insideout10/wordlift-plugin/issues/583): Add sameAs to schema.org/publisher in JSON-LD.
* Enhancement: [#574](https://github.com/insideout10/wordlift-plugin/issues/574): WL currently adds links on headings.
* Enhancement: [#493](https://github.com/insideout10/wordlift-plugin/issues/493): Prevent analysis in html tags: `button`.
* Fix: [#628](https://github.com/insideout10/wordlift-plugin/issues/628): Check the status of Content Classification in the WordLift editor .
* Fix: [#610](https://github.com/insideout10/wordlift-plugin/issues/610): Typo in xsd:dateTime.

= 3.14.7 (2017-10-03) =
* Fix: [#633](https://github.com/insideout10/wordlift-plugin/issues/633): Colon in html messes the analysis.

= 3.14.6 (2017-09-11) =
* Fix: [#613](https://github.com/insideout10/wordlift-plugin/issues/613): A slash too much for Angular geolocation library.
* Fix: [#611](https://github.com/insideout10/wordlift-plugin/issues/611): WordLift slowing down RSS feed.

= 3.14.5 (2017-08-31) =
* Enhancement: [#606](https://github.com/insideout10/wordlift-plugin/issues/606): Batch Analysis on all posts.

= 3.14.4 (2017-08-30) =
* Fix: [#527](https://github.com/insideout10/wordlift-plugin/issues/527): Error fetching angular-animate.min.js.

= 3.14.3 (2017-08-10) =
* Enhancement: [#603](https://github.com/insideout10/wordlift-plugin/issues/603): Rebuild the relations table.

= 3.14.2 (2017-08-10) =
* Enhancement: [#601](https://github.com/insideout10/wordlift-plugin/issues/601): Improve the Batch Analysis service.

= 3.14.1 (2017-07-30) =
* Fix: [#594](https://github.com/insideout10/wordlift-plugin/issues/594): Recipes appear as Things in the classification box.
* Fix: [#593](https://github.com/insideout10/wordlift-plugin/issues/593): Recipes mentioned in posts/pages do not appear in the JSON-LD.

= 3.14.0 (2017-07-18) =
* Fix: [#582](https://github.com/insideout10/wordlift-plugin/issues/582): Empty area on Timeline w/o events.
* Fix: [#581](https://github.com/insideout10/wordlift-plugin/issues/581): Date Picker doesn't open.
* Fix: [#577](https://github.com/insideout10/wordlift-plugin/issues/577): Faceted Search posts' list doesn't show
* Fix: [#526](https://github.com/insideout10/wordlift-plugin/issues/526): Multisite network activation fails to create the entity types on newly created subsites.
* Enhancement: [#565](https://github.com/insideout10/wordlift-plugin/issues/565): Allow empty vocabulary path on compatible Permalink configuration.
* Enhancement: [#562](https://github.com/insideout10/wordlift-plugin/issues/562): Annotate archival content using my vocabulary.
* Enhancement: [#561](https://github.com/insideout10/wordlift-plugin/issues/561): Add the capability to create new entities in the vocabulary.
* Enhancement: [#551](https://github.com/insideout10/wordlift-plugin/issues/551): Make Chord compatible with AMP.
* Enhancement: [#546](https://github.com/insideout10/wordlift-plugin/issues/546): Extend the JSON-LD and allow customizations.
* Enhancement: [#536](https://github.com/insideout10/wordlift-plugin/issues/536): Hide labels that do not have associated entities in the Faceted Search Widget.
* Enhancement: [#533](https://github.com/insideout10/wordlift-plugin/issues/533): Add the schema:wordCount property to schema:Article.
* Enhancement: [#524](https://github.com/insideout10/wordlift-plugin/issues/524): Adding support for schema.org/Recipe.
* Enhancement: [#481](https://github.com/insideout10/wordlift-plugin/issues/481): Improve authors.
* Enhancement: [#468](https://github.com/insideout10/wordlift-plugin/issues/468): schema.org/WebSite markup.
* Enhancement: [#379](https://github.com/insideout10/wordlift-plugin/issues/379): Overlaps should prefer local entities.

= 3.13.3 (2017-07-12) =
* Enhancement: [#558](https://github.com/insideout10/wordlift-plugin/issues/558): Link to the settings page in the message about unset key.
* Enhancement: [#412](https://github.com/insideout10/wordlift-plugin/issues/412): Add a toggle to disable WordLift's analysis on certain pages/post.

= 3.13.2 (2017-07-09) =
* Fix: [#575](https://github.com/insideout10/wordlift-plugin/issues/575): Cron is unreliable on some web sites.
* Fix: [#576](https://github.com/insideout10/wordlift-plugin/issues/576): Error 404 on a WooCommerce Product Page.
* Fix: [#571](https://github.com/insideout10/wordlift-plugin/issues/571): Faceted Search not displaying correctly.
* Fix: [#568](https://github.com/insideout10/wordlift-plugin/issues/568): Trying to get property of non-object in class-wordlift-sharethis-service.php.

= 3.13.1 (2017-06-29) =
* Fix: [#569](https://github.com/insideout10/wordlift-plugin/issues/569): Explicitly enabling an entity link doesn't work.

= 3.13.0 (2017-06-22) =
* Feature: [#550](https://github.com/insideout10/wordlift-plugin/issues/550): Limit the number of entities.
* Fix: [#541](https://github.com/insideout10/wordlift-plugin/issues/541): AMP version of a page with a map displays a gray box.
* Feature: [#537](https://github.com/insideout10/wordlift-plugin/issues/537): Translate all labels in plugin languages in the Faceted Search Widget.
* Feature: [#534](https://github.com/insideout10/wordlift-plugin/issues/534): Inform the editor when a subscription is not active.
* Feature: [#522](https://github.com/insideout10/wordlift-plugin/issues/522): Check Widgets compatibility with AMP.
* Feature: [#513](https://github.com/insideout10/wordlift-plugin/issues/513): Synonyms in JSON-LD.
* Feature: [#485](https://github.com/insideout10/wordlift-plugin/issues/485): Add the possibility to configure NOLINK by default.
* Feature: [#477](https://github.com/insideout10/wordlift-plugin/issues/477): Preserve alternative labels when an entity is saved in the local vocabulary.
* Feature: [#330](https://github.com/insideout10/wordlift-plugin/issues/330): External Entities not recognised when adding an extra paragraph on long articles.

= 3.12.4 (2017-06-15) =
* Feature: [#563](https://github.com/insideout10/wordlift-plugin/issues/563): Allow rebuilding entities only.

= 3.12.3 (2017-06-07) =
* Fix: [#556](https://github.com/insideout10/wordlift-plugin/issues/556): SPARQL queries fail.
* Fix: [#555](https://github.com/insideout10/wordlift-plugin/issues/555): In WP backend "View Linked Data" and "Test Google Rich Snippets" buttons to be shown.
* Fix: [#554](https://github.com/insideout10/wordlift-plugin/issues/554): The WordLift's Editor is picking up old description in "Entity Description.

= 3.12.2 (2017-06-01) =
* Fix: [#549](https://github.com/insideout10/wordlift-plugin/issues/549): Make WL compatible with WP 4.8.
* Fix: [#543](https://github.com/insideout10/wordlift-plugin/issues/543): Entities not published to the Linked Data Store.
* Fix: [#528](https://github.com/insideout10/wordlift-plugin/issues/528): fsockopen loops indefinitely.

= 3.12.1 (2017-05-15) =
* Feature: [#535](https://github.com/insideout10/wordlift-plugin/issues/535): Incorrect text-annotation styles in editor.

= 3.12.0 (2017-05-03) =
* Feature: [#516](https://github.com/insideout10/wordlift-plugin/issues/516): Visual Composer tags appearing in the article's description.
* Feature: [#512](https://github.com/insideout10/wordlift-plugin/issues/512): Entity type listing page shows an "access not allowed" in wordpress versions before 4.7.
* Feature: [#511](https://github.com/insideout10/wordlift-plugin/issues/511): Add support for the about property.
* Feature: [#503](https://github.com/insideout10/wordlift-plugin/issues/503): Text domain is missing in calls to _x translation API.
* Feature: [#501](https://github.com/insideout10/wordlift-plugin/issues/501): PHP7 Compatibility Check.
* Feature: [#490](https://github.com/insideout10/wordlift-plugin/issues/490): Adding the "WordLift Entities Cloud" as shortcode.
* Feature: [#487](https://github.com/insideout10/wordlift-plugin/issues/487): Adding support for editing categories when using Quick Edit from the Vocabulary.
* Feature: [#484](https://github.com/insideout10/wordlift-plugin/issues/484): Check compatibility with WordPress Multisite configurations.
* Feature: [#457](https://github.com/insideout10/wordlift-plugin/issues/457): When the plugin is installed in a directory not named "wordlift" initializaton hook ignored.
* Feature: [#453](https://github.com/insideout10/wordlift-plugin/issues/453): Need to show alert and have recovery plan when setting/activation fail to get dataset uri.
* Feature: [#451](https://github.com/insideout10/wordlift-plugin/issues/451): Improve schema:Article markup.
* Feature: [#418](https://github.com/insideout10/wordlift-plugin/issues/418): Do not allow activating WordLift on incompatible WP's versions.
* Feature: [#403](https://github.com/insideout10/wordlift-plugin/issues/403): Adding legalName for Organization and LocalBusiness.
* Feature: [#376](https://github.com/insideout10/wordlift-plugin/issues/376): Enable revisions for entities.
* Feature: [#323](https://github.com/insideout10/wordlift-plugin/issues/323): Content dynamically posted should follow both a chronological or a relevancy order.
* Feature: [#212](https://github.com/insideout10/wordlift-plugin/issues/212): Adding support for the Accelerated Mobile Pages (AMP) on WordLift Entity Pages.

= 3.11.3 (2017-04-23) =
* Fix: [#521](https://github.com/insideout10/wordlift-plugin/issues/521): Performance Issues on Ajax End-Point.
* Fix: [#520](https://github.com/insideout10/wordlift-plugin/issues/520): Selected entities lost with IE11 and Edge.

= 3.11.2 (2017-03-19) =
* Fix: [#497](https://github.com/insideout10/wordlift-plugin/issues/497): Aggressive caching may serve old files.
* Fix: [#496](https://github.com/insideout10/wordlift-plugin/issues/496): WL highlight classes conflict with themes.
* Fix: [#495](https://github.com/insideout10/wordlift-plugin/issues/495): Additional left padding on entity tiles.

= 3.11.1 (2017-03-17) =
* Fix: [#494](https://github.com/insideout10/wordlift-plugin/issues/494): Cached Html Templates.

= 3.11.0 (2017-03-06) =
* Feature: [#489](https://github.com/insideout10/wordlift-plugin/issues/489): Revise title and description for the timeline widget.
* Feature: [#482](https://github.com/insideout10/wordlift-plugin/issues/482): Global timeline doesn't include events bound to pages.
* Feature: [#442](https://github.com/insideout10/wordlift-plugin/issues/442): Enable WordPress Category to Organise WordLift Entities.
* Feature: [#426](https://github.com/insideout10/wordlift-plugin/issues/426): Related articles needs to be limited and/or paginated.
* Feature: [#335](https://github.com/insideout10/wordlift-plugin/issues/335): Allow more actions on entity tiles within the disambiguation widget.
* Feature: [#427](https://github.com/insideout10/wordlift-plugin/issues/427): Add Publisher field to WordLift Setting page.
* Feature: [#398](https://github.com/insideout10/wordlift-plugin/issues/398): SEO improvement: providing control over title and description of WordLift Archive pages.
* Feature: [#355](https://github.com/insideout10/wordlift-plugin/issues/355): Creating a Tag-Like Widget for articles.
* Fix: [#383](https://github.com/insideout10/wordlift-plugin/issues/383): Chord - text overlapping issue.
* Fix: [#469](https://github.com/insideout10/wordlift-plugin/issues/469): Chord Rendering Problem on Firefox.
* Fix: [#464](https://github.com/insideout10/wordlift-plugin/issues/464): Extend Wordlift_Log_Service's log to support arrays.

= 3.10.0 (2017-01-30) =
* Feature: [#371](https://github.com/insideout10/wordlift-plugin/issues/371): Extending the list of properties for schema-org:Article.
* Feature: [#358](https://github.com/insideout10/wordlift-plugin/issues/358): Application Key Not Set - Messaging improvement is needed.
* Feature: [#350](https://github.com/insideout10/wordlift-plugin/issues/350): Entity Annotation Loop.
* Feature: [#345](https://github.com/insideout10/wordlift-plugin/issues/345): Entity suggested when analyzing the entity content itself.
* Feature: [#305](https://github.com/insideout10/wordlift-plugin/issues/305): Entity Types' widget should be flat.
* Feature: [#291](https://github.com/insideout10/wordlift-plugin/issues/291): The calendar for startDate and endDate of an event cannot be used for historical events.
* Feature: [#254](https://github.com/insideout10/wordlift-plugin/issues/254): Timeline visualization problem.
* Fix: [#448](https://github.com/insideout10/wordlift-plugin/issues/448): JSON-LD not loaded with WP Fastest Cache plugin.
* Fix: [#447](https://github.com/insideout10/wordlift-plugin/issues/447): Enqueue of styles and JS should be more selective and limited to content editing screens.
* Fix: [#446](https://github.com/insideout10/wordlift-plugin/issues/446): Return value of wl_schema_get_value not always check to not be null.
* Fix: [#444](https://github.com/insideout10/wordlift-plugin/issues/444): Typo on the dashboard.
* Fix: [#438](https://github.com/insideout10/wordlift-plugin/issues/438): Autocomplete fails in metaboxes.
* Fix: [#437](https://github.com/insideout10/wordlift-plugin/issues/437): Some found entities lack the related text annotation.
* Fix: [#278](https://github.com/insideout10/wordlift-plugin/issues/278): When creating a new entity the duplicate warning appears for entity that have been trashed.

= 3.9.8 (2017-01-29) =
* Fix: [#462](https://github.com/insideout10/wordlift-plugin/issues/462): Find duplicated entities.

= 3.9.7 (2017-01-26) =
* Fix: [#461](https://github.com/insideout10/wordlift-plugin/issues/461): Entities highlighted in front-end.

= 3.9.6 (2017-01-24) =
* Fix: [#443](https://github.com/insideout10/wordlift-plugin/issues/443): Chord height is fixed when global is true.
* Fix: [#383](https://github.com/insideout10/wordlift-plugin/issues/383): Chord - text overlapping issue.

= 3.9.5 (2017-01-22) =
* Fix: [#282](https://github.com/insideout10/wordlift-plugin/issues/282): Wrong entity URL.

= 3.9.4 (2017-01-12) =
* Fix: [#439](https://github.com/insideout10/wordlift-plugin/issues/439): Entity preview is redirected to a Post.

= 3.9.3 (2017-01-04) =
* Fix: [#431](https://github.com/insideout10/wordlift-plugin/issues/431): WP 4.2 yields "Call to undefined function is_subdomain_install" when saving a post.

= 3.9.2 (2017-01-01) =
* Fix: [#430](https://github.com/insideout10/wordlift-plugin/issues/430): Fix analysis selectors in WP 4.5 and lower.

= 3.9.1 (2016-12-29) =
* Feature: [#429](https://github.com/insideout10/wordlift-plugin/issues/429): German missing in supported languages' list.

= 3.9.0 (2016-12-29) =
* Feature: [#425](https://github.com/insideout10/wordlift-plugin/issues/425): Move the traslator server-side.
* Feature: [#417](https://github.com/insideout10/wordlift-plugin/issues/417): Integrate e2e tests in WordLift.
* Feature: [#408](https://github.com/insideout10/wordlift-plugin/issues/408): Remove the Caching submodule.
* Feature: [#397](https://github.com/insideout10/wordlift-plugin/issues/397): Review WordLift's setup process.
* Feature: [#395](https://github.com/insideout10/wordlift-plugin/issues/395): Author missing from entities edit pages.
* Feature: [#376](https://github.com/insideout10/wordlift-plugin/issues/376): Enable revisions for entities.
* Feature: [#349](https://github.com/insideout10/wordlift-plugin/issues/349): Remove all non supported languages from the Settings.
* Fix: [#391](https://github.com/insideout10/wordlift-plugin/issues/391): Html code messed u when using WordLift on previous posts and with Twitter embeds.
* Fix: [#353](https://github.com/insideout10/wordlift-plugin/issues/353): Responsive not working on the Vocabulary page on WordPress.
* Fix: [#341](https://github.com/insideout10/wordlift-plugin/issues/341): Special characters do not display correctly in LodLive.
* Fix: [#306](https://github.com/insideout10/wordlift-plugin/issues/306): Entities from the internal vocabulary are not properly detected from the analysis.

= 3.8.1 (2016-12-09) =
* Fix: [#415](https://github.com/insideout10/wordlift-plugin/issues/415): WordLift not working after updating to WP 4.7.
* Fix: [#410](https://github.com/insideout10/wordlift-plugin/issues/410): Triples not showing on the WordLift dashboard.
* Fix: [#406](https://github.com/insideout10/wordlift-plugin/issues/406): JSON-LD response corrupt.

= 3.8.0 (2016-11-10) =
* Feature: [#372](https://github.com/insideout10/wordlift-plugin/issues/372): The layout of the Navigator messes up with long entity titles.
* Feature: [#365](https://github.com/insideout10/wordlift-plugin/issues/365): Stop words are analyzed too.
* Feature: [#310](https://github.com/insideout10/wordlift-plugin/issues/310): Favour json-ld in place of microdata.
* Fix: [#386](https://github.com/insideout10/wordlift-plugin/issues/386): Linked data not saved.
* Fix: [#393](https://github.com/insideout10/wordlift-plugin/issues/393): JSON-LD problem with OSDS.

= 3.7.1 (2016-10-28) =
* Fix: [#382](https://github.com/insideout10/wordlift-plugin/issues/382): Analysis errors on coffee-brewing-methods.com.

= 3.7.0 (2016-10-23) =
* Fix: [#351](https://github.com/insideout10/wordlift-plugin/issues/351): Text annotations missing for found entities.
* Fix: [#363](https://github.com/insideout10/wordlift-plugin/issues/363): Synonyms associated to other entities.
* Fix: [#368](https://github.com/insideout10/wordlift-plugin/issues/368): Adding unneeded p tag for entity properties.
* Feature: [#370](https://github.com/insideout10/wordlift-plugin/issues/370): Upgrade to TimelineJS 3.x.
* Feature: [#369](https://github.com/insideout10/wordlift-plugin/issues/369): Remove the unused In-Depth file.
* Feature: [#354](https://github.com/insideout10/wordlift-plugin/issues/354): Improve the navigator Widget by adding links to the images.
* Feature: [#352](https://github.com/insideout10/wordlift-plugin/issues/352): Improve design of the TimeLine Widget.

= 3.6.0 (2016-09-25) =
* Feature: [#125](https://github.com/insideout10/wordlift-plugin/issues/125): Personalise the entity path.
* Feature: [#230](https://github.com/insideout10/wordlift-plugin/issues/230): Download your data.
* Feature: [#338](https://github.com/insideout10/wordlift-plugin/issues/338): Custom domains and dataset names
* Feature: [#339](https://github.com/insideout10/wordlift-plugin/issues/339): Improving the Import/Export of the user Vocabulary.
* Feature: [#342](https://github.com/insideout10/wordlift-plugin/issues/342): Data migration.
* Feature: [#343](https://github.com/insideout10/wordlift-plugin/issues/343): Disable Wikipedia images.
* Feature: [#346](https://github.com/insideout10/wordlift-plugin/issues/346): Add Telephone and URL properties.
* Fix: [#340](https://github.com/insideout10/wordlift-plugin/issues/340): Incompatible date widget.
* Fix: [#347](https://github.com/insideout10/wordlift-plugin/issues/347): Annotations mysteriously disappeared.
* Fix: [#346](https://github.com/insideout10/wordlift-plugin/issues/346): Double link in front-end entities.

= 3.5.4 (2016-09-07) =
* Fix: [#265](https://github.com/insideout10/wordlift-plugin/issues/265): Entity type:Person are being created before actually saving an organization's entity.
* Fix: [#336](https://github.com/insideout10/wordlift-plugin/issues/336): Navigator widget doesn't show at the end of the article unless it is also in the middle.

= 3.5.3 (2016-08-31) =
* Fix: [#262](https://github.com/insideout10/wordlift-plugin/issues/262): Posting a site URL on Google+ uses an entity title instead of the post title.
* Fix: [#329](https://github.com/insideout10/wordlift-plugin/issues/329): Allow to disambiguate more than one occurrences for the same entity in bottom / up disambiguation mode.
* Fix: [#333](https://github.com/insideout10/wordlift-plugin/issues/333): Germanic umlaut causing troubles when saving sameAs links.
* Fix: [#334](https://github.com/insideout10/wordlift-plugin/issues/334): New Entities/Thing created without the sameAs attribute are duplicated as Entities/Person.

= 3.5.2 (2016-07-16) =
* Fix: [#285](https://github.com/insideout10/wordlift-plugin/issues/285): Avoid unexpected alerts after content disambiguation.
* Fix: [#319](https://github.com/insideout10/wordlift-plugin/issues/319): Fix chord widget content filtering limit.
* Fix: [#315](https://github.com/insideout10/wordlift-plugin/issues/315): Activation on large web sites fails.

= 3.5.1 (2016-06-16) =
* Feature: [#312](https://github.com/insideout10/wordlift-plugin/issues/312): Reduce chord entities threshold to improve widget usability.

= 3.5.0 (2016-05-16) =
* Fix: [#300](https://github.com/insideout10/wordlift-plugin/issues/300): Ensure only published entities are returned as facets by faceted search widget.
* Fix: [#299](https://github.com/insideout10/wordlift-plugin/issues/299): Featured images are now properly updated on RL.
* Feature: [#295](https://github.com/insideout10/wordlift-plugin/issues/295): New UI refinements.
* Feature: [#297](https://github.com/insideout10/wordlift-plugin/issues/297): Detect classification scope from current entity type.
* Feature: [#284](https://github.com/insideout10/wordlift-plugin/issues/284): Disambiguation widget UI refactoring.
* Feature: [#289](https://github.com/insideout10/wordlift-plugin/issues/289): Introduced html static templates for angularjs layer components.
* Feature: [#288](https://github.com/insideout10/wordlift-plugin/issues/288): Removed selected entities tags from disambiguation widget.
* Feature: [#283](https://github.com/insideout10/wordlift-plugin/issues/283): Dbpedia topics are now mapped also on a custom taxonomy.
* Feature: [#229](https://github.com/insideout10/wordlift-plugin/issues/229): Add article classification.
* Feature: [#294](https://github.com/insideout10/wordlift-plugin/issues/294): Fix disambiguation failure use case.
* Feature: [#280](https://github.com/insideout10/wordlift-plugin/issues/280): Fix disambiguation failure use case.
* Feature: [#279](https://github.com/insideout10/wordlift-plugin/issues/279): Disambiguation fixed for entities with escaped chars contained in the uri.
* Feature: [#276](https://github.com/insideout10/wordlift-plugin/issues/276): Fix facets layout with entities long titles.
* Feature: [#275](https://github.com/insideout10/wordlift-plugin/issues/275): Exclude posts without featured image from navigator results.
* Feature: [#274](https://github.com/insideout10/wordlift-plugin/issues/274): Simplify facets layout grid.
* Feature: [#273](https://github.com/insideout10/wordlift-plugin/issues/273): Remove entity type icon and counter from facets within faceted search widget to simplify the layout.
* Feature: [#270](https://github.com/insideout10/wordlift-plugin/issues/270): Show wl-carousel controls on mouseover only.
* Feature: [#269](https://github.com/insideout10/wordlift-plugin/issues/269): Fix NaN in WL dashboard.
* Feature: [#268](https://github.com/insideout10/wordlift-plugin/issues/268): Flaoting configurable layout is now available both for navigator and faceted search.
* Feature: [#267](https://github.com/insideout10/wordlift-plugin/issues/267): Force override for entities with same schema type and label within disambiguation workflow.
* Feature: [#264](https://github.com/insideout10/wordlift-plugin/issues/264): Improve data selection strategy for navigation widget.
* Feature: [#253](https://github.com/insideout10/wordlift-plugin/issues/253): Introduce navigator and faceted search configuration.
* Feature: [#258](https://github.com/insideout10/wordlift-plugin/issues/258): Entity titles are now also published in the graph as dc:title.
* Feature: [#147](https://github.com/insideout10/wordlift-plugin/issues/147): Navigator widget works also on entity pages.
* Feature: [#232](https://github.com/insideout10/wordlift-plugin/issues/232): Navigator widget refactoring.
* Feature: [#224](https://github.com/insideout10/wordlift-plugin/issues/224): Enable entity partial match in autocomplete.
* Feature: [#215](https://github.com/insideout10/wordlift-plugin/issues/215): Allow to create multiple entities with same label and different entity types safely (without any overlapping).
* Feature: [#130](https://github.com/insideout10/wordlift-plugin/issues/130): Remove angularjs bower dependency. CDN is used instead.

= 3.4.0 (2016-02-12) =
* Feature: [#263](https://github.com/insideout10/wordlift-plugin/issues/263): Sorting and smart auto-limit added for entities in faceted search widget.
* Feature: [#255](https://github.com/insideout10/wordlift-plugin/issues/255): Disable entity url editing.
* Fix: [#251](https://github.com/insideout10/wordlift-plugin/issues/251): avoid entity duplication for entities with an updated label used in disambiguation.
* Fix: [#244](https://github.com/insideout10/wordlift-plugin/issues/244): Tinymce does not remain idle anymore switching between Visual and Text mode.
* Feature: [#233](https://github.com/insideout10/wordlift-plugin/issues/233): Add WordLift dashboard widget.
* Feature: [#231](https://github.com/insideout10/wordlift-plugin/issues/231): Faceted search widget is now available also for standard posts
* Feature: [#223](https://github.com/insideout10/wordlift-plugin/issues/223): Remove unavailable entity images from images suggestions.
* Feature: [#214](https://github.com/insideout10/wordlift-plugin/issues/214): Faceted search 4W revamp.
* Feature: [#180](https://github.com/insideout10/wordlift-plugin/issues/180): Enable minified js files for faceted search shortcode.
* Feature: [#115](https://github.com/insideout10/wordlift-plugin/issues/115): Filter out the current entity from the analysis results to avoid to link a given entity with itself.

= 3.3.5 (2016-02-10) =
* Fix: [#260](https://github.com/insideout10/wordlift-plugin/issues/260): Autosave disabled for entity posts to avoid unexpected entities duplication
* Fix: [#259](https://github.com/insideout10/wordlift-plugin/issues/259): Fix php notice on media library
* Fix: [#256](https://github.com/insideout10/wordlift-plugin/issues/256): Fix compatibility issue with truemag theme

= 3.3.4 (2016-02-06) =
* Fix: [#252](https://github.com/insideout10/wordlift-plugin/issues/252): Disable scrollInput on entities metaboxes datetimepickers
* Fix: [#248](https://github.com/insideout10/wordlift-plugin/issues/248): Include also LocalBusiness entities as suggestion for affiliation property for entities of type Person
* Fix: [#246](https://github.com/insideout10/wordlift-plugin/issues/246): Include also LocalBusiness entities as suggestion for location property for entities of type Event

= 3.3.3 (2016-01-17) =
* Fix: [#243](https://github.com/insideout10/wordlift-plugin/issues/243): Post status for published entities is properly preserved when used to disambiguate a post draft.

= 3.3.2 (2016-01-11) =
* Fix: [#239](https://github.com/insideout10/wordlift-plugin/issues/239): Fix disambiguation widget look & feel on WP 4.4.+
* Fix: [#237](https://github.com/insideout10/wordlift-plugin/issues/237): Fix disambiguation for internal entities sameAs of other entities
* Fix: [#234](https://github.com/insideout10/wordlift-plugin/issues/234): Fix text annotation removing for annotation containing blank html markup
* Fix: [#228](https://github.com/insideout10/wordlift-plugin/issues/228):
Flush properly rewrite rules on plugin activation to prevent 404 on entity pages
* Fix: [#227](https://github.com/insideout10/wordlift-plugin/issues/227):
Change wording for invalid or missing text selection on entity creation workflow

= 3.3.1 (2016-01-06) =
* Fix: [#225](https://github.com/insideout10/wordlift-plugin/issues/225): Return safely when get_current_screen() is not defined (yet).

= 3.3.0 (2016-01-06) =
* Feature: [#151](https://github.com/insideout10/wordlift-plugin/issues/151): Download and save Place coordinates from RL.
* Feature: [#161](https://github.com/insideout10/wordlift-plugin/issues/161): Geomap shows current entity if it is a Place (or child of Place).
* Feature: [#207](https://github.com/insideout10/wordlift-plugin/issues/207): Add rating score and consistency check for entities.
* Feature: [#209](https://github.com/insideout10/wordlift-plugin/issues/209): Add thumbnail preview within the entity listing.
* Feature: [#208](https://github.com/insideout10/wordlift-plugin/issues/208): Add classification scopes filter - aka 4W filter - within entity listing.
* Feature: [#199](https://github.com/insideout10/wordlift-plugin/issues/199) & [#101](https://github.com/insideout10/wordlift-plugin/issues/101): Improve new entity creation workflow usability within the content post editing.
* Feature: [#171](https://github.com/insideout10/wordlift-plugin/issues/171): Add related posts counter within the entity listing.
* Feature: [#121](https://github.com/insideout10/wordlift-plugin/issues/121): Improve UI consinstency
* Feature: [#140](https://github.com/insideout10/wordlift-plugin/issues/140): Add new properties for Organization

= 3.2.5 (2015-12-25) =
* Fix: [#221](https://github.com/insideout10/wordlift-plugin/issues/221): Fix de-synch between Wordpress and RedLink when disambiguation is performed trough entity alternative title

= 3.2.4 (2015-12-13) =
* Fix: [#210](https://github.com/insideout10/wordlift-plugin/issues/210): Restore editable annotations to allow annotations formatting.
* Fix: [#194](https://github.com/insideout10/wordlift-plugin/issues/194): Add zero-width no-break space after each annotation to provide a caret container.

= 3.2.3 (2015-12-08) =
* Fix: [#202](https://github.com/insideout10/wordlift-plugin/issues/202): [PrimaShop](http://www.primathemes.com/products/primashop-for-woocommerce/) users may now enjoy header settings on entity pages.

= 3.2.2 (2015-12-07) =
* Fix: [#203](https://github.com/insideout10/wordlift-plugin/issues/203): alternative titles are spreading to related entities, fixed.

= 3.2.1 (2015-12-06) =
 * Fix: [#200](https://github.com/insideout10/wordlift-plugin/issues/200): Fix new entity form visibility with undefined current annotation.
 * Fix: [#194](https://github.com/insideout10/wordlift-plugin/issues/194): Make text annotations within tinymce editor not editable.

= 3.2.0 (2015-12-04) =
 * Feature: [#196](https://github.com/insideout10/wordlift-plugin/issues/196): renovate the Vocabulary icon with WordLift logo.
 * Feature: [#195](https://github.com/insideout10/wordlift-plugin/issues/195): re-enable title duplicates notices.
 * Feature: [#185](https://github.com/insideout10/wordlift-plugin/issues/185): cleaning up, remove the entity_view submodule.
 * Feature: [#184](https://github.com/insideout10/wordlift-plugin/issues/184): for the joy of the 100,000+ active installs, we're now compatible with the [ShareThis plugin](https://wordpress.org/plugins/share-this/).
 * Feature: [#181](https://github.com/insideout10/wordlift-plugin/issues/181): finally, you can add more titles to entities.
 * Feature: [#178](https://github.com/insideout10/wordlift-plugin/issues/178): some renovation, add WordLift in the naming of the Metabox.
 * Feature: [#177](https://github.com/insideout10/wordlift-plugin/issues/177): enjoy better admin notices.
 * Feature: [#176](https://github.com/insideout10/wordlift-plugin/issues/176): cleaning up, remove the option "color coding on front-end".
 * Feature: [#175](https://github.com/insideout10/wordlift-plugin/issues/175): cleaning up, remove SPARQL queries menu item.
 * Feature: [#174](https://github.com/insideout10/wordlift-plugin/issues/174): cleaning up, remove performance analysis menu item.
 * Feature: [#173](https://github.com/insideout10/wordlift-plugin/issues/173): cleaning up, remove WordLift upper-right corner icon.
 * Feature: [#170](https://github.com/insideout10/wordlift-plugin/issues/170): disable entity editing in disambiguation widget for internal entities.
 * Feature: [#159](https://github.com/insideout10/wordlift-plugin/issues/159): enable both date and datetime fields for the metabox.
 * Feature: [#149](https://github.com/insideout10/wordlift-plugin/issues/149): add email and organization properties to Person.
 * Feature: [#143](https://github.com/insideout10/wordlift-plugin/issues/143): it is now possible to specify many additional properties for addresses.
 * Fix: [#189](https://github.com/insideout10/wordlift-plugin/issues/189): fix entity recognition when bullet points are used.
 * Fix: [#122](https://github.com/insideout10/wordlift-plugin/issues/122): fire related posts loading on disambiguation widget loading.

= 3.1.8 (2015-11-30) =
 * Fix: [#192](https://github.com/insideout10/wordlift-plugin/issues/192): fix coordinates metabox field's HTML.

= 3.1.7 (2015-11-22) =
 * Fix: [#150](https://github.com/insideout10/wordlift-plugin/issues/150): the property schema-org:author on blog post lod view goes on error.

= 3.1.6 (2015-11-21) =
 * Fix: [#124](https://github.com/insideout10/wordlift-plugin/issues/124): entity featured image updating is not properly triggered on the triple store (fix tests and apply only to published posts).

= 3.1.5 (2015-11-21) =
 * Fix: [#124](https://github.com/insideout10/wordlift-plugin/issues/124): entity featured image updating is not properly triggered on the triple store.

= 3.1.4 (2015-11-20) =
 * Fix: [#183](https://github.com/insideout10/wordlift-plugin/issues/183): new text for the admin notice regarding a missing WL key.

= 3.1.3 (2015-11-18) =
 * Fix: [#179](https://github.com/insideout10/wordlift-plugin/issues/179): faceted search not running

= 3.1.2 (2015-11-16) =
 * Fix: [#104](https://github.com/insideout10/wordlift-plugin/issues/104): cannot load more than one navigator on the same page.

= 3.1.1 (2015-11-16) =
 * Fix: [#112](https://github.com/insideout10/wordlift-plugin/issues/112): chord tooltip has white background and black font to avoid themes conflicting with the widget.

= 3.1.0 (2015-11-13) =
 * Feature: [#145](https://github.com/insideout10/wordlift-plugin/issues/145): control new entities creation from metaboxes.
 * Feature: [#134](https://github.com/insideout10/wordlift-plugin/issues/134): scripts and styles source repository merged with PHP repository.
 * Feature: [#57](https://github.com/insideout10/wordlift-plugin/issues/57): on the Edit Entity page the referencing posts has been restored.
 * Fix: [#144](https://github.com/insideout10/wordlift-plugin/issues/144): changing type on WordLift doesn't reset the property list on Redlink is now fixed.
 * Fix: [#141](https://github.com/insideout10/wordlift-plugin/issues/141): properties when published to Redlink have no links (and no meaning) is now fixed.
 * Fix: [#139](https://github.com/insideout10/wordlift-plugin/issues/139): single founder while expecting multiple founders is now fixed.
 * Fix: [#138](https://github.com/insideout10/wordlift-plugin/issues/138): Uncaught TypeError: Cannot read property 'id' of undefined is now fixed.
 * Fix: [#169](https://github.com/insideout10/wordlift-plugin/issues/169): entities that are not events may be displayed in the timeline.
 * Fix: [#168](https://github.com/insideout10/wordlift-plugin/issues/168): WordPress shortcodes are displayed in timelines.
 * Fix: [#167](https://github.com/insideout10/wordlift-plugin/issues/167): schema.org markup is wrong for implicit contents.
 * Fix: [#166](https://github.com/insideout10/wordlift-plugin/issues/166): latitude and longitude are set to zero when not specified.
 * Fix: [#165](https://github.com/insideout10/wordlift-plugin/issues/165): entity type is lost in quickedit mode.
 * Fix: [#164](https://github.com/insideout10/wordlift-plugin/issues/164): timeline widget is showing unrelated events.
 * Fix: [#163](https://github.com/insideout10/wordlift-plugin/issues/163): incorrect markup for events' locations.
 * Fix: [#162](https://github.com/insideout10/wordlift-plugin/issues/162): only dates are stored for startDate/endDate properties in linked data.

= 3.0.16 (2015-11-11) =
 * Fix: [#152](https://github.com/insideout10/wordlift-plugin/issues/152): Entity description update from disambiguation widget is now disabled in order to prevent existing entity pages content overriding.

= 3.0.15 (2015-11-10) =
 * Fix: [#135](https://github.com/insideout10/wordlift-plugin/issues/135): Sanitize filename in order to properly save entity images as entity post attachments.

= 3.0.14 (2015-11-09) =
 * Fix: [#156](https://github.com/insideout10/wordlift-plugin/issues/156): Yoast compatibility issue which caused meta values to be copied to new entities created within a post is now solved.
 * Fix: [#148](https://github.com/insideout10/wordlift-plugin/issues/148): SEO Ultimate compatibility issue which caused meta values to be copied to new entities created within a post is now solved.

= 3.0.13 (2015-10-30) =
 * Fix: [#128](https://github.com/insideout10/wordlift-plugin/issues/128): now hashes in the text do not break anymore the annotations embedding after analysis execution.
 * Fix: [#95](https://github.com/insideout10/wordlift-plugin/issues/95): WordPress image edit controls disappears after installing WordLift is now fixed.

= 3.0.12 (2015-10-23) =
 * Feature: [#85](https://github.com/insideout10/wordlift-plugin/issues/85): now structured data are added in the entity pages for the current entity itself
 * Fix: [#128](https://github.com/insideout10/wordlift-plugin/issues/128): now hashes in the text do not break anymore the annotations embedding after analysis execution
 * Fix: [#96](https://github.com/insideout10/wordlift-plugin/issues/96): garbage response from api is no more returned

= 3.0.11 (2015-10-14) =
 * Feature: 'View Linked Data' button to visualize RDF triples with [LodView](https://github.com/dvcama/LodView)

= 3.0.10 (2015-10-14) =
  * Fix [#119](https://github.com/insideout10/wordlift-plugin/issues/119). Now public entities status is properly preserved when linked to draft posts.
  * Fix: install script in order to use branch-specific WP unit tests libs

= 2.6.19 =
 * Fix: [issue 13](https://github.com/insideout10/wordlift-plugin/issues/13): authorship tagging is now shown only on single pages and posts (thanks to Kevin Polley)

= 2.6.18 =
 * Feature: Twitter authentication is now back.

= 2.6.17 =
 * Fix: change regular expression to add image itemprops for In-Depth articles to avoid conflicts with linked images and plugins such Nav Menu Images (thanks to Lee Hodson).

= 2.6.16 =
 * Fix: removed useless references to jQuery UI libraries and conflicting CSS (thanks to Lee Hodson).

= 2.6.15 =
 * Fix: PHP warning in RecordSetService (thanks to Kevin Polley),
 * Fix: image alt attributes were incorrectly highlighted with entities (thanks to Lee Hodson).

= 2.6.14 =
 * Fix: post thumbnail html output even if there's no thumbnail.
 * Fix: adding schema.org title using the_title filter could cause issues with theme that use this function for the img tag alt attribute value.
 * Feature: add support for DW Focus theme.

= 2.6.13 =
 * Fix: overlap with Facebook admin menu.

= 2.6.12 =
 * Fix: enable authorship information only for regular posts (post type 'post').

= 2.6.11 =
 * Fix: the entity page might appear in the primary menu with some themes (e.g. Twenty Thirteen).
 * Fix: the entity page called without an entity parameter would return a warning.
 * Fix: a warning might appear in the entity page.

= 2.6.10 =
 * Fix: temporary disabled twitter authentication due to API changes.

= 2.6.9 =
 * Improvement: add better support for is_single call.

= 2.6.8 =
 * Other: fix repository versioning.

= 2.6.7 =
 * Fix: html tagging in the title did cause issues when the post title is being used as an html attribute.

= 2.6.6 =
 * Other: add new keywords.

= 2.6.5 =
 * Other: add compatibility up to WordPress 3.6.

= 2.6.4 =
 * Fix: fix a bug that would cause the interaction count to show up in the page title.
 * Fix: ensure adding schema.org mark-up happens only in single post views.

= 2.6.2 =
 * Fix: fix a bug that would cause rewrite rules to be incomplete (WordPress Framework).

= 2.6.1 =
 * Feature: add option to disable *In-Depth* features.

= 2.6.0 =
 * Feature: add new *In-Depth* features.

= 2.5.33 =
 * "Registration failed: undefined (undefined)": Fixed a configuration setting that didn't allow some blogs to register to WordLift Services. (Many thanks to http://www.pruk2digital.com/ for helping us out finding this error).

= 2.5.32 =
 * Added initial compatibility with WordPress 3.6 beta 1,
 * Fix an issue that displayed entities alway for the most recent post.

= 2.5.31 =
 * Fixed a 'notice' in the WordLift Bar,
 * Changed the WordLift Bar to show entities from the most recent post in the
   home page,
 * Added HTML encoding of entity data on the WordLift Bar.

= 2.5.30 =
 * WordLift Bar stays hidden for screen width <= 320px.

= 2.5.29 =
 * WordLift Bar hides/shows automatically when the page is scrolled down.

= 2.5.28 =
 * readme updated with links to WordLift Bar samples.

= 2.5.27 =
 * Now featuring the experimental WordLift Bar.

= 2.5.26 =
 * Cloud Services address changed to use standard ports to ease WordPress installations behind firewalls or proxies.

= 2.5.7 =
 * Major release with fixes on the user registration.

= 1.6 =
 * Fixed an issue that would prevent the plug-in from working. This upgrade is strongly recommended.

= 1.5 =
 * Fixed an issue that would block the plug-in when discovering corrupted type formats.
   (NOTE: this version does not work, please upgrade to 1.6)

= 1.4 =
 * Fixed some compatibility issues with Internet Explorer.

= 1.3 =
 * Added support for WordPress 3.0.x

= 1.2 =
 * The entity elements are now hidden by default.

= 1.1 =
* Removed the requirement for a logs folder

= 1.0 =
* First public release

== Upgrade Notice ==

= 1.0 =
* First public release

== More Information ==
WordLift is **happily developed** by [WordLift](https://wordlift.io), an innovative Italian startup founded in 2017 and based in downtown Rome.

Our goal is to **help blogger, journalists and content creators connect and share experiences with their readers** as well as **structuring knowledge in machine-readable form**.

For more information, contact us at [hello@wordlift.io](mailto:hello@wordlift.io).

= Why we are doing this =

Our mission is an *utopian one*: **organize the world general knowledge** by providing tools that everyone can use.

= In open source we trust =

**WordLift** is built on **open source software**. <br />
**WordLift** uses **open source tools for natural language and semantic processing**. <br />

= In data ownership we trust =

We believe content creators should **own, retain and exploit** the **value of the metadata they create**.<|MERGE_RESOLUTION|>--- conflicted
+++ resolved
@@ -142,17 +142,13 @@
 
 == Changelog ==
 
-<<<<<<< HEAD
 = 3.20.0 (????-??-??) =
 * Enhancement: [#851](https://github.com/insideout10/wordlift-plugin/issues/851): add a filter to allow 3rd parties to change the TinyMCE editor id via JavaScript.
 * Enhancement: [#850](https://github.com/insideout10/wordlift-plugin/issues/850): allow 3rd parties to change the site URL and post permalink.
 * Enhancement: [#835](https://github.com/insideout10/wordlift-plugin/issues/835): Add the all entity types metabox.
 
-= 3.19.5 (2018-09-27) =
-=======
 = 3.19.5 (2018-10-01) =
 * Enhancement: [#858](https://github.com/insideout10/wordlift-plugin/issues/858): WMT and SDTT complain about wrong `@type` for `location` bound `Place`s.
->>>>>>> 3327a75b
 * Enhancement: [#855](https://github.com/insideout10/wordlift-plugin/issues/855): Rebuild compatibility with Polylang plugin.
 
 = 3.19.4 (2018-09-18) =
