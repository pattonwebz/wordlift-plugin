--- conflicted
+++ resolved
@@ -142,12 +142,10 @@
 
 == Changelog ==
 
-<<<<<<< HEAD
 = 3.18.0 (????-??-??) =
-=======
+
 = 3.17.1 (2018-01-15) =
 * Fix: [#756](https://github.com/insideout10/wordlift-plugin/issues/756): Analysis results corrupted when text contains a script tag.
->>>>>>> 2682b6af
 
 = 3.17.0 (2018-01-15) =
 * Enhancement: [#750](https://github.com/insideout10/wordlift-plugin/issues/750): Add filters to allow adding custom schema.org properties.
