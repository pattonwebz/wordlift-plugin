--- conflicted
+++ resolved
@@ -120,12 +120,9 @@
 
 == Changelog ==
 
-<<<<<<< HEAD
 = 3.6.0 (???) =
 * Enhancement: [#125](https://github.com/insideout10/wordlift-plugin/issues/125): Personalise the entity path
 
-= 3.5.2 (2016-07-06)
-=======
 = 3.5.3 (2016-08-28) =
 * Fix: [#262](https://github.com/insideout10/wordlift-plugin/issues/262): Posting a site URL on Google+ uses an entity title instead of the post title
 * Fix: [#333](https://github.com/insideout10/wordlift-plugin/issues/333): Germanic umlaut causing troubles when saving sameAs links
@@ -134,7 +131,6 @@
 = 3.5.2 (2016-07-16) =
 * Fix: [#285](https://github.com/insideout10/wordlift-plugin/issues/285): Avoid unexpected alerts after content disambiguation
 * Fix: [#319](https://github.com/insideout10/wordlift-plugin/issues/319): Fix chord widget content filtering limit
->>>>>>> b347d1d1
 * Fix: [#315](https://github.com/insideout10/wordlift-plugin/issues/315): Activation on large web sites fails
 
 = 3.5.1 (2016-06-16) =
