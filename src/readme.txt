--- conflicted
+++ resolved
@@ -134,14 +134,10 @@
 
 == Changelog ==
 
-<<<<<<< HEAD
 = 3.6.0 (????-??-??) =
 * Enhancement: [#125](https://github.com/insideout10/wordlift-plugin/issues/125): Personalise the entity path
 
-= 3.5.4 (????-??-??) =
-=======
 = 3.5.4 (2016-09-07) =
->>>>>>> ca7c7520
 * Fix: [#265](https://github.com/insideout10/wordlift-plugin/issues/265): Entity type:Person are being created before actually saving an organization's entity.
 * Fix: [#336](https://github.com/insideout10/wordlift-plugin/issues/336): Navigator widget doesn't show at the end of the article unless it is also in the middle.
 
