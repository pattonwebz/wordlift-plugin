--- conflicted
+++ resolved
@@ -94,13 +94,9 @@
 
 == Changelog ==
 
-<<<<<<< HEAD
 = 3.5.3 (2016-08-28) =
 * Fix: [#262](https://github.com/insideout10/wordlift-plugin/issues/262): Posting a site URL on Google+ uses an entity title instead of the post title
-=======
-= 3.5.3 (????-??-??) =
 * Fix: [#333](https://github.com/insideout10/wordlift-plugin/issues/333) Germanic umlaut causing troubles when saving sameAs links
->>>>>>> 8e0de455
 
 = 3.5.2 (2016-07-16) =
 * Fix: [#285](https://github.com/insideout10/wordlift-plugin/issues/285): Avoid unexpected alerts after content disambiguation
