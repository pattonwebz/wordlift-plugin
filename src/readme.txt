--- conflicted
+++ resolved
@@ -16,11 +16,7 @@
 > To activate the plugin you will need a WordLift key. <br />
 > Please signup to [join.wordlift.it](http://join.wordlift.it) and we will get in contact with you to send you the key. <br /> 
 
-<<<<<<< HEAD
 **WordLift** is a WordPress Plugin to organise post and pages adding facts, text and media to build beautifully structured web sites.
-=======
-**WordLift** is a WordPress Plug-in to organise post and pages adding facts, text and media to build beautifully structured web sites.
->>>>>>> 58ca0a87
 **WordLift** publishes your content as [Linked Open Data](http://docs.wordlift.it/en/latest/key-concepts.html#linked-open-data) following [Tim Berners-Lee‘s Linked Data Principles](http://www.w3.org/DesignIssues/LinkedData.html).
 **WordLift** is a **semantic editor** for WordPress.
 
