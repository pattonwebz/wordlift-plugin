=== WordLift - AI powered SEO ===
Author URL: https://wordlift.io
Plugin URL: https://wordlift.io
Contributors: wordlift, insideout10, ziodave
Tags: schema.org, semantic seo, seo, artificial intelligence, ai, linked data, semantic web, content recommendation, related posts, timeline, knowledge graph, interactive map
Requires at least: 4.4
Tested up to: 4.9
Requires PHP: 5.3
Stable tag: {version}
License: GPLv2 or later

WordLift brings the power of Artificial Intelligence to organize content. Attract new readers and get their true attention with top notch Semantic SEO.

== Description ==

> #### WordLift - Activating the Plugin
> **WordLift** is a lightweight plugin that brings **state-of-the-art semantic technologies** to the hands of any bloggers and publishers. <br />
> **WordLift**, without requiring any technical skills, helps you produce richer content and organize it around your audience. <br />
> **WordLift** is **available to all for a monthly fee**. Find out more and [get your activation key](https://wordlift.io) directly on our website. <br />

**WordLift** helps you organize posts and pages adding facts, links and media to build **beautifully structured websites**, for both humans and search engines. <br />
**WordLift** lets you create, own and publish your own [knowledge graph](http://docs.wordlift.io/en/latest/key-concepts.html#knowledge-graph).<br />
**WordLift** publishes your content as [Linked Open Data](https://wordlift.io/blog/en/entity/linked-data/) following [Tim Berners-Lee‘s Linked Data Principles](http://www.w3.org/DesignIssues/LinkedData.html).<br />

= Features =

**WordLift** is a plug-in for online content creators to:

* Support your writing process with **trustworthy and contextual facts** <br />
* Enrich content with **images**, **links** and **interactive visualizations** <br />
* Keep readers engaged with relevant **content recommendations** <br />
* Produce content compatible with **schema.org markup**, allowing search engines to **best index and display your website**.  <br />
* Engage readers with **relevant content recommendations** <br />
* Create your own **personal Wikipedia** <br />
* Publish metadata to **share, sell and distribute content** <br />

= WordLift brings to your publishing workflow =
_____________

* The technology to **self-organize content** using publicly or privately available [knowledge graphs](http://docs.wordlift.io/en/latest/key-concepts.html#knowledge-graph) <br />
* An easy way to **build datasets** and **full data ownership** <br />
* Support for creating web content using **contextually relevant information** <br />
* Valued and **free to use photos and illustrations** from the Commons community ranging from maps to astronomical imagery to photographs, artworks and more <br />
* New means to drive business growth with **meaningful content discovery paths** <br />
* Content tagging for **better SEO** <br />

= Supported languages =
_____________

WordLift currently supports 32 languages: Chinese, Danish, German, English, French, Italian, Dutch, Russian, Spanish, Portuguese, Swedish, Turkish, Albanian, Belarusian, Bulgarian, Catalan, Croatian, Czech, Estonian, Finnish, Hungarian, Icelandic, Indonesian, Latvian, Lithuanian, Norwegian, Polish, Romanian, Serbian, Slovak, Slovenian, Ukrainian.

The Plug-in is built on **open source software**.

== Installation ==

1. Upload `wordlift.zip` to the `/wp-content/plugins/` directory
2. Extract the files in the wordlift subfolder
3. Activate the plug-in using a [WordLift key](http://docs.wordlift.io/en/latest/key-concepts.html#wordlift-key). You receive this key from us after purchasing the monthly service from [our website](https://wordlift.io). Once you have received the key go to the WordPress administration menu, click on Plugins / Installed Plugins. Then click on Settings on the WordLift plugin and follow the guided setup process.

> #### WordLift - Activating the Plugin
> To activate the plugin you will need a *WordLift key*. <br />
> **WordLift** is now available to all for a monthly fee. <br />
> Find out more and [get your activation key](https://wordlift.io) directly on our website. <br />

== Frequently Asked Questions ==

> Find here the Frequently Asked Questions. Also look into our docs:
http://docs.wordlift.io/

= Who is WordLift for? =

**WordLift** is for all *bloggers*, *journalists*, and *content marketers* publishing and fighting for readers’ attention on the web. <br />
**WordLift** democratizes the field, bringing to the hands of all web content creators the technology that web publisher giants such as *Google*, *Facebook* and the *BBC* are using to organize and monetize their content. <br />
**WordLift** helps you create richer and more engaging content, optimizes it for all search engines and efficiently organizes your content creation process, allowing you to reach and speak directly to your tribe. <br />

= Why shall I use WordLift? =

Organizing web content around an internal vocabulary rather than traditional web pages helps both users and machines finding and accessing it, improving navigation, content re-use, content repurposing, and search engine rankings. <br />
**WordLift** **organizes** content, reducing the complexity of content management and content marketing operations, letting bloggers and site owners focus on stories and communities. <br />
**WordLift** **enriches** your content with *contextual information*, *links*, and *media*, from custom vocabularies and/or the wealth of open data available on the web, bringing your user experience to a new level of engagement. <br />
**WordLift** **connects** content with cross-media *discovery* and *recommendations* widgets, increasing content quality, exposure, trustworthiness and readership engagement. <br />
**WordLift** **optimizes** content, complementing the offer of plug-ins such as *SEO Ultimate* or *Yoast*, automatically adding schema.org markups to your text, allowing all search engines to properly index your pages and deliver more traffic to your site. <br />

= Can you prove that WordLift improves the online visibility of websites? =

We are on a mission **to improve the visibility of websites**. Testing the product’s assumptions by looking at the web metrics with a methodical approach, is a crucial part of our product development. <br />
We recently presented **a research study** and proved that **our semantic markup, annotations and widgets improve the number of visitors, the pageviews, the time spent on page and the duration of a session with a double digit growth** on an editorial website with around 150.000 monthly visitors.<br />
While not all websites are created equal, you can [download the result of this study](https://wordlift.io/wp-content/uploads/2017/09/wordlift-proceedings-paper-SEMANTiCS2017.pdf) and start testing WordLift yourself. It does work! <br />

= How does it work? =

To know more about how **WordLift** works, please [watch the step-by-step video tutorials](https://wordlift.io/how-it-works) on our [website](https://wordlift.io). <br />
**WordLift** works in subsequent stages. <br />

1. The first step provides a **full text analysis** and suggests concepts and relationships found in open vocabularies (such as *DBpedia*, *Wikidata*, *GeoNames*, etc) to help writers **classify** and **enrich** their content and structure it for search engines like Google, according to schema.org vocabulary. <br />

2. Writers can then create new entities, to complement the ones suggested automatically, and to be published as part of a **proprietary vocabulary**, acting both as a **reference** and a **search magnet** for their readers, according to the editorial plans. <br />

3. **WordLift** also assists writers suggesting **links**, **media** and providing a set of powerful **visualization widgets** to connect and recommend alternative content, to boost readers’ engagement. <br />

4. Finally **WordLift** provides means to record all these relationships in a graph database allowing search queries like *“find all contents related to concept_y and relevant for target_z”*. <br />

= What are the languages supported by WordLift? =

WordLift currently supports 32 languages: Chinese, Danish, German, English, French, Italian, Dutch, Russian, Spanish, Portuguese, Swedish, Turkish, Albanian, Belarusian, Bulgarian, Catalan, Croatian, Czech, Estonian, Finnish, Hungarian, Icelandic, Indonesian, Latvian, Lithuanian, Norwegian, Polish, Romanian, Serbian, Slovak, Slovenian, Ukrainian.

= Is there a free trial? =

Yes! All of our subscriptions come with a **14-day free trial**. If after two weeks you are not happy with WordLift, [contact us](mailto:support@wordlift.io) and we will cancel your subscription, no questions asked.
In addition, with the purchase of our 6-month or 12-month packages, we offer free additional months. [Check it out](https://wordlift.io/pricing/)!

= Who owns the structured metadata created with WordLift? =

**You do!** We believe content creators should retain the commercial value of their content and all the data they create and exploit it through **new business models** based on **content syndication**, **data-as-a-service** and a stronger **relationship with their audience**. <br />
You can open your datasets to the public, attaching to it a free or a commercial licence. Otherwise, use your data to feed **chat bots** on Facebook Messenger or Telegram, providing live feed updates on your activity and/or automatic customer service in real time.

= What happens if I stop using WordLift? =

1. If you stop paying for your subscription, but keep the plugin on your site, all the entities, metadata and pages you created with wordlift will still be available on your site - you won't be able to update it any longer, but they will still work just fine as they were at the moment you removed the key. The data you’ve created belongs to you and you can always request to us a data dump that is available in various machine-readable formats. <br />

2. if you deactivate the plugin instead, the vocabulary (metadata, entity and pages) will disappear from your dashboard, but everything you created is stored in your website Database in WordPress, and you will be able to download it, transfer it or re-activate it again anytime from the plugin menu. <br />

3. Turning off WordLift on our side, it would be like turning off all the keys and un-publish all the linked data you’ve created, not the plug-in itself, so it will be like #1 - you could get the data back from us and re-publish it as [linked data](https://wordlift.io/blog/en/entity/linked-data/) on your own infrastructure. <br />

4. WordLift's technology is entirely open source: it takes development skills, infrastructure and some wisdom to nicely bring all the pieces together without our support. <br />

5. Your vocabulary (article metadata and entities) are published as [linked data](http://docs.wordlift.io/en/latest/key-concepts.html#linked-open-data) and you can always request a data dump in any of the following formats: RDF/XML, Turtle, N3, JSON-LD. <br />

> Find more FAQ in our [Wiki](http://docs.wordlift.io/en/latest/faq.html#why-is-it-important-to-organize-my-content-and-publish-it-as-linked-data). <br />

== Screenshots ==

1. The Setup Wizard.
2. The slick [WordLift Edit Post Widget](http://docs.wordlift.io/en/latest/analysis.html#wordlift-edit-post-widget).
3. The WordLift Edit Post Widget explained.
4. The WordLift Event Entity.
5. The WordLift Place Entity.
6. The [Navigator Widget](http://docs.wordlift.io/en/latest/discover.html#the-navigator-widget) providing content-recommendations.
7. The [Faceted Search Widget](http://docs.wordlift.io/en/latest/discover.html#the-faceted-search-widget).
8. The [Chord Widget](http://docs.wordlift.io/en/latest/discover.html#the-chord-widget).
9. The WordLift Dashboard. Your [knowledge graph](http://docs.wordlift.io/en/latest/key-concepts.html#knowledge-graph) at a glance.

== Changelog ==

<<<<<<< HEAD
= 3.19.0 (????-??-??) =
=======
= 3.18.2 (2018-03-28) =
* Enhancement: [#788](https://github.com/insideout10/wordlift-plugin/issues/788): Add hook to `save_form_data` for wl metaboxes.
* Fix: [#789](https://github.com/insideout10/wordlift-plugin/issues/789): Entities set to draft when associated articles or entities are set to draft.
* Fix: [#778](https://github.com/insideout10/wordlift-plugin/issues/778): Vocabulary Shortcode doesn't sort alphabetically.
>>>>>>> d2e243e5

= 3.18.1 (2018-03-27) =
* Fix: [#785](https://github.com/insideout10/wordlift-plugin/issues/785): Entity properties: Adding additional sameAs creates readonly input field.
* Fix: [#784](https://github.com/insideout10/wordlift-plugin/issues/784): Accents not showing up properly on setup wizard.
* Fix: [#783](https://github.com/insideout10/wordlift-plugin/issues/783): Navigator garbled on mobile views.
* Fix: [#782](https://github.com/insideout10/wordlift-plugin/issues/782): Nested spans when using shift + return.
* Fix: [#780](https://github.com/insideout10/wordlift-plugin/issues/780): Missing colons cause issue with minifier.
* Fix: [#779](https://github.com/insideout10/wordlift-plugin/issues/779): Remove logger from `Wordlift_Install`.

= 3.18.0 (2018-03-20) =
* Enhancement: [#772](https://github.com/insideout10/wordlift-plugin/issues/772): Vocabulary Widget: allow entity grouping by category.
* Enhancement: [#771](https://github.com/insideout10/wordlift-plugin/issues/771): Allow markup in text annotations.
* Enhancement: [#770](https://github.com/insideout10/wordlift-plugin/issues/770): Autocomplete field: `urldecode` entity permalinks from dbpedia.
* Enhancement: [#769](https://github.com/insideout10/wordlift-plugin/issues/769): Move `wl_insert_triples` at the end of `get_insert_triples`.
* Enhancement: [#768](https://github.com/insideout10/wordlift-plugin/issues/768): Refactor `wordlift_core_install.php`.
* Enhancement: [#760](https://github.com/insideout10/wordlift-plugin/issues/760): Add a reference to the articles being annotated with an entity in the rdf graph.
* Enhancement: [#759](https://github.com/insideout10/wordlift-plugin/issues/759): Add support for offers and performer on entities type Event.
* Enhancement: [#757](https://github.com/insideout10/wordlift-plugin/issues/757): PHP 7.2 compatibility.
* Enhancement: [#715](https://github.com/insideout10/wordlift-plugin/issues/715): Image storage strategy.
* Enhancement: [#634](https://github.com/insideout10/wordlift-plugin/issues/634): Add bulgarian translations.
* Enhancement: [#325](https://github.com/insideout10/wordlift-plugin/issues/325): Disable importing SVGs from analysis.
* Fix: [#777](https://github.com/insideout10/wordlift-plugin/issues/777): WordLift Entities-Box: Wrong Link in "Open in vocabulary".
* Fix: [#776](https://github.com/insideout10/wordlift-plugin/issues/776): JSON-LD generation raises a warning.
* Fix: [#773](https://github.com/insideout10/wordlift-plugin/issues/773): PHPUnit compatibility issue with php 7.2.
* Fix: [#752](https://github.com/insideout10/wordlift-plugin/issues/752): 2nd level properties not added to the cloud dataset.
* Fix: [#702](https://github.com/insideout10/wordlift-plugin/issues/702): When a post is deleted the wl_relation_instances table isn't updated.
* Fix: [#681](https://github.com/insideout10/wordlift-plugin/issues/681): Permalink in vocabulary editor returns to editor.

= 3.17.3 (2018-02-14) =
* Fix: [#766](https://github.com/insideout10/wordlift-plugin/issues/766): Performance loss on Cache update due to `wp_set_post_lock`.

= 3.17.2 (2018-01-24) =
* Fix: [#758](https://github.com/insideout10/wordlift-plugin/issues/758): amp_post_template_css causes PHP Warning.

= 3.17.1 (2018-01-15) =
* Fix: [#756](https://github.com/insideout10/wordlift-plugin/issues/756): Analysis results corrupted when text contains a script tag.

= 3.17.0 (2018-01-15) =
* Enhancement: [#750](https://github.com/insideout10/wordlift-plugin/issues/750): Add filters to allow adding custom schema.org properties.
* Enhancement: [#726](https://github.com/insideout10/wordlift-plugin/issues/726): Set correct post types to Batch Analysis.
* Enhancement: [#724](https://github.com/insideout10/wordlift-plugin/issues/724): Batch Analysis updates train.
* Enhancement: [#723](https://github.com/insideout10/wordlift-plugin/issues/723): Batch Analysis extend link option with first only.
* Enhancement: [#722](https://github.com/insideout10/wordlift-plugin/issues/722): Batch Analysis hooks for entities added to a post.
* Enhancement: [#721](https://github.com/insideout10/wordlift-plugin/issues/721): Batch Analysis minimum occurrences filter.
* Enhancement: [#720](https://github.com/insideout10/wordlift-plugin/issues/720): Batch Analysis post submission selection filters.
* Enhancement: [#719](https://github.com/insideout10/wordlift-plugin/issues/719): Batch Analysis must set the default entity term.
* Enhancement: [#717](https://github.com/insideout10/wordlift-plugin/issues/717): AutoFix interpolation errors resulting from Batch Analysis.
* Enhancement: [#716](https://github.com/insideout10/wordlift-plugin/issues/716): Batch Analysis should invalidate caches.
* Enhancement: [#682](https://github.com/insideout10/wordlift-plugin/issues/682): Capture the web site URL.
* Enhancement: [#587](https://github.com/insideout10/wordlift-plugin/issues/587): Vocabulary Widget.
* Fix: [#743](https://github.com/insideout10/wordlift-plugin/issues/743): New permalink structure not reflected in JSON-LD.
* Fix: [#729](https://github.com/insideout10/wordlift-plugin/issues/729): Batch Analysis - Infinite loop when post content is not set.

= 3.16.5 (2018-01-08) =
* Fix: [#753](https://github.com/insideout10/wordlift-plugin/issues/753): JSON-LD doesn't show up in SDTT.

= 3.16.4 (2017-12-14) =
* Enhancement: [#739](https://github.com/insideout10/wordlift-plugin/issues/739): Change the color/background of the wizard's "grab a key" button and link it to the Pricing page.
* Enhancement: [#736](https://github.com/insideout10/wordlift-plugin/issues/736): Add an option to link only the first entity occurrence.
* Enhancement: [#735](https://github.com/insideout10/wordlift-plugin/issues/735): Remove the number of occurrences and sort by occurrences descending.
* Enhancement: [#599](https://github.com/insideout10/wordlift-plugin/issues/599): Revising the order of the proposed entities in the WordLift Edit Widget.
* Fix: [#733](https://github.com/insideout10/wordlift-plugin/issues/733): JSON-LD shouldn't load on non-entity pages.

= 3.16.3 (2017-11-28) =
* Fix: [#711](https://github.com/insideout10/wordlift-plugin/issues/711): Performance issues with content_filter.

= 3.16.2 (2017-11-23) =
* Fix: [#709](https://github.com/insideout10/wordlift-plugin/issues/709): Missing links on front-end.

= 3.16.1 (2017-11-21) =
* Fix: [#707](https://github.com/insideout10/wordlift-plugin/issues/707): Performance degrades in combination with Yoast.

= 3.16.0 (2017-11-16) =
* Enhancement: [#627](https://github.com/insideout10/wordlift-plugin/issues/627): Set minimal supported wordpress version to 4.4.
* Enhancement: [#626](https://github.com/insideout10/wordlift-plugin/issues/626): Cache JSON-LD, introduce an explicit caching layer.
* Enhancement: [#518](https://github.com/insideout10/wordlift-plugin/issues/518): Add the type when 2 or more entities have the same title.
* Enhancement: [#514](https://github.com/insideout10/wordlift-plugin/issues/514): Add the occurrences of an entity within an article by default in Content Classification.
* Enhancement: [#488](https://github.com/insideout10/wordlift-plugin/issues/488): Make Download Data more user-friendly.
* Fix: [#666](https://github.com/insideout10/wordlift-plugin/issues/666): Chord shortcode uses a non existing post status of "published".
* Fix: [#531](https://github.com/insideout10/wordlift-plugin/issues/531): When adding the second chord widget the page messes up.

= 3.15.6 (2017-11-15) =
* Fix: [#701](https://github.com/insideout10/wordlift-plugin/issues/701): Early rewrite rules flushing causes infinite loop.
* Fix: [#700](https://github.com/insideout10/wordlift-plugin/issues/700): WP live previews don't run when classification box is closed.

= 3.15.5 (2017-11-14) =
* Fix: [#698](https://github.com/insideout10/wordlift-plugin/issues/698): `flush_rewrite_rules` called at every request.

= 3.15.4 (2017-11-13) =
* Fix: [#693](https://github.com/insideout10/wordlift-plugin/issues/693): Remove requirement for mbstring.
* Fix: [#691](https://github.com/insideout10/wordlift-plugin/issues/691): Check WL compatibility with UX builder part of Flatsome themes.
* Fix: [#689](https://github.com/insideout10/wordlift-plugin/issues/689): Heavy query on image attachments.
* Fix: [#687](https://github.com/insideout10/wordlift-plugin/issues/687): Test failure with WP 4.8.3.
* Fix: [#686](https://github.com/insideout10/wordlift-plugin/issues/686): `Wordlift_Listable` flushes the cache at every post.
* Fix: [#685](https://github.com/insideout10/wordlift-plugin/issues/685): `flush_rewrite_rules_hard` causes a large number of SPARQL queries.
* Fix: [#683](https://github.com/insideout10/wordlift-plugin/issues/683): Incompatibility with Formidable Forms.

= 3.15.3 (2017-10-20) =
* Enhancement: [#670](https://github.com/insideout10/wordlift-plugin/issues/670): Allow filtering logging levels.
* Fix: [#677](https://github.com/insideout10/wordlift-plugin/issues/677): Sometimes authors are not correctly matched with their entities.
* Fix: [#676](https://github.com/insideout10/wordlift-plugin/issues/676): Entity type permalinks no longer work.
* Fix: [#674](https://github.com/insideout10/wordlift-plugin/issues/674): Improve the performance of get_entity_post_by_uri.
* Fix: [#673](https://github.com/insideout10/wordlift-plugin/issues/673): Query error on edit screen.
* Fix: [#672](https://github.com/insideout10/wordlift-plugin/issues/672): Local Business repeated twice in Create New Entity.
* Fix: [#669](https://github.com/insideout10/wordlift-plugin/issues/669): WordLift is constantly validating the key.
* Fix: [#668](https://github.com/insideout10/wordlift-plugin/issues/668): View Linked Data on a post shows a 500.
* Fix: [#667](https://github.com/insideout10/wordlift-plugin/issues/667): Hardcoded entity post types.
* Fix: [#665](https://github.com/insideout10/wordlift-plugin/issues/665): startDate and endDate are not recorded on some Events.
* Fix: [#663](https://github.com/insideout10/wordlift-plugin/issues/663): Terms query may slow down site.
* Fix: [#662](https://github.com/insideout10/wordlift-plugin/issues/662): Old articles appear in Vocabulary.

= 3.15.2 (2017-10-16) =
* Fix: [#659](https://github.com/insideout10/wordlift-plugin/issues/659): Check WL compatibility with ACF.
* Fix: [#654](https://github.com/insideout10/wordlift-plugin/issues/654): Entity Link always returning the last blog post.

= 3.15.1 (2017-10-12) =
* Enhancement: [#642](https://github.com/insideout10/wordlift-plugin/issues/642): Allow to disable JSON-LD.
* Fix: [#652](https://github.com/insideout10/wordlift-plugin/issues/652): When the user does not choose a publisher WordLift picks up the first one from the list.
* Fix: [#647](https://github.com/insideout10/wordlift-plugin/issues/647): Related posts contains duplicates.
* Fix: [#646](https://github.com/insideout10/wordlift-plugin/issues/646): Suggested images are missing after the update.
* Fix: [#644](https://github.com/insideout10/wordlift-plugin/issues/644): Entities not showing in the classification box.

= 3.15.0 (2017-10-05) =
* Enhancement: [#625](https://github.com/insideout10/wordlift-plugin/issues/625): Add a WordPress filter to allow customers to extend the post types that can be turned into entities.
* Enhancement: [#608](https://github.com/insideout10/wordlift-plugin/issues/608): Integrate the Autocomplete widget.
* Enhancement: [#607](https://github.com/insideout10/wordlift-plugin/issues/607): Autocomplete API.
* Enhancement: [#596](https://github.com/insideout10/wordlift-plugin/issues/596): Allow regular posts/pages to be entities.
* Enhancement: [#595](https://github.com/insideout10/wordlift-plugin/issues/595): Import may fail with many posts/entities.
* Enhancement: [#584](https://github.com/insideout10/wordlift-plugin/issues/584): Adding aliases as link TITLE attributes.
* Enhancement: [#583](https://github.com/insideout10/wordlift-plugin/issues/583): Add sameAs to schema.org/publisher in JSON-LD.
* Enhancement: [#574](https://github.com/insideout10/wordlift-plugin/issues/574): WL currently adds links on headings.
* Enhancement: [#493](https://github.com/insideout10/wordlift-plugin/issues/493): Prevent analysis in html tags: `button`.
* Fix: [#628](https://github.com/insideout10/wordlift-plugin/issues/628): Check the status of Content Classification in the WordLift editor .
* Fix: [#610](https://github.com/insideout10/wordlift-plugin/issues/610): Typo in xsd:dateTime.

= 3.14.7 (2017-10-03) =
* Fix: [#633](https://github.com/insideout10/wordlift-plugin/issues/633): Colon in html messes the analysis.

= 3.14.6 (2017-09-11) =
* Fix: [#613](https://github.com/insideout10/wordlift-plugin/issues/613): A slash too much for Angular geolocation library.
* Fix: [#611](https://github.com/insideout10/wordlift-plugin/issues/611): WordLift slowing down RSS feed.

= 3.14.5 (2017-08-31) =
* Enhancement: [#606](https://github.com/insideout10/wordlift-plugin/issues/606): Batch Analysis on all posts.

= 3.14.4 (2017-08-30) =
* Fix: [#527](https://github.com/insideout10/wordlift-plugin/issues/527): Error fetching angular-animate.min.js.

= 3.14.3 (2017-08-10) =
* Enhancement: [#603](https://github.com/insideout10/wordlift-plugin/issues/603): Rebuild the relations table.

= 3.14.2 (2017-08-10) =
* Enhancement: [#601](https://github.com/insideout10/wordlift-plugin/issues/601): Improve the Batch Analysis service.

= 3.14.1 (2017-07-30) =
* Fix: [#594](https://github.com/insideout10/wordlift-plugin/issues/594): Recipes appear as Things in the classification box.
* Fix: [#593](https://github.com/insideout10/wordlift-plugin/issues/593): Recipes mentioned in posts/pages do not appear in the JSON-LD.

= 3.14.0 (2017-07-18) =
* Fix: [#582](https://github.com/insideout10/wordlift-plugin/issues/582): Empty area on Timeline w/o events.
* Fix: [#581](https://github.com/insideout10/wordlift-plugin/issues/581): Date Picker doesn't open.
* Fix: [#577](https://github.com/insideout10/wordlift-plugin/issues/577): Faceted Search posts' list doesn't show
* Fix: [#526](https://github.com/insideout10/wordlift-plugin/issues/526): Multisite network activation fails to create the entity types on newly created subsites.
* Enhancement: [#565](https://github.com/insideout10/wordlift-plugin/issues/565): Allow empty vocabulary path on compatible Permalink configuration.
* Enhancement: [#562](https://github.com/insideout10/wordlift-plugin/issues/562): Annotate archival content using my vocabulary.
* Enhancement: [#561](https://github.com/insideout10/wordlift-plugin/issues/561): Add the capability to create new entities in the vocabulary.
* Enhancement: [#551](https://github.com/insideout10/wordlift-plugin/issues/551): Make Chord compatible with AMP.
* Enhancement: [#546](https://github.com/insideout10/wordlift-plugin/issues/546): Extend the JSON-LD and allow customizations.
* Enhancement: [#536](https://github.com/insideout10/wordlift-plugin/issues/536): Hide labels that do not have associated entities in the Faceted Search Widget.
* Enhancement: [#533](https://github.com/insideout10/wordlift-plugin/issues/533): Add the schema:wordCount property to schema:Article.
* Enhancement: [#524](https://github.com/insideout10/wordlift-plugin/issues/524): Adding support for schema.org/Recipe.
* Enhancement: [#481](https://github.com/insideout10/wordlift-plugin/issues/481): Improve authors.
* Enhancement: [#468](https://github.com/insideout10/wordlift-plugin/issues/468): schema.org/WebSite markup.
* Enhancement: [#379](https://github.com/insideout10/wordlift-plugin/issues/379): Overlaps should prefer local entities.

= 3.13.3 (2017-07-12) =
* Enhancement: [#558](https://github.com/insideout10/wordlift-plugin/issues/558): Link to the settings page in the message about unset key.
* Enhancement: [#412](https://github.com/insideout10/wordlift-plugin/issues/412): Add a toggle to disable WordLift's analysis on certain pages/post.

= 3.13.2 (2017-07-09) =
* Fix: [#575](https://github.com/insideout10/wordlift-plugin/issues/575): Cron is unreliable on some web sites.
* Fix: [#576](https://github.com/insideout10/wordlift-plugin/issues/576): Error 404 on a WooCommerce Product Page.
* Fix: [#571](https://github.com/insideout10/wordlift-plugin/issues/571): Faceted Search not displaying correctly.
* Fix: [#568](https://github.com/insideout10/wordlift-plugin/issues/568): Trying to get property of non-object in class-wordlift-sharethis-service.php.

= 3.13.1 (2017-06-29) =
* Fix: [#569](https://github.com/insideout10/wordlift-plugin/issues/569): Explicitly enabling an entity link doesn't work.

= 3.13.0 (2017-06-22) =
* Feature: [#550](https://github.com/insideout10/wordlift-plugin/issues/550): Limit the number of entities.
* Fix: [#541](https://github.com/insideout10/wordlift-plugin/issues/541): AMP version of a page with a map displays a gray box.
* Feature: [#537](https://github.com/insideout10/wordlift-plugin/issues/537): Translate all labels in plugin languages in the Faceted Search Widget.
* Feature: [#534](https://github.com/insideout10/wordlift-plugin/issues/534): Inform the editor when a subscription is not active.
* Feature: [#522](https://github.com/insideout10/wordlift-plugin/issues/522): Check Widgets compatibility with AMP.
* Feature: [#513](https://github.com/insideout10/wordlift-plugin/issues/513): Synonyms in JSON-LD.
* Feature: [#485](https://github.com/insideout10/wordlift-plugin/issues/485): Add the possibility to configure NOLINK by default.
* Feature: [#477](https://github.com/insideout10/wordlift-plugin/issues/477): Preserve alternative labels when an entity is saved in the local vocabulary.
* Feature: [#330](https://github.com/insideout10/wordlift-plugin/issues/330): External Entities not recognised when adding an extra paragraph on long articles.

= 3.12.4 (2017-06-15) =
* Feature: [#563](https://github.com/insideout10/wordlift-plugin/issues/563): Allow rebuilding entities only.

= 3.12.3 (2017-06-07) =
* Fix: [#556](https://github.com/insideout10/wordlift-plugin/issues/556): SPARQL queries fail.
* Fix: [#555](https://github.com/insideout10/wordlift-plugin/issues/555): In WP backend "View Linked Data" and "Test Google Rich Snippets" buttons to be shown.
* Fix: [#554](https://github.com/insideout10/wordlift-plugin/issues/554): The WordLift's Editor is picking up old description in "Entity Description.

= 3.12.2 (2017-06-01) =
* Fix: [#549](https://github.com/insideout10/wordlift-plugin/issues/549): Make WL compatible with WP 4.8.
* Fix: [#543](https://github.com/insideout10/wordlift-plugin/issues/543): Entities not published to the Linked Data Store.
* Fix: [#528](https://github.com/insideout10/wordlift-plugin/issues/528): fsockopen loops indefinitely.

= 3.12.1 (2017-05-15) =
* Feature: [#535](https://github.com/insideout10/wordlift-plugin/issues/535): Incorrect text-annotation styles in editor.

= 3.12.0 (2017-05-03) =
* Feature: [#516](https://github.com/insideout10/wordlift-plugin/issues/516): Visual Composer tags appearing in the article's description.
* Feature: [#512](https://github.com/insideout10/wordlift-plugin/issues/512): Entity type listing page shows an "access not allowed" in wordpress versions before 4.7.
* Feature: [#511](https://github.com/insideout10/wordlift-plugin/issues/511): Add support for the about property.
* Feature: [#503](https://github.com/insideout10/wordlift-plugin/issues/503): Text domain is missing in calls to _x translation API.
* Feature: [#501](https://github.com/insideout10/wordlift-plugin/issues/501): PHP7 Compatibility Check.
* Feature: [#490](https://github.com/insideout10/wordlift-plugin/issues/490): Adding the "WordLift Entities Cloud" as shortcode.
* Feature: [#487](https://github.com/insideout10/wordlift-plugin/issues/487): Adding support for editing categories when using Quick Edit from the Vocabulary.
* Feature: [#484](https://github.com/insideout10/wordlift-plugin/issues/484): Check compatibility with WordPress Multisite configurations.
* Feature: [#457](https://github.com/insideout10/wordlift-plugin/issues/457): When the plugin is installed in a directory not named "wordlift" initializaton hook ignored.
* Feature: [#453](https://github.com/insideout10/wordlift-plugin/issues/453): Need to show alert and have recovery plan when setting/activation fail to get dataset uri.
* Feature: [#451](https://github.com/insideout10/wordlift-plugin/issues/451): Improve schema:Article markup.
* Feature: [#418](https://github.com/insideout10/wordlift-plugin/issues/418): Do not allow activating WordLift on incompatible WP's versions.
* Feature: [#403](https://github.com/insideout10/wordlift-plugin/issues/403): Adding legalName for Organization and LocalBusiness.
* Feature: [#376](https://github.com/insideout10/wordlift-plugin/issues/376): Enable revisions for entities.
* Feature: [#323](https://github.com/insideout10/wordlift-plugin/issues/323): Content dynamically posted should follow both a chronological or a relevancy order.
* Feature: [#212](https://github.com/insideout10/wordlift-plugin/issues/212): Adding support for the Accelerated Mobile Pages (AMP) on WordLift Entity Pages.

= 3.11.3 (2017-04-23) =
* Fix: [#521](https://github.com/insideout10/wordlift-plugin/issues/521): Performance Issues on Ajax End-Point.
* Fix: [#520](https://github.com/insideout10/wordlift-plugin/issues/520): Selected entities lost with IE11 and Edge.

= 3.11.2 (2017-03-19) =
* Fix: [#497](https://github.com/insideout10/wordlift-plugin/issues/497): Aggressive caching may serve old files.
* Fix: [#496](https://github.com/insideout10/wordlift-plugin/issues/496): WL highlight classes conflict with themes.
* Fix: [#495](https://github.com/insideout10/wordlift-plugin/issues/495): Additional left padding on entity tiles.

= 3.11.1 (2017-03-17) =
* Fix: [#494](https://github.com/insideout10/wordlift-plugin/issues/494): Cached Html Templates.

= 3.11.0 (2017-03-06) =
* Feature: [#489](https://github.com/insideout10/wordlift-plugin/issues/489): Revise title and description for the timeline widget.
* Feature: [#482](https://github.com/insideout10/wordlift-plugin/issues/482): Global timeline doesn't include events bound to pages.
* Feature: [#442](https://github.com/insideout10/wordlift-plugin/issues/442): Enable WordPress Category to Organise WordLift Entities.
* Feature: [#426](https://github.com/insideout10/wordlift-plugin/issues/426): Related articles needs to be limited and/or paginated.
* Feature: [#335](https://github.com/insideout10/wordlift-plugin/issues/335): Allow more actions on entity tiles within the disambiguation widget.
* Feature: [#427](https://github.com/insideout10/wordlift-plugin/issues/427): Add Publisher field to WordLift Setting page.
* Feature: [#398](https://github.com/insideout10/wordlift-plugin/issues/398): SEO improvement: providing control over title and description of WordLift Archive pages.
* Feature: [#355](https://github.com/insideout10/wordlift-plugin/issues/355): Creating a Tag-Like Widget for articles.
* Fix: [#383](https://github.com/insideout10/wordlift-plugin/issues/383): Chord - text overlapping issue.
* Fix: [#469](https://github.com/insideout10/wordlift-plugin/issues/469): Chord Rendering Problem on Firefox.
* Fix: [#464](https://github.com/insideout10/wordlift-plugin/issues/464): Extend Wordlift_Log_Service's log to support arrays.

= 3.10.0 (2017-01-30) =
* Feature: [#371](https://github.com/insideout10/wordlift-plugin/issues/371): Extending the list of properties for schema-org:Article.
* Feature: [#358](https://github.com/insideout10/wordlift-plugin/issues/358): Application Key Not Set - Messaging improvement is needed.
* Feature: [#350](https://github.com/insideout10/wordlift-plugin/issues/350): Entity Annotation Loop.
* Feature: [#345](https://github.com/insideout10/wordlift-plugin/issues/345): Entity suggested when analyzing the entity content itself.
* Feature: [#305](https://github.com/insideout10/wordlift-plugin/issues/305): Entity Types' widget should be flat.
* Feature: [#291](https://github.com/insideout10/wordlift-plugin/issues/291): The calendar for startDate and endDate of an event cannot be used for historical events.
* Feature: [#254](https://github.com/insideout10/wordlift-plugin/issues/254): Timeline visualization problem.
* Fix: [#448](https://github.com/insideout10/wordlift-plugin/issues/448): JSON-LD not loaded with WP Fastest Cache plugin.
* Fix: [#447](https://github.com/insideout10/wordlift-plugin/issues/447): Enqueue of styles and JS should be more selective and limited to content editing screens.
* Fix: [#446](https://github.com/insideout10/wordlift-plugin/issues/446): Return value of wl_schema_get_value not always check to not be null.
* Fix: [#444](https://github.com/insideout10/wordlift-plugin/issues/444): Typo on the dashboard.
* Fix: [#438](https://github.com/insideout10/wordlift-plugin/issues/438): Autocomplete fails in metaboxes.
* Fix: [#437](https://github.com/insideout10/wordlift-plugin/issues/437): Some found entities lack the related text annotation.
* Fix: [#278](https://github.com/insideout10/wordlift-plugin/issues/278): When creating a new entity the duplicate warning appears for entity that have been trashed.

= 3.9.8 (2017-01-29) =
* Fix: [#462](https://github.com/insideout10/wordlift-plugin/issues/462): Find duplicated entities.

= 3.9.7 (2017-01-26) =
* Fix: [#461](https://github.com/insideout10/wordlift-plugin/issues/461): Entities highlighted in front-end.

= 3.9.6 (2017-01-24) =
* Fix: [#443](https://github.com/insideout10/wordlift-plugin/issues/443): Chord height is fixed when global is true.
* Fix: [#383](https://github.com/insideout10/wordlift-plugin/issues/383): Chord - text overlapping issue.

= 3.9.5 (2017-01-22) =
* Fix: [#282](https://github.com/insideout10/wordlift-plugin/issues/282): Wrong entity URL.

= 3.9.4 (2017-01-12) =
* Fix: [#439](https://github.com/insideout10/wordlift-plugin/issues/439): Entity preview is redirected to a Post.

= 3.9.3 (2017-01-04) =
* Fix: [#431](https://github.com/insideout10/wordlift-plugin/issues/431): WP 4.2 yields "Call to undefined function is_subdomain_install" when saving a post.

= 3.9.2 (2017-01-01) =
* Fix: [#430](https://github.com/insideout10/wordlift-plugin/issues/430): Fix analysis selectors in WP 4.5 and lower.

= 3.9.1 (2016-12-29) =
* Feature: [#429](https://github.com/insideout10/wordlift-plugin/issues/429): German missing in supported languages' list.

= 3.9.0 (2016-12-29) =
* Feature: [#425](https://github.com/insideout10/wordlift-plugin/issues/425): Move the traslator server-side.
* Feature: [#417](https://github.com/insideout10/wordlift-plugin/issues/417): Integrate e2e tests in WordLift.
* Feature: [#408](https://github.com/insideout10/wordlift-plugin/issues/408): Remove the Caching submodule.
* Feature: [#397](https://github.com/insideout10/wordlift-plugin/issues/397): Review WordLift's setup process.
* Feature: [#395](https://github.com/insideout10/wordlift-plugin/issues/395): Author missing from entities edit pages.
* Feature: [#376](https://github.com/insideout10/wordlift-plugin/issues/376): Enable revisions for entities.
* Feature: [#349](https://github.com/insideout10/wordlift-plugin/issues/349): Remove all non supported languages from the Settings.
* Fix: [#391](https://github.com/insideout10/wordlift-plugin/issues/391): Html code messed u when using WordLift on previous posts and with Twitter embeds.
* Fix: [#353](https://github.com/insideout10/wordlift-plugin/issues/353): Responsive not working on the Vocabulary page on WordPress.
* Fix: [#341](https://github.com/insideout10/wordlift-plugin/issues/341): Special characters do not display correctly in LodLive.
* Fix: [#306](https://github.com/insideout10/wordlift-plugin/issues/306): Entities from the internal vocabulary are not properly detected from the analysis.

= 3.8.1 (2016-12-09) =
* Fix: [#415](https://github.com/insideout10/wordlift-plugin/issues/415): WordLift not working after updating to WP 4.7.
* Fix: [#410](https://github.com/insideout10/wordlift-plugin/issues/410): Triples not showing on the WordLift dashboard.
* Fix: [#406](https://github.com/insideout10/wordlift-plugin/issues/406): JSON-LD response corrupt.

= 3.8.0 (2016-11-10) =
* Feature: [#372](https://github.com/insideout10/wordlift-plugin/issues/372): The layout of the Navigator messes up with long entity titles.
* Feature: [#365](https://github.com/insideout10/wordlift-plugin/issues/365): Stop words are analyzed too.
* Feature: [#310](https://github.com/insideout10/wordlift-plugin/issues/310): Favour json-ld in place of microdata.
* Fix: [#386](https://github.com/insideout10/wordlift-plugin/issues/386): Linked data not saved.
* Fix: [#393](https://github.com/insideout10/wordlift-plugin/issues/393): JSON-LD problem with OSDS.

= 3.7.1 (2016-10-28) =
* Fix: [#382](https://github.com/insideout10/wordlift-plugin/issues/382): Analysis errors on coffee-brewing-methods.com.

= 3.7.0 (2016-10-23) =
* Fix: [#351](https://github.com/insideout10/wordlift-plugin/issues/351): Text annotations missing for found entities.
* Fix: [#363](https://github.com/insideout10/wordlift-plugin/issues/363): Synonyms associated to other entities.
* Fix: [#368](https://github.com/insideout10/wordlift-plugin/issues/368): Adding unneeded p tag for entity properties.
* Feature: [#370](https://github.com/insideout10/wordlift-plugin/issues/370): Upgrade to TimelineJS 3.x.
* Feature: [#369](https://github.com/insideout10/wordlift-plugin/issues/369): Remove the unused In-Depth file.
* Feature: [#354](https://github.com/insideout10/wordlift-plugin/issues/354): Improve the navigator Widget by adding links to the images.
* Feature: [#352](https://github.com/insideout10/wordlift-plugin/issues/352): Improve design of the TimeLine Widget.

= 3.6.0 (2016-09-25) =
* Feature: [#125](https://github.com/insideout10/wordlift-plugin/issues/125): Personalise the entity path.
* Feature: [#230](https://github.com/insideout10/wordlift-plugin/issues/230): Download your data.
* Feature: [#338](https://github.com/insideout10/wordlift-plugin/issues/338): Custom domains and dataset names
* Feature: [#339](https://github.com/insideout10/wordlift-plugin/issues/339): Improving the Import/Export of the user Vocabulary.
* Feature: [#342](https://github.com/insideout10/wordlift-plugin/issues/342): Data migration.
* Feature: [#343](https://github.com/insideout10/wordlift-plugin/issues/343): Disable Wikipedia images.
* Feature: [#346](https://github.com/insideout10/wordlift-plugin/issues/346): Add Telephone and URL properties.
* Fix: [#340](https://github.com/insideout10/wordlift-plugin/issues/340): Incompatible date widget.
* Fix: [#347](https://github.com/insideout10/wordlift-plugin/issues/347): Annotations mysteriously disappeared.
* Fix: [#346](https://github.com/insideout10/wordlift-plugin/issues/346): Double link in front-end entities.

= 3.5.4 (2016-09-07) =
* Fix: [#265](https://github.com/insideout10/wordlift-plugin/issues/265): Entity type:Person are being created before actually saving an organization's entity.
* Fix: [#336](https://github.com/insideout10/wordlift-plugin/issues/336): Navigator widget doesn't show at the end of the article unless it is also in the middle.

= 3.5.3 (2016-08-31) =
* Fix: [#262](https://github.com/insideout10/wordlift-plugin/issues/262): Posting a site URL on Google+ uses an entity title instead of the post title.
* Fix: [#329](https://github.com/insideout10/wordlift-plugin/issues/329): Allow to disambiguate more than one occurrences for the same entity in bottom / up disambiguation mode.
* Fix: [#333](https://github.com/insideout10/wordlift-plugin/issues/333): Germanic umlaut causing troubles when saving sameAs links.
* Fix: [#334](https://github.com/insideout10/wordlift-plugin/issues/334): New Entities/Thing created without the sameAs attribute are duplicated as Entities/Person.

= 3.5.2 (2016-07-16) =
* Fix: [#285](https://github.com/insideout10/wordlift-plugin/issues/285): Avoid unexpected alerts after content disambiguation.
* Fix: [#319](https://github.com/insideout10/wordlift-plugin/issues/319): Fix chord widget content filtering limit.
* Fix: [#315](https://github.com/insideout10/wordlift-plugin/issues/315): Activation on large web sites fails.

= 3.5.1 (2016-06-16) =
* Feature: [#312](https://github.com/insideout10/wordlift-plugin/issues/312): Reduce chord entities threshold to improve widget usability.

= 3.5.0 (2016-05-16) =
* Fix: [#300](https://github.com/insideout10/wordlift-plugin/issues/300): Ensure only published entities are returned as facets by faceted search widget.
* Fix: [#299](https://github.com/insideout10/wordlift-plugin/issues/299): Featured images are now properly updated on RL.
* Feature: [#295](https://github.com/insideout10/wordlift-plugin/issues/295): New UI refinements.
* Feature: [#297](https://github.com/insideout10/wordlift-plugin/issues/297): Detect classification scope from current entity type.
* Feature: [#284](https://github.com/insideout10/wordlift-plugin/issues/284): Disambiguation widget UI refactoring.
* Feature: [#289](https://github.com/insideout10/wordlift-plugin/issues/289): Introduced html static templates for angularjs layer components.
* Feature: [#288](https://github.com/insideout10/wordlift-plugin/issues/288): Removed selected entities tags from disambiguation widget.
* Feature: [#283](https://github.com/insideout10/wordlift-plugin/issues/283): Dbpedia topics are now mapped also on a custom taxonomy.
* Feature: [#229](https://github.com/insideout10/wordlift-plugin/issues/229): Add article classification.
* Feature: [#294](https://github.com/insideout10/wordlift-plugin/issues/294): Fix disambiguation failure use case.
* Feature: [#280](https://github.com/insideout10/wordlift-plugin/issues/280): Fix disambiguation failure use case.
* Feature: [#279](https://github.com/insideout10/wordlift-plugin/issues/279): Disambiguation fixed for entities with escaped chars contained in the uri.
* Feature: [#276](https://github.com/insideout10/wordlift-plugin/issues/276): Fix facets layout with entities long titles.
* Feature: [#275](https://github.com/insideout10/wordlift-plugin/issues/275): Exclude posts without featured image from navigator results.
* Feature: [#274](https://github.com/insideout10/wordlift-plugin/issues/274): Simplify facets layout grid.
* Feature: [#273](https://github.com/insideout10/wordlift-plugin/issues/273): Remove entity type icon and counter from facets within faceted search widget to simplify the layout.
* Feature: [#270](https://github.com/insideout10/wordlift-plugin/issues/270): Show wl-carousel controls on mouseover only.
* Feature: [#269](https://github.com/insideout10/wordlift-plugin/issues/269): Fix NaN in WL dashboard.
* Feature: [#268](https://github.com/insideout10/wordlift-plugin/issues/268): Flaoting configurable layout is now available both for navigator and faceted search.
* Feature: [#267](https://github.com/insideout10/wordlift-plugin/issues/267): Force override for entities with same schema type and label within disambiguation workflow.
* Feature: [#264](https://github.com/insideout10/wordlift-plugin/issues/264): Improve data selection strategy for navigation widget.
* Feature: [#253](https://github.com/insideout10/wordlift-plugin/issues/253): Introduce navigator and faceted search configuration.
* Feature: [#258](https://github.com/insideout10/wordlift-plugin/issues/258): Entity titles are now also published in the graph as dc:title.
* Feature: [#147](https://github.com/insideout10/wordlift-plugin/issues/147): Navigator widget works also on entity pages.
* Feature: [#232](https://github.com/insideout10/wordlift-plugin/issues/232): Navigator widget refactoring.
* Feature: [#224](https://github.com/insideout10/wordlift-plugin/issues/224): Enable entity partial match in autocomplete.
* Feature: [#215](https://github.com/insideout10/wordlift-plugin/issues/215): Allow to create multiple entities with same label and different entity types safely (without any overlapping).
* Feature: [#130](https://github.com/insideout10/wordlift-plugin/issues/130): Remove angularjs bower dependency. CDN is used instead.

= 3.4.0 (2016-02-12) =
* Feature: [#263](https://github.com/insideout10/wordlift-plugin/issues/263): Sorting and smart auto-limit added for entities in faceted search widget.
* Feature: [#255](https://github.com/insideout10/wordlift-plugin/issues/255): Disable entity url editing.
* Fix: [#251](https://github.com/insideout10/wordlift-plugin/issues/251): avoid entity duplication for entities with an updated label used in disambiguation.
* Fix: [#244](https://github.com/insideout10/wordlift-plugin/issues/244): Tinymce does not remain idle anymore switching between Visual and Text mode.
* Feature: [#233](https://github.com/insideout10/wordlift-plugin/issues/233): Add WordLift dashboard widget.
* Feature: [#231](https://github.com/insideout10/wordlift-plugin/issues/231): Faceted search widget is now available also for standard posts
* Feature: [#223](https://github.com/insideout10/wordlift-plugin/issues/223): Remove unavailable entity images from images suggestions.
* Feature: [#214](https://github.com/insideout10/wordlift-plugin/issues/214): Faceted search 4W revamp.
* Feature: [#180](https://github.com/insideout10/wordlift-plugin/issues/180): Enable minified js files for faceted search shortcode.
* Feature: [#115](https://github.com/insideout10/wordlift-plugin/issues/115): Filter out the current entity from the analysis results to avoid to link a given entity with itself.

= 3.3.5 (2016-02-10) =
* Fix: [#260](https://github.com/insideout10/wordlift-plugin/issues/260): Autosave disabled for entity posts to avoid unexpected entities duplication
* Fix: [#259](https://github.com/insideout10/wordlift-plugin/issues/259): Fix php notice on media library
* Fix: [#256](https://github.com/insideout10/wordlift-plugin/issues/256): Fix compatibility issue with truemag theme

= 3.3.4 (2016-02-06) =
* Fix: [#252](https://github.com/insideout10/wordlift-plugin/issues/252): Disable scrollInput on entities metaboxes datetimepickers
* Fix: [#248](https://github.com/insideout10/wordlift-plugin/issues/248): Include also LocalBusiness entities as suggestion for affiliation property for entities of type Person
* Fix: [#246](https://github.com/insideout10/wordlift-plugin/issues/246): Include also LocalBusiness entities as suggestion for location property for entities of type Event

= 3.3.3 (2016-01-17) =
* Fix: [#243](https://github.com/insideout10/wordlift-plugin/issues/243): Post status for published entities is properly preserved when used to disambiguate a post draft.

= 3.3.2 (2016-01-11) =
* Fix: [#239](https://github.com/insideout10/wordlift-plugin/issues/239): Fix disambiguation widget look & feel on WP 4.4.+
* Fix: [#237](https://github.com/insideout10/wordlift-plugin/issues/237): Fix disambiguation for internal entities sameAs of other entities
* Fix: [#234](https://github.com/insideout10/wordlift-plugin/issues/234): Fix text annotation removing for annotation containing blank html markup
* Fix: [#228](https://github.com/insideout10/wordlift-plugin/issues/228):
Flush properly rewrite rules on plugin activation to prevent 404 on entity pages
* Fix: [#227](https://github.com/insideout10/wordlift-plugin/issues/227):
Change wording for invalid or missing text selection on entity creation workflow

= 3.3.1 (2016-01-06) =
* Fix: [#225](https://github.com/insideout10/wordlift-plugin/issues/225): Return safely when get_current_screen() is not defined (yet).

= 3.3.0 (2016-01-06) =
* Feature: [#151](https://github.com/insideout10/wordlift-plugin/issues/151): Download and save Place coordinates from RL.
* Feature: [#161](https://github.com/insideout10/wordlift-plugin/issues/161): Geomap shows current entity if it is a Place (or child of Place).
* Feature: [#207](https://github.com/insideout10/wordlift-plugin/issues/207): Add rating score and consistency check for entities.
* Feature: [#209](https://github.com/insideout10/wordlift-plugin/issues/209): Add thumbnail preview within the entity listing.
* Feature: [#208](https://github.com/insideout10/wordlift-plugin/issues/208): Add classification scopes filter - aka 4W filter - within entity listing.
* Feature: [#199](https://github.com/insideout10/wordlift-plugin/issues/199) & [#101](https://github.com/insideout10/wordlift-plugin/issues/101): Improve new entity creation workflow usability within the content post editing.
* Feature: [#171](https://github.com/insideout10/wordlift-plugin/issues/171): Add related posts counter within the entity listing.
* Feature: [#121](https://github.com/insideout10/wordlift-plugin/issues/121): Improve UI consinstency
* Feature: [#140](https://github.com/insideout10/wordlift-plugin/issues/140): Add new properties for Organization

= 3.2.5 (2015-12-25) =
* Fix: [#221](https://github.com/insideout10/wordlift-plugin/issues/221): Fix de-synch between Wordpress and RedLink when disambiguation is performed trough entity alternative title

= 3.2.4 (2015-12-13) =
* Fix: [#210](https://github.com/insideout10/wordlift-plugin/issues/210): Restore editable annotations to allow annotations formatting.
* Fix: [#194](https://github.com/insideout10/wordlift-plugin/issues/194): Add zero-width no-break space after each annotation to provide a caret container.

= 3.2.3 (2015-12-08) =
* Fix: [#202](https://github.com/insideout10/wordlift-plugin/issues/202): [PrimaShop](http://www.primathemes.com/products/primashop-for-woocommerce/) users may now enjoy header settings on entity pages.

= 3.2.2 (2015-12-07) =
* Fix: [#203](https://github.com/insideout10/wordlift-plugin/issues/203): alternative titles are spreading to related entities, fixed.

= 3.2.1 (2015-12-06) =
 * Fix: [#200](https://github.com/insideout10/wordlift-plugin/issues/200): Fix new entity form visibility with undefined current annotation.
 * Fix: [#194](https://github.com/insideout10/wordlift-plugin/issues/194): Make text annotations within tinymce editor not editable.

= 3.2.0 (2015-12-04) =
 * Feature: [#196](https://github.com/insideout10/wordlift-plugin/issues/196): renovate the Vocabulary icon with WordLift logo.
 * Feature: [#195](https://github.com/insideout10/wordlift-plugin/issues/195): re-enable title duplicates notices.
 * Feature: [#185](https://github.com/insideout10/wordlift-plugin/issues/185): cleaning up, remove the entity_view submodule.
 * Feature: [#184](https://github.com/insideout10/wordlift-plugin/issues/184): for the joy of the 100,000+ active installs, we're now compatible with the [ShareThis plugin](https://wordpress.org/plugins/share-this/).
 * Feature: [#181](https://github.com/insideout10/wordlift-plugin/issues/181): finally, you can add more titles to entities.
 * Feature: [#178](https://github.com/insideout10/wordlift-plugin/issues/178): some renovation, add WordLift in the naming of the Metabox.
 * Feature: [#177](https://github.com/insideout10/wordlift-plugin/issues/177): enjoy better admin notices.
 * Feature: [#176](https://github.com/insideout10/wordlift-plugin/issues/176): cleaning up, remove the option "color coding on front-end".
 * Feature: [#175](https://github.com/insideout10/wordlift-plugin/issues/175): cleaning up, remove SPARQL queries menu item.
 * Feature: [#174](https://github.com/insideout10/wordlift-plugin/issues/174): cleaning up, remove performance analysis menu item.
 * Feature: [#173](https://github.com/insideout10/wordlift-plugin/issues/173): cleaning up, remove WordLift upper-right corner icon.
 * Feature: [#170](https://github.com/insideout10/wordlift-plugin/issues/170): disable entity editing in disambiguation widget for internal entities.
 * Feature: [#159](https://github.com/insideout10/wordlift-plugin/issues/159): enable both date and datetime fields for the metabox.
 * Feature: [#149](https://github.com/insideout10/wordlift-plugin/issues/149): add email and organization properties to Person.
 * Feature: [#143](https://github.com/insideout10/wordlift-plugin/issues/143): it is now possible to specify many additional properties for addresses.
 * Fix: [#189](https://github.com/insideout10/wordlift-plugin/issues/189): fix entity recognition when bullet points are used.
 * Fix: [#122](https://github.com/insideout10/wordlift-plugin/issues/122): fire related posts loading on disambiguation widget loading.

= 3.1.8 (2015-11-30) =
 * Fix: [#192](https://github.com/insideout10/wordlift-plugin/issues/192): fix coordinates metabox field's HTML.

= 3.1.7 (2015-11-22) =
 * Fix: [#150](https://github.com/insideout10/wordlift-plugin/issues/150): the property schema-org:author on blog post lod view goes on error.

= 3.1.6 (2015-11-21) =
 * Fix: [#124](https://github.com/insideout10/wordlift-plugin/issues/124): entity featured image updating is not properly triggered on the triple store (fix tests and apply only to published posts).

= 3.1.5 (2015-11-21) =
 * Fix: [#124](https://github.com/insideout10/wordlift-plugin/issues/124): entity featured image updating is not properly triggered on the triple store.

= 3.1.4 (2015-11-20) =
 * Fix: [#183](https://github.com/insideout10/wordlift-plugin/issues/183): new text for the admin notice regarding a missing WL key.

= 3.1.3 (2015-11-18) =
 * Fix: [#179](https://github.com/insideout10/wordlift-plugin/issues/179): faceted search not running

= 3.1.2 (2015-11-16) =
 * Fix: [#104](https://github.com/insideout10/wordlift-plugin/issues/104): cannot load more than one navigator on the same page.

= 3.1.1 (2015-11-16) =
 * Fix: [#112](https://github.com/insideout10/wordlift-plugin/issues/112): chord tooltip has white background and black font to avoid themes conflicting with the widget.

= 3.1.0 (2015-11-13) =
 * Feature: [#145](https://github.com/insideout10/wordlift-plugin/issues/145): control new entities creation from metaboxes.
 * Feature: [#134](https://github.com/insideout10/wordlift-plugin/issues/134): scripts and styles source repository merged with PHP repository.
 * Feature: [#57](https://github.com/insideout10/wordlift-plugin/issues/57): on the Edit Entity page the referencing posts has been restored.
 * Fix: [#144](https://github.com/insideout10/wordlift-plugin/issues/144): changing type on WordLift doesn't reset the property list on Redlink is now fixed.
 * Fix: [#141](https://github.com/insideout10/wordlift-plugin/issues/141): properties when published to Redlink have no links (and no meaning) is now fixed.
 * Fix: [#139](https://github.com/insideout10/wordlift-plugin/issues/139): single founder while expecting multiple founders is now fixed.
 * Fix: [#138](https://github.com/insideout10/wordlift-plugin/issues/138): Uncaught TypeError: Cannot read property 'id' of undefined is now fixed.
 * Fix: [#169](https://github.com/insideout10/wordlift-plugin/issues/169): entities that are not events may be displayed in the timeline.
 * Fix: [#168](https://github.com/insideout10/wordlift-plugin/issues/168): WordPress shortcodes are displayed in timelines.
 * Fix: [#167](https://github.com/insideout10/wordlift-plugin/issues/167): schema.org markup is wrong for implicit contents.
 * Fix: [#166](https://github.com/insideout10/wordlift-plugin/issues/166): latitude and longitude are set to zero when not specified.
 * Fix: [#165](https://github.com/insideout10/wordlift-plugin/issues/165): entity type is lost in quickedit mode.
 * Fix: [#164](https://github.com/insideout10/wordlift-plugin/issues/164): timeline widget is showing unrelated events.
 * Fix: [#163](https://github.com/insideout10/wordlift-plugin/issues/163): incorrect markup for events' locations.
 * Fix: [#162](https://github.com/insideout10/wordlift-plugin/issues/162): only dates are stored for startDate/endDate properties in linked data.

= 3.0.16 (2015-11-11) =
 * Fix: [#152](https://github.com/insideout10/wordlift-plugin/issues/152): Entity description update from disambiguation widget is now disabled in order to prevent existing entity pages content overriding.

= 3.0.15 (2015-11-10) =
 * Fix: [#135](https://github.com/insideout10/wordlift-plugin/issues/135): Sanitize filename in order to properly save entity images as entity post attachments.

= 3.0.14 (2015-11-09) =
 * Fix: [#156](https://github.com/insideout10/wordlift-plugin/issues/156): Yoast compatibility issue which caused meta values to be copied to new entities created within a post is now solved.
 * Fix: [#148](https://github.com/insideout10/wordlift-plugin/issues/148): SEO Ultimate compatibility issue which caused meta values to be copied to new entities created within a post is now solved.

= 3.0.13 (2015-10-30) =
 * Fix: [#128](https://github.com/insideout10/wordlift-plugin/issues/128): now hashes in the text do not break anymore the annotations embedding after analysis execution.
 * Fix: [#95](https://github.com/insideout10/wordlift-plugin/issues/95): WordPress image edit controls disappears after installing WordLift is now fixed.

= 3.0.12 (2015-10-23) =
 * Feature: [#85](https://github.com/insideout10/wordlift-plugin/issues/85): now structured data are added in the entity pages for the current entity itself
 * Fix: [#128](https://github.com/insideout10/wordlift-plugin/issues/128): now hashes in the text do not break anymore the annotations embedding after analysis execution
 * Fix: [#96](https://github.com/insideout10/wordlift-plugin/issues/96): garbage response from api is no more returned

= 3.0.11 (2015-10-14) =
 * Feature: 'View Linked Data' button to visualize RDF triples with [LodView](https://github.com/dvcama/LodView)

= 3.0.10 (2015-10-14) =
  * Fix [#119](https://github.com/insideout10/wordlift-plugin/issues/119). Now public entities status is properly preserved when linked to draft posts.
  * Fix: install script in order to use branch-specific WP unit tests libs

= 2.6.19 =
 * Fix: [issue 13](https://github.com/insideout10/wordlift-plugin/issues/13): authorship tagging is now shown only on single pages and posts (thanks to Kevin Polley)

= 2.6.18 =
 * Feature: Twitter authentication is now back.

= 2.6.17 =
 * Fix: change regular expression to add image itemprops for In-Depth articles to avoid conflicts with linked images and plugins such Nav Menu Images (thanks to Lee Hodson).

= 2.6.16 =
 * Fix: removed useless references to jQuery UI libraries and conflicting CSS (thanks to Lee Hodson).

= 2.6.15 =
 * Fix: PHP warning in RecordSetService (thanks to Kevin Polley),
 * Fix: image alt attributes were incorrectly highlighted with entities (thanks to Lee Hodson).

= 2.6.14 =
 * Fix: post thumbnail html output even if there's no thumbnail.
 * Fix: adding schema.org title using the_title filter could cause issues with theme that use this function for the img tag alt attribute value.
 * Feature: add support for DW Focus theme.

= 2.6.13 =
 * Fix: overlap with Facebook admin menu.

= 2.6.12 =
 * Fix: enable authorship information only for regular posts (post type 'post').

= 2.6.11 =
 * Fix: the entity page might appear in the primary menu with some themes (e.g. Twenty Thirteen).
 * Fix: the entity page called without an entity parameter would return a warning.
 * Fix: a warning might appear in the entity page.

= 2.6.10 =
 * Fix: temporary disabled twitter authentication due to API changes.

= 2.6.9 =
 * Improvement: add better support for is_single call.

= 2.6.8 =
 * Other: fix repository versioning.

= 2.6.7 =
 * Fix: html tagging in the title did cause issues when the post title is being used as an html attribute.

= 2.6.6 =
 * Other: add new keywords.

= 2.6.5 =
 * Other: add compatibility up to WordPress 3.6.

= 2.6.4 =
 * Fix: fix a bug that would cause the interaction count to show up in the page title.
 * Fix: ensure adding schema.org mark-up happens only in single post views.

= 2.6.2 =
 * Fix: fix a bug that would cause rewrite rules to be incomplete (WordPress Framework).

= 2.6.1 =
 * Feature: add option to disable *In-Depth* features.

= 2.6.0 =
 * Feature: add new *In-Depth* features.

= 2.5.33 =
 * "Registration failed: undefined (undefined)": Fixed a configuration setting that didn't allow some blogs to register to WordLift Services. (Many thanks to http://www.pruk2digital.com/ for helping us out finding this error).

= 2.5.32 =
 * Added initial compatibility with WordPress 3.6 beta 1,
 * Fix an issue that displayed entities alway for the most recent post.

= 2.5.31 =
 * Fixed a 'notice' in the WordLift Bar,
 * Changed the WordLift Bar to show entities from the most recent post in the
   home page,
 * Added HTML encoding of entity data on the WordLift Bar.

= 2.5.30 =
 * WordLift Bar stays hidden for screen width <= 320px.

= 2.5.29 =
 * WordLift Bar hides/shows automatically when the page is scrolled down.

= 2.5.28 =
 * readme updated with links to WordLift Bar samples.

= 2.5.27 =
 * Now featuring the experimental WordLift Bar.

= 2.5.26 =
 * Cloud Services address changed to use standard ports to ease WordPress installations behind firewalls or proxies.

= 2.5.7 =
 * Major release with fixes on the user registration.

= 1.6 =
 * Fixed an issue that would prevent the plug-in from working. This upgrade is strongly recommended.

= 1.5 =
 * Fixed an issue that would block the plug-in when discovering corrupted type formats.
   (NOTE: this version does not work, please upgrade to 1.6)

= 1.4 =
 * Fixed some compatibility issues with Internet Explorer.

= 1.3 =
 * Added support for WordPress 3.0.x

= 1.2 =
 * The entity elements are now hidden by default.

= 1.1 =
* Removed the requirement for a logs folder

= 1.0 =
* First public release

== Upgrade Notice ==

= 1.0 =
* First public release

== More Information ==
WordLift is **happily developed** by [WordLift](https://wordlift.io), an innovative Italian startup founded in 2017 and based in downtown Rome.

Our goal is to **help blogger, journalists and content creators connect and share experiences with their readers** as well as **structuring knowledge in machine-readable form**.

For more information, contact us at [hello@wordlift.io](mailto:hello@wordlift.io).

= Why we are doing this =

Our mission is an *utopian one*: **organize the world general knowledge** by providing tools that everyone can use.

= In open source we trust =

**WordLift** is built on **open source software**. <br />
**WordLift** uses **open source tools for natural language and semantic processing**. <br />

= In data ownership we trust =

We believe content creators should **own, retain and exploit** the **value of the metadata they create**.<|MERGE_RESOLUTION|>--- conflicted
+++ resolved
@@ -142,14 +142,12 @@
 
 == Changelog ==
 
-<<<<<<< HEAD
 = 3.19.0 (????-??-??) =
-=======
+
 = 3.18.2 (2018-03-28) =
 * Enhancement: [#788](https://github.com/insideout10/wordlift-plugin/issues/788): Add hook to `save_form_data` for wl metaboxes.
 * Fix: [#789](https://github.com/insideout10/wordlift-plugin/issues/789): Entities set to draft when associated articles or entities are set to draft.
 * Fix: [#778](https://github.com/insideout10/wordlift-plugin/issues/778): Vocabulary Shortcode doesn't sort alphabetically.
->>>>>>> d2e243e5
 
 = 3.18.1 (2018-03-27) =
 * Fix: [#785](https://github.com/insideout10/wordlift-plugin/issues/785): Entity properties: Adding additional sameAs creates readonly input field.
