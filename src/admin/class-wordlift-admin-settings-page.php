--- conflicted
+++ resolved
@@ -274,21 +274,12 @@
 
 		// Add the `wl_entity_base_path` field.
 		add_settings_field(
-<<<<<<< HEAD
 			'wl-entity-base-path',                                // ID used to identify the field throughout the theme
 			__( 'Entity Base Path', 'wordlift' ),                 // The label to the left of the option interface element
 			// The name of the function responsible for rendering the option interface
 			array( $this->input_element, 'render', ),
 			'wl_general_settings',                                // The page on which this option will be displayed
 			'wl_general_settings_section',                        // The name of the section to which this field belongs
-=======
-			'wl-entity-base-path',                                // ID used to identify the field throughout the theme.
-			_x( 'Entity Base Path', 'wordlift' ),                 // The label to the left of the option interface element.
-			// The name of the function responsible for rendering the option interface.
-			array( $this->input_element, 'render' ),
-			'wl_general_settings',                                // The page on which this option will be displayed.
-			'wl_general_settings_section',                        // The name of the section to which this field belongs.
->>>>>>> 8b7f95b5
 			$entity_base_path_args
 		);
 
