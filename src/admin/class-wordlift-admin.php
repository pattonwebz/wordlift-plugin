<?php

/**
 * The admin-specific functionality of the plugin.
 *
 * @link       https://wordlift.io
 * @since      1.0.0
 *
 * @package    Wordlift
 * @subpackage Wordlift/admin
 */

/**
 * The admin-specific functionality of the plugin.
 *
 * Defines the plugin name, version, and two examples hooks for how to
 * enqueue the admin-specific stylesheet and JavaScript.
 *
 * @package    Wordlift
 * @subpackage Wordlift/admin
 * @author     WordLift <hello@wordlift.io>
 */
class Wordlift_Admin {

	/**
	 * The ID of this plugin.
	 *
	 * @since    1.0.0
	 * @access   private
	 * @var      string $plugin_name The ID of this plugin.
	 */
	private $plugin_name;

	/**
	 * The version of this plugin.
	 *
	 * @since    1.0.0
	 * @access   private
	 * @var      string $version The current version of this plugin.
	 */
	private $version;

	/**
	 * Initialize the class and set its properties.
	 *
	 * @since    1.0.0
	 *
	 * @param      string $plugin_name The name of this plugin.
	 * @param      string $version     The version of this plugin.
	 */
	public function __construct( $plugin_name, $version ) {

		$this->plugin_name = $plugin_name;
		$this->version     = $version;

	}

	/**
	 * Register the stylesheets for the admin area.
	 *
	 * @since    1.0.0
	 */
	public function enqueue_styles() {

		/**
		 * This function is provided for demonstration purposes only.
		 *
		 * An instance of this class should be passed to the run() function
		 * defined in Wordlift_Loader as all of the hooks are defined
		 * in that particular class.
		 *
		 * The Wordlift_Loader will then create the relationship
		 * between the defined hooks and the functions defined in this
		 * class.
		 */

		wp_enqueue_style( $this->plugin_name, plugin_dir_url( __FILE__ ) . 'css/wordlift-admin.css', array(), $this->version, 'all' );

	}

	/**
	 * Register the JavaScript for the admin area.
	 *
	 * @since    1.0.0
	 */
	public function enqueue_scripts() {

		/**
		 * This function is provided for demonstration purposes only.
		 *
		 * An instance of this class should be passed to the run() function
		 * defined in Wordlift_Loader as all of the hooks are defined
		 * in that particular class.
		 *
		 * The Wordlift_Loader will then create the relationship
		 * between the defined hooks and the functions defined in this
		 * class.
		 */

<<<<<<< HEAD
		// Get the current screen.
		$screen = get_current_screen();

		// If there's no screen or we're not in edit mode, don't provide the `wlSettings`,
		// since the current admin script only provides the configuration data for
		// the title check.
		//
		// This might change as soon as we structure the JavaScript code into well
		// defined script files.
		if ( null === $screen || 'edit' !== $screen->parent_base ) {
			return;
		}

		// Enqueue the admin scripts.
		wp_enqueue_script( $this->plugin_name, plugin_dir_url( __FILE__ ) . 'js/wordlift-admin.min.js', array(
			'jquery',
			'underscore',
			'backbone',
		), $this->version, false );
=======
		// Enqueue our script.
		wp_enqueue_script( $this->plugin_name, plugin_dir_url( __FILE__ ) . 'js/wordlift-admin.bundle.js', array( 'jquery' ), $this->version, false );
>>>>>>> acb5575b

		// Set the basic params.
		$params = array(
			// @todo scripts in admin should use wp.post.
			'ajax_url' => admin_url( 'admin-ajax.php' ),
			// @todo remove specific actions from settings.
			'action'   => 'entity_by_title',
			'language' => Wordlift_Configuration_Service::get_instance()->get_language_code(),
			'l10n'     => array(
				'You already published an entity with the same name' => __( 'You already published an entity with the same name: ', 'wordlift' ),
			),
		);

<<<<<<< HEAD
		// Enqueue the edit screen JavaScript.
		wp_enqueue_script( 'wordlift-edit', plugin_dir_url( __FILE__ ) . 'js/edit.min.js', array(
			$this->plugin_name,
		), $this->version, false );
=======
		// Set post-related values if there's a current post.
		if ( null !== $post = $entity_being_edited = get_post() ) {

			$params['post_id']           = $entity_being_edited->ID;
			$params['entityBeingEdited'] = isset( $entity_being_edited->post_type ) && $entity_being_edited->post_type == Wordlift_Entity_Service::TYPE_NAME && is_numeric( get_the_ID() );
			// We add the `itemId` here to give a chance to the analysis to use it in order to tell WLS to exclude it
			// from the results, since we don't want the current entity to be discovered by the analysis.
			//
			// See https://github.com/insideout10/wordlift-plugin/issues/345
			$params['itemId'] = Wordlift_Entity_Service::get_instance()->get_uri( $entity_being_edited->ID );

		}

		// Finally output the params as `wlSettings` for JavaScript code.
		wp_localize_script( $this->plugin_name, 'wlSettings', $params );
>>>>>>> acb5575b

	}

}<|MERGE_RESOLUTION|>--- conflicted
+++ resolved
@@ -97,30 +97,12 @@
 		 * class.
 		 */
 
-<<<<<<< HEAD
-		// Get the current screen.
-		$screen = get_current_screen();
-
-		// If there's no screen or we're not in edit mode, don't provide the `wlSettings`,
-		// since the current admin script only provides the configuration data for
-		// the title check.
-		//
-		// This might change as soon as we structure the JavaScript code into well
-		// defined script files.
-		if ( null === $screen || 'edit' !== $screen->parent_base ) {
-			return;
-		}
-
 		// Enqueue the admin scripts.
 		wp_enqueue_script( $this->plugin_name, plugin_dir_url( __FILE__ ) . 'js/wordlift-admin.min.js', array(
 			'jquery',
 			'underscore',
 			'backbone',
 		), $this->version, false );
-=======
-		// Enqueue our script.
-		wp_enqueue_script( $this->plugin_name, plugin_dir_url( __FILE__ ) . 'js/wordlift-admin.bundle.js', array( 'jquery' ), $this->version, false );
->>>>>>> acb5575b
 
 		// Set the basic params.
 		$params = array(
@@ -134,12 +116,6 @@
 			),
 		);
 
-<<<<<<< HEAD
-		// Enqueue the edit screen JavaScript.
-		wp_enqueue_script( 'wordlift-edit', plugin_dir_url( __FILE__ ) . 'js/edit.min.js', array(
-			$this->plugin_name,
-		), $this->version, false );
-=======
 		// Set post-related values if there's a current post.
 		if ( null !== $post = $entity_being_edited = get_post() ) {
 
@@ -155,7 +131,11 @@
 
 		// Finally output the params as `wlSettings` for JavaScript code.
 		wp_localize_script( $this->plugin_name, 'wlSettings', $params );
->>>>>>> acb5575b
+
+		// Enqueue the edit screen JavaScript.
+		wp_enqueue_script( 'wordlift-edit', plugin_dir_url( __FILE__ ) . 'js/edit.min.js', array(
+			$this->plugin_name,
+		), $this->version, false );
 
 	}
 
