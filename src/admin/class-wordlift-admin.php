--- conflicted
+++ resolved
@@ -107,11 +107,10 @@
 
 			new Wordlift_Dashboard_Latest_News();
 
-<<<<<<< HEAD
 			// Search Rankings.
 			$search_rankings_service = new Wordlift_Admin_Search_Rankings_Service( Wordlift_Api_Service::get_instance() );
 			new Wordlift_Admin_Search_Rankings_Ajax_Adapter( $search_rankings_service );
-=======
+
 			/*
 			 * Add support for `All Entity Types`.
 			 * @see https://github.com/insideout10/wordlift-plugin/issues/835
@@ -122,7 +121,6 @@
 
 				new Wordlift_Admin_Schemaorg_Property_Metabox( Wordlift_Schemaorg_Property_Service::get_instance() );
 			}
->>>>>>> 94607117
 
 		}
 
