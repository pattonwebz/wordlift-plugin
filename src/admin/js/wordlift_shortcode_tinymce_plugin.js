--- conflicted
+++ resolved
@@ -1,323 +1,219 @@
-(
-    function () {
-        tinymce.create('tinymce.plugins.wl_shortcodes', {
-            // Custom function for the Chord
-            chordClick: function () {
-                const chord_shortcode_text = '[wl_chord]';
-                top.tinymce.activeEditor.execCommand(
-                    'mceInsertContent',
-                    false,
-                    chord_shortcode_text
-                );
-            },
-
-            // Custom function for the Timeline
-            timelineClick: function () {
-                const timeline_shortcode_text = '[wl_timeline]';
-                top.tinymce.activeEditor.execCommand(
-                    'mceInsertContent',
-                    false,
-                    timeline_shortcode_text
-                );
-            },
-
-            geomapClick: function () {
-                const geomap_shortcode_text = '[wl_geomap]';
-                top.tinymce.activeEditor.execCommand(
-                    'mceInsertContent',
-                    false,
-                    geomap_shortcode_text
-                );
-            },
-
-            navigatorClick: function () {
-                const navigator_shortcode_text = '[wl_navigator]';
-                top.tinymce.activeEditor.execCommand(
-                    'mceInsertContent',
-                    false,
-                    navigator_shortcode_text
-                );
-            },
-
-            facetedSearchClick: function () {
-                const faceted_search_shortcode_text = '[wl_faceted_search]';
-                top.tinymce.activeEditor.execCommand(
-                    'mceInsertContent',
-                    false,
-                    faceted_search_shortcode_text
-                );
-            },
-
-            cloudClick: function () {
-                const cloud_shortcode_text = '[wl_cloud]';
-                top.tinymce.activeEditor.execCommand(
-                    'mceInsertContent',
-                    false,
-                    cloud_shortcode_text
-                );
-            },
-
-            glossaryClick: function () {
-                const glossary_shortcode_text = '[wl_vocabulary]';
-                top.tinymce.activeEditor.execCommand(
-                    'mceInsertContent',
-                    false,
-                    glossary_shortcode_text
-                );
-            },
-<<<<<<< HEAD
-            menu: menu4
-          } );
-        }
-      },
-
-      /**
-       * Creates control instances based in the incomming name. This
-       * method is normally not needed since the addButton method of the
-       * tinymce.Editor class is a more easy way of adding buttons but
-       * you sometimes need to create more complex controls like
-       * listboxes, split buttons etc then this method can be used to
-       * create those.
-       *
-       * @param {String} n Name of the control to create.
-       * @param {tinymce.ControlManager} cm Control manager to use
-       *     inorder to create new control.
-       * @return {tinymce.ui.Control} New control instance or null if no
-       *     control was created.
-       */
-      createControl: function(n, cm) {
-        // Taking a reference to the plugin object.
-        pluginRef = this;
-
-        // Check tinyMCE version and build menu.
-        if ( tinymce.majorVersion == 3 && n == 'wl_shortcodes_menu' ) {
-          //const c = cm.createSplitButton('wl_shortcodes_menu',
-          // {	//split button not working properly
-          const c = cm.createMenuButton( 'wl_shortcodes_menu', {
-            title: 'WordLift Widgets',
-            image:
+(function() {
+  tinymce.create("tinymce.plugins.wl_shortcodes", {
+    // Custom function for the Chord
+    chordClick: function() {
+      const chord_shortcode_text = "[wl_chord]";
+      top.tinymce.activeEditor.execCommand(
+        "mceInsertContent",
+        false,
+        chord_shortcode_text
+      );
+    },
+
+    // Custom function for the Timeline
+    timelineClick: function() {
+      const timeline_shortcode_text = "[wl_timeline]";
+      top.tinymce.activeEditor.execCommand(
+        "mceInsertContent",
+        false,
+        timeline_shortcode_text
+      );
+    },
+
+    geomapClick: function() {
+      const geomap_shortcode_text = "[wl_geomap]";
+      top.tinymce.activeEditor.execCommand(
+        "mceInsertContent",
+        false,
+        geomap_shortcode_text
+      );
+    },
+
+    navigatorClick: function() {
+      const navigator_shortcode_text = "[wl_navigator]";
+      top.tinymce.activeEditor.execCommand(
+        "mceInsertContent",
+        false,
+        navigator_shortcode_text
+      );
+    },
+
+    facetedSearchClick: function() {
+      const faceted_search_shortcode_text = "[wl_faceted_search]";
+      top.tinymce.activeEditor.execCommand(
+        "mceInsertContent",
+        false,
+        faceted_search_shortcode_text
+      );
+    },
+
+    cloudClick: function() {
+      const cloud_shortcode_text = "[wl_cloud]";
+      top.tinymce.activeEditor.execCommand(
+        "mceInsertContent",
+        false,
+        cloud_shortcode_text
+      );
+    },
+
+    glossaryClick: function() {
+      const glossary_shortcode_text = "[wl_vocabulary]";
+      top.tinymce.activeEditor.execCommand(
+        "mceInsertContent",
+        false,
+        glossary_shortcode_text
+      );
+    },
+
+    /**
+     * @param {tinymce.Editor} ed Editor instance that the plugin is
+     *     initialized in.
+     * @param {string} url Absolute URL to where the plugin is located.
+     */
+    init: function(ed, url) {
+      // Store url inside plugin (needed for the createControl()
+      // function.
+      tinymce.plugins.wl_shortcodes.pluginUrl = url;
+
+      // Check tinyMCE version. If the version is 4 the menu will be
+      // built here, otherwise in the createControl() function.
+      if (tinymce.majorVersion == 4) {
+        const menu4 = [
+          {
+            text: "Chord",
+            onclick: this.chordClick
+          },
+          {
+            text: "Timeline",
+            onclick: this.timelineClick
+          },
+          {
+            text: "GeoMap",
+            onclick: this.geomapClick
+          },
+          {
+            text: "Navigator",
+            onclick: this.navigatorClick
+          },
+          {
+            text: "Faceted Search",
+            onclick: this.facetedSearchClick
+          },
+          {
+            text: "Entity Cloud",
+            onclick: this.cloudClick
+          },
+          {
+            text: "Vocabulary Widget",
+            onclick: this.glossaryClick
+          }
+        ];
+
+        const btn = ed.addButton("wl_shortcodes_menu", {
+          type: "menubutton",
+          title: "Widgets",
+          text: "Widgets",
+          classes: "wl-button",
+          // Must define onclick to avoid error
+          onclick: function() {
+            /* OPEN YOURSELF ?? */
+          },
+          menu: menu4
+        });
+      }
+    },
+
+    /**
+     * Creates control instances based in the incomming name. This
+     * method is normally not needed since the addButton method of the
+     * tinymce.Editor class is a more easy way of adding buttons but
+     * you sometimes need to create more complex controls like
+     * listboxes, split buttons etc then this method can be used to
+     * create those.
+     *
+     * @param {String} n Name of the control to create.
+     * @param {tinymce.ControlManager} cm Control manager to use
+     *     inorder to create new control.
+     * @return {tinymce.ui.Control} New control instance or null if no
+     *     control was created.
+     */
+    createControl: function(n, cm) {
+      // Taking a reference to the plugin object.
+      pluginRef = this;
+
+      // Check tinyMCE version and build menu.
+      if (tinymce.majorVersion == 3 && n == "wl_shortcodes_menu") {
+        //const c = cm.createSplitButton('wl_shortcodes_menu',
+        // {	//split button not working properly
+        const c = cm.createMenuButton("wl_shortcodes_menu", {
+          title: "WordLift Widgets",
+          image:
             tinymce.plugins.wl_shortcodes.pluginUrl +
-            '/../images/svg/wl-logo-icon.svg?ver=3.19.0-dev'
-            // If SplitButton, must define onclick to avoid error
-            //onclick: function(){ /* OPEN YOURSELF ?? */  }
-          } );
-
-          c.onRenderMenu.add( function(c, m) {
-            m.add( {
-                     title: 'Chord',
-                     onclick: pluginRef.chordClick
-                   } );
-
-            m.add( {
-                     title: 'Timeline',
-                     onclick: pluginRef.timelineClick
-                   } );
-
-            m.add( {
-                     title: 'GeoMap',
-                     onclick: pluginRef.geomapClick
-                   } );
-
-            m.add( {
-                     title: 'Navigator',
-                     onclick: pluginRef.navigatorClick
-                   } );
-
-            m.add( {
-                     title: 'Faceted Search',
-                     onclick: pluginRef.facetedSearchClick
-                   } );
-
-            m.add( {
-                     title: 'Entities Cloud',
-                     onclick: pluginRef.cloudClick
-                   } );
-
-            m.add( {
-                     title: 'Entities Glossary',
-                     onclick: pluginRef.glossaryClick
-                   } );
-          } );
-
-          // Return the new menubutton instance
-          return c;
-        }
-        return null;
-      },
-
-      /**
-       * Returns information about the plugin as a name/value array.
-       * The current keys are longname, author, authorurl, infourl and
-       * version.
-       *
-       * @return {Object} Name/value array containing information about
-       *     the plugin.
-       */
-      getInfo: function() {
-        return {
-          longname: 'WordLift Shortcodes',
-          author: 'WordLift',
-          version: '3.19.0-dev'
-        };
+            "/../images/svg/wl-logo-icon.svg?ver=3.18.4"
+          // If SplitButton, must define onclick to avoid error
+          //onclick: function(){ /* OPEN YOURSELF ?? */  }
+        });
+
+        c.onRenderMenu.add(function(c, m) {
+          m.add({
+            title: "Chord",
+            onclick: pluginRef.chordClick
+          });
+
+          m.add({
+            title: "Timeline",
+            onclick: pluginRef.timelineClick
+          });
+
+          m.add({
+            title: "GeoMap",
+            onclick: pluginRef.geomapClick
+          });
+
+          m.add({
+            title: "Navigator",
+            onclick: pluginRef.navigatorClick
+          });
+
+          m.add({
+            title: "Faceted Search",
+            onclick: pluginRef.facetedSearchClick
+          });
+
+          m.add({
+            title: "Entities Cloud",
+            onclick: pluginRef.cloudClick
+          });
+
+          m.add({
+            title: "Entities Glossary",
+            onclick: pluginRef.glossaryClick
+          });
+        });
+
+        // Return the new menubutton instance
+        return c;
       }
-    } );
-
-    // Register plugin
-    tinymce.PluginManager.add( 'wl_shortcodes', tinymce.plugins.wl_shortcodes );
-  }
-=======
-
-            /**
-             * @param {tinymce.Editor} ed Editor instance that the plugin is
-             *     initialized in.
-             * @param {string} url Absolute URL to where the plugin is located.
-             */
-            init: function (ed, url) {
-                // Store url inside plugin (needed for the createControl()
-                // function.
-                tinymce.plugins.wl_shortcodes.pluginUrl = url;
-
-                // Check tinyMCE version. If the version is 4 the menu will be
-                // built here, otherwise in the createControl() function.
-                if (tinymce.majorVersion == 4) {
-                    const menu4 = [
-                        {
-                            text: 'Chord',
-                            onclick: this.chordClick
-                        },
-                        {
-                            text: 'Timeline',
-                            onclick: this.timelineClick
-                        },
-                        {
-                            text: 'GeoMap',
-                            onclick: this.geomapClick
-                        },
-                        {
-                            text: 'Navigator',
-                            onclick: this.navigatorClick
-                        },
-                        {
-                            text: 'Faceted Search',
-                            onclick: this.facetedSearchClick
-                        },
-                        {
-                            text: 'Entity Cloud',
-                            onclick: this.cloudClick
-                        },
-                        {
-                            text: 'Vocabulary Widget',
-                            onclick: this.glossaryClick
-                        }
-                    ];
-
-                    const btn = ed.addButton('wl_shortcodes_menu', {
-                        type: 'menubutton',
-                        title: 'Widgets',
-                        text: 'Widgets',
-                        classes: 'wl-button',
-                        // Must define onclick to avoid error
-                        onclick: function () {
-                            /* OPEN YOURSELF ?? */
-                        },
-                        menu: menu4
-                    });
-                }
-            },
-
-            /**
-             * Creates control instances based in the incomming name. This
-             * method is normally not needed since the addButton method of the
-             * tinymce.Editor class is a more easy way of adding buttons but
-             * you sometimes need to create more complex controls like
-             * listboxes, split buttons etc then this method can be used to
-             * create those.
-             *
-             * @param {String} n Name of the control to create.
-             * @param {tinymce.ControlManager} cm Control manager to use
-             *     inorder to create new control.
-             * @return {tinymce.ui.Control} New control instance or null if no
-             *     control was created.
-             */
-            createControl: function (n, cm) {
-                // Taking a reference to the plugin object.
-                pluginRef = this;
-
-                // Check tinyMCE version and build menu.
-                if (tinymce.majorVersion == 3 && n == 'wl_shortcodes_menu') {
-                    //const c = cm.createSplitButton('wl_shortcodes_menu',
-                    // {	//split button not working properly
-                    const c = cm.createMenuButton('wl_shortcodes_menu', {
-                        title: 'WordLift Widgets',
-                        image:
-                        tinymce.plugins.wl_shortcodes.pluginUrl +
-                        '/../images/svg/wl-logo-icon.svg?ver=3.18.4'
-                        // If SplitButton, must define onclick to avoid error
-                        //onclick: function(){ /* OPEN YOURSELF ?? */  }
-                    });
-
-                    c.onRenderMenu.add(function (c, m) {
-                        m.add({
-                            title: 'Chord',
-                            onclick: pluginRef.chordClick
-                        });
-
-                        m.add({
-                            title: 'Timeline',
-                            onclick: pluginRef.timelineClick
-                        });
-
-                        m.add({
-                            title: 'GeoMap',
-                            onclick: pluginRef.geomapClick
-                        });
-
-                        m.add({
-                            title: 'Navigator',
-                            onclick: pluginRef.navigatorClick
-                        });
-
-                        m.add({
-                            title: 'Faceted Search',
-                            onclick: pluginRef.facetedSearchClick
-                        });
-
-                        m.add({
-                            title: 'Entities Cloud',
-                            onclick: pluginRef.cloudClick
-                        });
-
-                        m.add({
-                            title: 'Entities Glossary',
-                            onclick: pluginRef.glossaryClick
-                        });
-                    });
-
-                    // Return the new menubutton instance
-                    return c;
-                }
-                return null;
-            },
-
-            /**
-             * Returns information about the plugin as a name/value array.
-             * The current keys are longname, author, authorurl, infourl and
-             * version.
-             *
-             * @return {Object} Name/value array containing information about
-             *     the plugin.
-             */
-            getInfo: function () {
-                return {
-                    longname: 'WordLift Shortcodes',
-                    author: 'WordLift',
-                    version: '3.18.4'
-                };
-            }
-        });
-
-        // Register plugin
-        tinymce.PluginManager.add('wl_shortcodes', tinymce.plugins.wl_shortcodes);
+      return null;
+    },
+
+    /**
+     * Returns information about the plugin as a name/value array.
+     * The current keys are longname, author, authorurl, infourl and
+     * version.
+     *
+     * @return {Object} Name/value array containing information about
+     *     the plugin.
+     */
+    getInfo: function() {
+      return {
+        longname: "WordLift Shortcodes",
+        author: "WordLift",
+        version: "3.18.4"
+      };
     }
->>>>>>> 39f38d48
-)();+  });
+
+  // Register plugin
+  tinymce.PluginManager.add("wl_shortcodes", tinymce.plugins.wl_shortcodes);
+})();