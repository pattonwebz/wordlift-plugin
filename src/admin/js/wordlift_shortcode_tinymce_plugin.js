(function() {
  tinymce.create("tinymce.plugins.wl_shortcodes", {
    // Custom function for the Chord
    chordClick: function() {
      const chord_shortcode_text = "[wl_chord]";
      top.tinymce.activeEditor.execCommand(
        "mceInsertContent",
        false,
        chord_shortcode_text
      );
    },

    // Custom function for the Timeline
    timelineClick: function() {
      const timeline_shortcode_text = "[wl_timeline]";
      top.tinymce.activeEditor.execCommand(
        "mceInsertContent",
        false,
        timeline_shortcode_text
      );
    },

    geomapClick: function() {
      const geomap_shortcode_text = "[wl_geomap]";
      top.tinymce.activeEditor.execCommand(
        "mceInsertContent",
        false,
        geomap_shortcode_text
      );
    },

    navigatorClick: function() {
      const navigator_shortcode_text = "[wl_navigator]";
      top.tinymce.activeEditor.execCommand(
        "mceInsertContent",
        false,
        navigator_shortcode_text
      );
    },

    facetedSearchClick: function() {
      const faceted_search_shortcode_text = "[wl_faceted_search]";
      top.tinymce.activeEditor.execCommand(
        "mceInsertContent",
        false,
        faceted_search_shortcode_text
      );
    },

    cloudClick: function() {
      const cloud_shortcode_text = "[wl_cloud]";
      top.tinymce.activeEditor.execCommand(
        "mceInsertContent",
        false,
        cloud_shortcode_text
      );
    },

    glossaryClick: function() {
      const glossary_shortcode_text = "[wl_vocabulary]";
      top.tinymce.activeEditor.execCommand(
        "mceInsertContent",
        false,
        glossary_shortcode_text
      );
    },

    /**
     * @param {tinymce.Editor} ed Editor instance that the plugin is
     *     initialized in.
     * @param {string} url Absolute URL to where the plugin is located.
     */
    init: function(ed, url) {
      // Store url inside plugin (needed for the createControl()
      // function.
      tinymce.plugins.wl_shortcodes.pluginUrl = url;

      // Check tinyMCE version. If the version is 4 the menu will be
      // built here, otherwise in the createControl() function.
      if (tinymce.majorVersion == 4) {
        const menu4 = [
          {
            text: "Chord",
            onclick: this.chordClick
          },
          {
            text: "Timeline",
            onclick: this.timelineClick
          },
          {
            text: "GeoMap",
            onclick: this.geomapClick
          },
          {
            text: "Navigator",
            onclick: this.navigatorClick
          },
          {
            text: "Faceted Search",
            onclick: this.facetedSearchClick
          },
          {
            text: "Entity Cloud",
            onclick: this.cloudClick
          },
          {
            text: "Vocabulary Widget",
            onclick: this.glossaryClick
          }
        ];

        const btn = ed.addButton("wl_shortcodes_menu", {
          type: "menubutton",
          title: "Widgets",
          text: "Widgets",
          classes: "wl-button",
          // Must define onclick to avoid error
          onclick: function() {
            /* OPEN YOURSELF ?? */
          },
          menu: menu4
        });
      }
    },

    /**
     * Creates control instances based in the incomming name. This
     * method is normally not needed since the addButton method of the
     * tinymce.Editor class is a more easy way of adding buttons but
     * you sometimes need to create more complex controls like
     * listboxes, split buttons etc then this method can be used to
     * create those.
     *
     * @param {String} n Name of the control to create.
     * @param {tinymce.ControlManager} cm Control manager to use
     *     inorder to create new control.
     * @return {tinymce.ui.Control} New control instance or null if no
     *     control was created.
     */
    createControl: function(n, cm) {
      // Taking a reference to the plugin object.
      pluginRef = this;

      // Check tinyMCE version and build menu.
      if (tinymce.majorVersion == 3 && n == "wl_shortcodes_menu") {
        //const c = cm.createSplitButton('wl_shortcodes_menu',
        // {	//split button not working properly
        const c = cm.createMenuButton("wl_shortcodes_menu", {
          title: "WordLift Widgets",
          image:
            tinymce.plugins.wl_shortcodes.pluginUrl +
            "/../images/svg/wl-logo-icon.svg?ver=3.18.4"
          // If SplitButton, must define onclick to avoid error
          //onclick: function(){ /* OPEN YOURSELF ?? */  }
        });

        c.onRenderMenu.add(function(c, m) {
          m.add({
            title: "Chord",
            onclick: pluginRef.chordClick
          });

          m.add({
            title: "Timeline",
            onclick: pluginRef.timelineClick
          });

          m.add({
            title: "GeoMap",
            onclick: pluginRef.geomapClick
          });

          m.add({
            title: "Navigator",
            onclick: pluginRef.navigatorClick
          });

          m.add({
            title: "Faceted Search",
            onclick: pluginRef.facetedSearchClick
          });

          m.add({
            title: "Entities Cloud",
            onclick: pluginRef.cloudClick
          });

          m.add({
            title: "Entities Glossary",
            onclick: pluginRef.glossaryClick
          });
        });

        // Return the new menubutton instance
        return c;
      }
      return null;
    },

    /**
     * Returns information about the plugin as a name/value array.
     * The current keys are longname, author, authorurl, infourl and
     * version.
     *
     * @return {Object} Name/value array containing information about
     *     the plugin.
     */
    getInfo: function() {
      return {
        longname: "WordLift Shortcodes",
        author: "WordLift",
<<<<<<< HEAD
        version: "3.18.4"
=======
        version: "3.19.0-rc1"
>>>>>>> 5f01d9aa
      };
    }
  });

  // Register plugin
  tinymce.PluginManager.add("wl_shortcodes", tinymce.plugins.wl_shortcodes);
})();<|MERGE_RESOLUTION|>--- conflicted
+++ resolved
@@ -209,11 +209,7 @@
       return {
         longname: "WordLift Shortcodes",
         author: "WordLift",
-<<<<<<< HEAD
-        version: "3.18.4"
-=======
         version: "3.19.0-rc1"
->>>>>>> 5f01d9aa
       };
     }
   });
