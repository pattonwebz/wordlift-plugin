<?php
/**
 * Pages: Post Edit Page.
 *
 * A 'ghost' page which loads additional scripts and style for the post edit page.
 *
 * @since      3.11.0
 * @package    Wordlift
 * @subpackage Wordlift/admin
 */

/**
 * Define the {@link Wordlift_Admin_Post_Edit_Page} page.
 *
 * @since      3.11.0
 * @package    Wordlift
 * @subpackage Wordlift/admin
 */
class Wordlift_Admin_Post_Edit_Page {

	/**
	 * The {@link Wordlift} plugin instance.
	 *
	 * @since 3.11.0
	 *
	 * @var \Wordlift $plugin The {@link Wordlift} plugin instance.
	 */
	private $plugin;

	/**
	 * A {@link Wordlift_Log_Service} instance.
	 *
	 * @since 3.15.4
	 *
	 * @var \Wordlift_Log_Service $log A {@link Wordlift_Log_Service} instance.
	 */
	private $log;

	/**
	 * Create the {@link Wordlift_Admin_Post_Edit_Page} instance.
	 *
	 * @since 3.11.0
	 *
	 * @param \Wordlift $plugin The {@link Wordlift} plugin instance.
	 */
	function __construct( $plugin ) {

		$this->log = Wordlift_Log_Service::get_logger( get_class() );

		// Bail out if we're in the UX Builder editor.
		if ( $this->is_ux_builder_editor() ) {
			$this->log->info( 'WordLift will not show, since we are in UX Builder editor.' );

			return;
		}

		// Define the callback.
		$callback = array( $this, 'enqueue_scripts', );

		// Set a hook to enqueue scripts only when the edit page is displayed.
		add_action( 'admin_print_scripts-post.php', $callback );
		add_action( 'admin_print_scripts-post-new.php', $callback );

		$this->plugin = $plugin;
	}

	/**
	 * Check if we're in UX builder.
	 *
	 * @see   https://github.com/insideout10/wordlift-plugin/issues/691
	 *
	 * @since 3.15.4
	 *
	 * @return bool True if we're in UX builder, otherwise false.
	 */
	private function is_ux_builder_editor() {

		return function_exists( 'ux_builder_is_editor' )
		       && ux_builder_is_editor();
	}

	/**
	 * Enqueue scripts and styles for the edit page.
	 *
	 * @since 3.11.0
	 */
	public function enqueue_scripts() {

		// Dequeue potentially conflicting ontrapages angular scripts which any *are not* used on the edit screen.
		//
		// @see https://github.com/insideout10/wordlift-plugin/issues/832
		wp_dequeue_script( 'ontrapagesAngular' );
		wp_dequeue_script( 'ontrapagesApp' );
		wp_dequeue_script( 'ontrapagesController' );

		/*
		 * Enqueue the edit screen JavaScript. The `wordlift-admin.bundle.js` file
		 * is scheduled to replace the older `wordlift-admin.min.js` once client-side
		 * code is properly refactored.
		 *
		 * @link https://github.com/insideout10/wordlift-plugin/issues/761
		 *
		 * @since 3.20.0 edit.js has been migrated to the new webpack configuration.
		 */
		// plugin_dir_url( __FILE__ ) . 'js/1/edit.js'
		$script_name = plugin_dir_url( dirname( __FILE__ ) ) . 'js/dist/edit';
		wp_enqueue_script(
			'wordlift-admin-edit-page', "$script_name.js",
			array(
				$this->plugin->get_plugin_name(),
				'jquery',
<<<<<<< HEAD
				// Require wp.ajax.
				'wp-util',
				// Require Angular.
				'wl-angular',
				'wl-angular-geolocation',
				'wl-angular-touch',
				'wl-angular-animate',
=======
/*
 * Angular isn't loaded anymore remotely, but it is loaded within wordlift-reloaded.js.
 *
 * See https://github.com/insideout10/wordlift-plugin/issues/865.
 *
 * @since 3.19.6
 */
//				// Require Angular.
//				'wl-angular',
//				'wl-angular-geolocation',
//				'wl-angular-touch',
//				'wl-angular-animate',
>>>>>>> 9d894aba
			),
			$this->plugin->get_version(),
			false
		);
		wp_enqueue_style( 'wordlift-admin-edit-page', "$script_name.css", array(), $this->plugin->get_version() );

	}

}<|MERGE_RESOLUTION|>--- conflicted
+++ resolved
@@ -109,28 +109,20 @@
 			array(
 				$this->plugin->get_plugin_name(),
 				'jquery',
-<<<<<<< HEAD
 				// Require wp.ajax.
 				'wp-util',
-				// Require Angular.
-				'wl-angular',
-				'wl-angular-geolocation',
-				'wl-angular-touch',
-				'wl-angular-animate',
-=======
-/*
- * Angular isn't loaded anymore remotely, but it is loaded within wordlift-reloaded.js.
- *
- * See https://github.com/insideout10/wordlift-plugin/issues/865.
- *
- * @since 3.19.6
- */
-//				// Require Angular.
-//				'wl-angular',
-//				'wl-angular-geolocation',
-//				'wl-angular-touch',
-//				'wl-angular-animate',
->>>>>>> 9d894aba
+				/*
+				 * Angular isn't loaded anymore remotely, but it is loaded within wordlift-reloaded.js.
+				 *
+				 * See https://github.com/insideout10/wordlift-plugin/issues/865.
+				 *
+				 * @since 3.19.6
+				 */
+				//				// Require Angular.
+				//				'wl-angular',
+				//				'wl-angular-geolocation',
+				//				'wl-angular-touch',
+				//				'wl-angular-animate',
 			),
 			$this->plugin->get_version(),
 			false
