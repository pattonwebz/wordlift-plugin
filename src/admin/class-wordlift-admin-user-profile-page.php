<?php
/**
 * Pages: User Profile Edit Page.
 *
 * A 'ghost' page which loads additional scripts and style for the post edit page.
 *
 * @since      3.14.0
 * @package    Wordlift
 * @subpackage Wordlift/admin
 */

/**
 * Define the {@link Wordlift_Admin_User_Profile_Page} page.
 *
 * @since      3.14.0
 * @package    Wordlift
 * @subpackage Wordlift/admin
 */
class Wordlift_Admin_User_Profile_Page {

	/**
	 * The {@link Wordlift_Admin_Person_Element} instance.
	 *
	 * @since  3.14.0
	 * @access private
	 * @var \Wordlift_Admin_Author_Element $plugin The person entity
	 *                selection element rendering the possible persons.
	 */
	private $author_element;

	/**
	 * The {@link Wordlift_User_Service} instance.
	 *
	 * @since  3.14.0
	 * @access private
	 * @var \Wordlift_User_Service $user_service The {@link Wordlift_User_Service} instance.
	 */
	private $user_service;

	/**
	 * Create the {@link Wordlift_Admin_User_Profile_Page} instance.
	 *
	 * @since 3.14.0
	 *
	 * @param \Wordlift_Admin_Author_Element $author_element The person entity selection
	 *                                                       element rendering the possible persons.
	 * @param \Wordlift_User_Service         $user_service   The {@link Wordlift_User_Service} instance.
	 */
	function __construct( $author_element, $user_service ) {

		$this->author_element = $author_element;
		$this->user_service   = $user_service;

		/*
		 * When an admin (or similar permissions) edits his own profile a
		 * different action than the usual is being triggered.
		 * It is too early in the wordpress boot to do user capabilities filtering
		 * here and it is deferred to the handler.
		 */
		add_action( 'show_user_profile', array( $this, 'edit_user_profile' ) );
		add_action( 'edit_user_profile', array( $this, 'edit_user_profile' ) );
		add_action( 'edit_user_profile_update', array(
			$this,
			'edit_user_profile_update',
		) );
		add_action( 'personal_options_update', array(
			$this,
			'edit_user_profile_update',
		) );

	}

	/**
	 * Add a WordLift section in the user profile which lets
	 * the admin to associate a wordpress user with a person entity.
	 *
	 * @since 3.14.0
	 *
	 * @param WP_User $user The current WP_User object of the user being edited.
	 */
	public function edit_user_profile( $user ) {

		// In case it is a user editing his own profile, make sure he has admin
		// like capabilities.
		if ( ! current_user_can( 'edit_users' ) ) {
			return;
		}

		?>
		<h2><?php esc_html_e( 'WordLift', 'wordlift' ); ?></h2>

		<table class="form-table">
			<tr class="user-description-wrap">
				<th><label
						for="wl_person"><?php _e( 'Author from the vocabulary', 'wordlift' ); ?></label>
				</th>
				<td>
					<?php
					$this->author_element->render( array(
						'id'             => 'wl_person',
						'name'           => 'wl_person',
						'current_entity' => $this->user_service->get_entity( $user->ID ),
					) );
					?>
					<p class="description"><?php _e( 'The entity, person or organization, from the vocabulary to associate with this author.', 'wordlift' ); ?></p>
				</td>
			</tr>
			<?php if ( in_array( 'editor', (array) $user->roles ) ) { ?>
				<tr>
					<th>
						<label for="wl_can_edit_entities"><?php esc_html_e( 'Can edit entities', 'wordlift' )?></label>
					</th>
					<td>
						<input id="wl_can_edit_entities" name="wl_can_edit_entities" type="checkbox" <?php checked( Wordlift_User_Service::get_instance()->editor_can_edit_entities( $user->ID ) ) ?>
					</td>
			<?php } ?>
		</table>
		<?php
	}

	/**
	 * Handle storing the person entity associated with the user.
	 *
	 * @since 3.14.0
	 *
	 * @param int $user_id The user id of the user being saved.
	 */
	public function edit_user_profile_update( $user_id ) {

		// In case it is a user editing his own profile, make sure he has admin
		// like capabilities.
		if ( ! current_user_can( 'edit_users' ) ) {
			return;
		}

		// Bail out if the `wl_person` parameter isn't set.
		if ( ! isset( $_POST['wl_person'] ) || ! is_numeric( $_POST['wl_person'] ) ) {
			return;
		}

<<<<<<< HEAD
		// Deny and enable the edit entity capability
		if ( isset( $_POST['wl_can_edit_entities'] ) ) {
			// User has capability so remove the deny indication if present.
			Wordlift_User_Service::get_instance()->enable_editor_entity_editing( $user_id );
		} else {
			Wordlift_User_Service::get_instance()->deny_editor_entity_editing( $user_id );
		}
=======
		$this->user_service->set_entity( $user_id, intval( $_POST['wl_person'] ) );
>>>>>>> ec7eaa38

	}

}<|MERGE_RESOLUTION|>--- conflicted
+++ resolved
@@ -106,14 +106,16 @@
 				</td>
 			</tr>
 			<?php if ( in_array( 'editor', (array) $user->roles ) ) { ?>
-				<tr>
-					<th>
-						<label for="wl_can_edit_entities"><?php esc_html_e( 'Can edit entities', 'wordlift' )?></label>
-					</th>
-					<td>
-						<input id="wl_can_edit_entities" name="wl_can_edit_entities" type="checkbox" <?php checked( Wordlift_User_Service::get_instance()->editor_can_edit_entities( $user->ID ) ) ?>
-					</td>
-			<?php } ?>
+			<tr>
+				<th>
+					<label
+						for="wl_can_edit_entities"><?php esc_html_e( 'Can edit entities', 'wordlift' ) ?></label>
+				</th>
+				<td>
+					<input id="wl_can_edit_entities" name="wl_can_edit_entities"
+					       type="checkbox" <?php checked( Wordlift_User_Service::get_instance()->editor_can_edit_entities( $user->ID ) ) ?>
+				</td>
+				<?php } ?>
 		</table>
 		<?php
 	}
@@ -133,22 +135,36 @@
 			return;
 		}
 
+		// Link an entity to the user.
+		$this->link_entity( $user_id, $_POST );
+
+		// Deny and enable the edit entity capability
+		if ( isset( $_POST['wl_can_edit_entities'] ) ) {
+			// User has capability so remove the deny indication if present.
+			$this->user_service->allow_editor_entity_editing( $user_id );
+		} else {
+			$this->user_service->deny_editor_entity_editing( $user_id );
+		}
+
+	}
+
+	/**
+	 * Link an entity (specified in the `$_POST` array) to the {@link WP_User}
+	 * with the specified `id`.
+	 *
+	 * @since 3.14.0
+	 *
+	 * @param int   $user_id The {@link WP_User} `id`.
+	 * @param array $post    The `$_POST` array.
+	 */
+	private function link_entity( $user_id, $post ) {
+
 		// Bail out if the `wl_person` parameter isn't set.
-		if ( ! isset( $_POST['wl_person'] ) || ! is_numeric( $_POST['wl_person'] ) ) {
+		if ( ! isset( $post['wl_person'] ) || ! is_numeric( $post['wl_person'] ) ) {
 			return;
 		}
 
-<<<<<<< HEAD
-		// Deny and enable the edit entity capability
-		if ( isset( $_POST['wl_can_edit_entities'] ) ) {
-			// User has capability so remove the deny indication if present.
-			Wordlift_User_Service::get_instance()->enable_editor_entity_editing( $user_id );
-		} else {
-			Wordlift_User_Service::get_instance()->deny_editor_entity_editing( $user_id );
-		}
-=======
-		$this->user_service->set_entity( $user_id, intval( $_POST['wl_person'] ) );
->>>>>>> ec7eaa38
+		$this->user_service->set_entity( $user_id, intval( $post['wl_person'] ) );
 
 	}
 
