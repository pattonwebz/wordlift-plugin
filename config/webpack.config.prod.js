--- conflicted
+++ resolved
@@ -57,27 +57,12 @@
   devtool: shouldUseSourceMap ? "source-map" : false,
   // In production, we only want to load the polyfills and the app code.
   entry: {
-<<<<<<< HEAD
-    admin: [require.resolve("./polyfills"), paths.appAdminScreen],
-    edit: [require.resolve("./polyfills"), paths.appAdminEditScreen],
-    tinymce: [require.resolve("./polyfills"), paths.appAdminTinyMceScreen],
-    author: [
-      require.resolve("./polyfills"),
-      paths.appAdminAuthorSelectComponent
-    ],
-    settings: [require.resolve("./polyfills"), paths.appAdminSettingsScreen],
-    "search-rankings": [
-      require.resolve("./polyfills"),
-      paths.appAdminSearchRankingsScreen
-    ]
-=======
     admin: [require.resolve('./polyfills'), paths.appAdminScreen],
     // edit: [require.resolve('./polyfills'), paths.appAdminEditScreen],
     tinymce: [require.resolve('./polyfills'), paths.appAdminTinyMceScreen],
     author: [require.resolve('./polyfills'), paths.appAdminAuthorSelectComponent],
     settings: [require.resolve('./polyfills'), paths.appAdminSettingsScreen],
     keywords: [require.resolve('./polyfills'), paths.appAdminKeywordsScreen],
->>>>>>> 94607117
   },
   output: {
     // The build folder.
